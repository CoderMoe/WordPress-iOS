// !$*UTF8*$!
{
	archiveVersion = 1;
	classes = {
	};
	objectVersion = 46;
	objects = {

/* Begin PBXAggregateTarget section */
		A2795807198819DE0031C6A3 /* OCLint */ = {
			isa = PBXAggregateTarget;
			buildConfigurationList = A279580C198819DE0031C6A3 /* Build configuration list for PBXAggregateTarget "OCLint" */;
			buildPhases = (
				A279580D198819F50031C6A3 /* ShellScript */,
			);
			dependencies = (
			);
			name = OCLint;
			productName = OCLint;
		};
/* End PBXAggregateTarget section */

/* Begin PBXBuildFile section */
		00F2E3F8166EEF9800D0527C /* CoreGraphics.framework in Frameworks */ = {isa = PBXBuildFile; fileRef = 834CE7371256D0F60046A4A3 /* CoreGraphics.framework */; };
		00F2E3FA166EEFBE00D0527C /* UIKit.framework in Frameworks */ = {isa = PBXBuildFile; fileRef = E10B3653158F2D4500419A93 /* UIKit.framework */; };
		00F2E3FB166EEFE100D0527C /* QuartzCore.framework in Frameworks */ = {isa = PBXBuildFile; fileRef = E10B3651158F2D3F00419A93 /* QuartzCore.framework */; };
		03958062100D6CFC00850742 /* WPLabel.m in Sources */ = {isa = PBXBuildFile; fileRef = 03958061100D6CFC00850742 /* WPLabel.m */; };
		067D911C15654CE79F0A4A29 /* libPods-WordPressTest.a in Frameworks */ = {isa = PBXBuildFile; fileRef = D4972215061A4C21AD2CD5B8 /* libPods-WordPressTest.a */; };
		1D3623260D0F684500981E51 /* WordPressAppDelegate.m in Sources */ = {isa = PBXBuildFile; fileRef = 1D3623250D0F684500981E51 /* WordPressAppDelegate.m */; };
		1D60589B0D05DD56006BFB54 /* main.m in Sources */ = {isa = PBXBuildFile; fileRef = 29B97316FDCFA39411CA2CEA /* main.m */; };
		1D60589F0D05DD5A006BFB54 /* Foundation.framework in Frameworks */ = {isa = PBXBuildFile; fileRef = 1D30AB110D05D00D00671497 /* Foundation.framework */; };
		28AD73600D9D9599002E5188 /* MainWindow.xib in Resources */ = {isa = PBXBuildFile; fileRef = 28AD735F0D9D9599002E5188 /* MainWindow.xib */; };
		2906F812110CDA8900169D56 /* EditCommentViewController.m in Sources */ = {isa = PBXBuildFile; fileRef = 2906F810110CDA8900169D56 /* EditCommentViewController.m */; };
		2906F813110CDA8900169D56 /* EditCommentViewController.xib in Resources */ = {isa = PBXBuildFile; fileRef = 2906F811110CDA8900169D56 /* EditCommentViewController.xib */; };
		296526FE105810E100597FA3 /* NSString+Helpers.m in Sources */ = {isa = PBXBuildFile; fileRef = 296526FD105810E100597FA3 /* NSString+Helpers.m */; };
		296890780FE971DC00770264 /* Security.framework in Frameworks */ = {isa = PBXBuildFile; fileRef = 296890770FE971DC00770264 /* Security.framework */; };
		2F970F740DF92274006BD934 /* PostsViewController.m in Sources */ = {isa = PBXBuildFile; fileRef = 2F970F730DF92274006BD934 /* PostsViewController.m */; };
		2FAE97090E33B21600CA8540 /* defaultPostTemplate_old.html in Resources */ = {isa = PBXBuildFile; fileRef = 2FAE97040E33B21600CA8540 /* defaultPostTemplate_old.html */; };
		2FAE970C0E33B21600CA8540 /* xhtml1-transitional.dtd in Resources */ = {isa = PBXBuildFile; fileRef = 2FAE97070E33B21600CA8540 /* xhtml1-transitional.dtd */; };
		2FAE970D0E33B21600CA8540 /* xhtmlValidatorTemplate.xhtml in Resources */ = {isa = PBXBuildFile; fileRef = 2FAE97080E33B21600CA8540 /* xhtmlValidatorTemplate.xhtml */; };
		30AF6CF513C2289600A29C00 /* AboutViewController.xib in Resources */ = {isa = PBXBuildFile; fileRef = 30AF6CF413C2289600A29C00 /* AboutViewController.xib */; };
		30AF6CFD13C230C600A29C00 /* AboutViewController.m in Sources */ = {isa = PBXBuildFile; fileRef = 30AF6CFC13C230C600A29C00 /* AboutViewController.m */; };
		30EABE0918A5903400B73A9C /* WPBlogTableViewCell.m in Sources */ = {isa = PBXBuildFile; fileRef = 30EABE0818A5903400B73A9C /* WPBlogTableViewCell.m */; };
		313AE4A019E3F20400AAFABE /* CommentViewController.m in Sources */ = {isa = PBXBuildFile; fileRef = 313AE49C19E3F20400AAFABE /* CommentViewController.m */; };
		313AE4A119E3F20400AAFABE /* CommentTableViewCell.swift in Sources */ = {isa = PBXBuildFile; fileRef = 313AE49D19E3F20400AAFABE /* CommentTableViewCell.swift */; };
		313AE4A219E3F20400AAFABE /* CommentTableViewCell.xib in Resources */ = {isa = PBXBuildFile; fileRef = 313AE49E19E3F20400AAFABE /* CommentTableViewCell.xib */; };
		313AE4A319E3F20400AAFABE /* CommentTableViewHeaderCell.xib in Resources */ = {isa = PBXBuildFile; fileRef = 313AE49F19E3F20400AAFABE /* CommentTableViewHeaderCell.xib */; };
<<<<<<< HEAD
		319D6E7B19E447500013871C /* Suggestion.m in Sources */ = {isa = PBXBuildFile; fileRef = 319D6E7A19E447500013871C /* Suggestion.m */; };
		319D6E7E19E447C80013871C /* SuggestionService.m in Sources */ = {isa = PBXBuildFile; fileRef = 319D6E7D19E447C80013871C /* SuggestionService.m */; };
		319D6E8119E44C680013871C /* SuggestionsTableView.m in Sources */ = {isa = PBXBuildFile; fileRef = 319D6E8019E44C680013871C /* SuggestionsTableView.m */; };
		319D6E8519E44F7F0013871C /* SuggestionsTableViewCell.m in Sources */ = {isa = PBXBuildFile; fileRef = 319D6E8419E44F7F0013871C /* SuggestionsTableViewCell.m */; };
=======
>>>>>>> fae48b7b
		37022D931981C19000F322B7 /* VerticallyStackedButton.m in Sources */ = {isa = PBXBuildFile; fileRef = 37022D901981BF9200F322B7 /* VerticallyStackedButton.m */; };
		3716E401167296D30035F8C4 /* ToastView.xib in Resources */ = {isa = PBXBuildFile; fileRef = 3716E400167296D30035F8C4 /* ToastView.xib */; };
		37245ADC13FC23FF006CDBE3 /* WPWebViewController.xib in Resources */ = {isa = PBXBuildFile; fileRef = 37245ADB13FC23FF006CDBE3 /* WPWebViewController.xib */; };
		374CB16215B93C0800DD0EBC /* AudioToolbox.framework in Frameworks */ = {isa = PBXBuildFile; fileRef = 374CB16115B93C0800DD0EBC /* AudioToolbox.framework */; };
		375D090D133B94C3000CC9CD /* BlogsTableViewCell.m in Sources */ = {isa = PBXBuildFile; fileRef = 375D090C133B94C3000CC9CD /* BlogsTableViewCell.m */; };
		3768BEF213041E7900E7C9A9 /* BetaFeedbackViewController.xib in Resources */ = {isa = PBXBuildFile; fileRef = 3768BEF013041E7900E7C9A9 /* BetaFeedbackViewController.xib */; };
		37B7924D16768FCC0021B3A4 /* NotificationSettingsViewController.m in Sources */ = {isa = PBXBuildFile; fileRef = 37B7924C16768FCB0021B3A4 /* NotificationSettingsViewController.m */; };
		45C73C25113C36F70024D0D2 /* MainWindow-iPad.xib in Resources */ = {isa = PBXBuildFile; fileRef = 45C73C24113C36F70024D0D2 /* MainWindow-iPad.xib */; };
		462F4E0A18369F0B0028D2F8 /* BlogDetailsViewController.m in Sources */ = {isa = PBXBuildFile; fileRef = 462F4E0718369F0B0028D2F8 /* BlogDetailsViewController.m */; };
		462F4E0B18369F0B0028D2F8 /* BlogListViewController.m in Sources */ = {isa = PBXBuildFile; fileRef = 462F4E0918369F0B0028D2F8 /* BlogListViewController.m */; };
		4645AFC51961E1FB005F7509 /* AppImages.xcassets in Resources */ = {isa = PBXBuildFile; fileRef = 4645AFC41961E1FB005F7509 /* AppImages.xcassets */; };
		46E4792C185BD2B8007AA76F /* CommentView.m in Sources */ = {isa = PBXBuildFile; fileRef = 46E4792B185BD2B8007AA76F /* CommentView.m */; };
		46F84611185A6E98009D0DA5 /* WPContentView.m in Sources */ = {isa = PBXBuildFile; fileRef = 46F84610185A6E98009D0DA5 /* WPContentView.m */; };
		46F8714F1838C41600BC149B /* NSDate+StringFormatting.m in Sources */ = {isa = PBXBuildFile; fileRef = 46F8714E1838C41600BC149B /* NSDate+StringFormatting.m */; };
		46FE8276184FD8A200535844 /* WordPressComOAuthClient.m in Sources */ = {isa = PBXBuildFile; fileRef = E1634518183B733B005E967F /* WordPressComOAuthClient.m */; };
		5903AE1B19B60A98009D5354 /* WPButtonForNavigationBar.m in Sources */ = {isa = PBXBuildFile; fileRef = 5903AE1A19B60A98009D5354 /* WPButtonForNavigationBar.m */; };
		59379AA4191904C200B49251 /* AnimatedGIFImageSerialization.m in Sources */ = {isa = PBXBuildFile; fileRef = 59379AA3191904C200B49251 /* AnimatedGIFImageSerialization.m */; };
		5D0077A7182AE9DF00F865DB /* ReaderMediaQueue.m in Sources */ = {isa = PBXBuildFile; fileRef = 5D0077A6182AE9DF00F865DB /* ReaderMediaQueue.m */; };
		5D08B90419648C3400D5B381 /* ReaderSubscriptionViewController.m in Sources */ = {isa = PBXBuildFile; fileRef = 5D08B90319648C3400D5B381 /* ReaderSubscriptionViewController.m */; };
		5D0C2CB819AB932C002DF1E5 /* WPContentSyncHelper.swift in Sources */ = {isa = PBXBuildFile; fileRef = 5D0C2CB719AB932C002DF1E5 /* WPContentSyncHelper.swift */; };
		5D119DA3176FBE040073D83A /* UIImageView+AFNetworkingExtra.m in Sources */ = {isa = PBXBuildFile; fileRef = 5D119DA2176FBE040073D83A /* UIImageView+AFNetworkingExtra.m */; };
<<<<<<< HEAD
		5D11E3261979E76D00E70992 /* VideoThumbnailServiceRemote.m in Sources */ = {isa = PBXBuildFile; fileRef = 5D11E3251979E76D00E70992 /* VideoThumbnailServiceRemote.m */; };
=======
>>>>>>> fae48b7b
		5D12FE1E1988243700378BD6 /* RemoteReaderPost.m in Sources */ = {isa = PBXBuildFile; fileRef = 5D12FE1B1988243700378BD6 /* RemoteReaderPost.m */; };
		5D12FE1F1988243700378BD6 /* RemoteReaderTopic.m in Sources */ = {isa = PBXBuildFile; fileRef = 5D12FE1D1988243700378BD6 /* RemoteReaderTopic.m */; };
		5D12FE221988245B00378BD6 /* RemoteReaderSite.m in Sources */ = {isa = PBXBuildFile; fileRef = 5D12FE211988245B00378BD6 /* RemoteReaderSite.m */; };
		5D146EBB189857ED0068FDC6 /* FeaturedImageViewController.m in Sources */ = {isa = PBXBuildFile; fileRef = 5D146EBA189857ED0068FDC6 /* FeaturedImageViewController.m */; };
<<<<<<< HEAD
		5D1945621979C3D5003EDDAD /* WPRichTextImageControl.m in Sources */ = {isa = PBXBuildFile; fileRef = 5D1945611979C3D5003EDDAD /* WPRichTextImageControl.m */; };
		5D1945651979E091003EDDAD /* WPRichTextVideoControl.m in Sources */ = {isa = PBXBuildFile; fileRef = 5D1945641979E091003EDDAD /* WPRichTextVideoControl.m */; };
=======
>>>>>>> fae48b7b
		5D1D9C50198837D0009D13B7 /* RemoteReaderPost.m in Sources */ = {isa = PBXBuildFile; fileRef = 5D12FE1B1988243700378BD6 /* RemoteReaderPost.m */; };
		5D1D9C51198837D0009D13B7 /* RemoteReaderSite.m in Sources */ = {isa = PBXBuildFile; fileRef = 5D12FE211988245B00378BD6 /* RemoteReaderSite.m */; };
		5D1D9C52198837D0009D13B7 /* RemoteReaderTopic.m in Sources */ = {isa = PBXBuildFile; fileRef = 5D12FE1D1988243700378BD6 /* RemoteReaderTopic.m */; };
		5D1EE80215E7AF3E007F1F02 /* JetpackSettingsViewController.m in Sources */ = {isa = PBXBuildFile; fileRef = 5D1EE80015E7AF3E007F1F02 /* JetpackSettingsViewController.m */; };
		5D20A6531982D56600463A91 /* FollowedSitesViewController.m in Sources */ = {isa = PBXBuildFile; fileRef = 5D20A6521982D56600463A91 /* FollowedSitesViewController.m */; };
		5D2BEB4919758102005425F7 /* WPTableImageSourceTest.m in Sources */ = {isa = PBXBuildFile; fileRef = 5D2BEB4819758102005425F7 /* WPTableImageSourceTest.m */; };
		5D37941B19216B1300E26CA4 /* RebloggingViewController.m in Sources */ = {isa = PBXBuildFile; fileRef = 5D37941A19216B1300E26CA4 /* RebloggingViewController.m */; };
		5D3D559718F88C3500782892 /* ReaderPostService.m in Sources */ = {isa = PBXBuildFile; fileRef = 5D3D559618F88C3500782892 /* ReaderPostService.m */; };
		5D3D559A18F88C5E00782892 /* ReaderPostServiceRemote.m in Sources */ = {isa = PBXBuildFile; fileRef = 5D3D559918F88C5E00782892 /* ReaderPostServiceRemote.m */; };
		5D3E334E15EEBB6B005FC6F2 /* ReachabilityUtils.m in Sources */ = {isa = PBXBuildFile; fileRef = 5D3E334D15EEBB6B005FC6F2 /* ReachabilityUtils.m */; };
		5D42A3DF175E7452005CFF05 /* AbstractPost.m in Sources */ = {isa = PBXBuildFile; fileRef = 5D42A3D7175E7452005CFF05 /* AbstractPost.m */; };
		5D42A3E0175E7452005CFF05 /* BasePost.m in Sources */ = {isa = PBXBuildFile; fileRef = 5D42A3D9175E7452005CFF05 /* BasePost.m */; };
		5D42A3E2175E7452005CFF05 /* ReaderPost.m in Sources */ = {isa = PBXBuildFile; fileRef = 5D42A3DD175E7452005CFF05 /* ReaderPost.m */; };
		5D42A3F8175E75EE005CFF05 /* ReaderImageView.m in Sources */ = {isa = PBXBuildFile; fileRef = 5D42A3E6175E75EE005CFF05 /* ReaderImageView.m */; };
		5D42A3F9175E75EE005CFF05 /* ReaderMediaView.m in Sources */ = {isa = PBXBuildFile; fileRef = 5D42A3E8175E75EE005CFF05 /* ReaderMediaView.m */; };
		5D42A3FB175E75EE005CFF05 /* ReaderPostDetailViewController.m in Sources */ = {isa = PBXBuildFile; fileRef = 5D42A3EC175E75EE005CFF05 /* ReaderPostDetailViewController.m */; };
		5D42A3FC175E75EE005CFF05 /* ReaderPostsViewController.m in Sources */ = {isa = PBXBuildFile; fileRef = 5D42A3EE175E75EE005CFF05 /* ReaderPostsViewController.m */; };
		5D42A3FD175E75EE005CFF05 /* ReaderPostTableViewCell.m in Sources */ = {isa = PBXBuildFile; fileRef = 5D42A3F0175E75EE005CFF05 /* ReaderPostTableViewCell.m */; };
		5D42A400175E75EE005CFF05 /* ReaderVideoView.m in Sources */ = {isa = PBXBuildFile; fileRef = 5D42A3F6175E75EE005CFF05 /* ReaderVideoView.m */; };
		5D42A405175E76A7005CFF05 /* WPImageViewController.m in Sources */ = {isa = PBXBuildFile; fileRef = 5D42A402175E76A2005CFF05 /* WPImageViewController.m */; };
		5D42A406175E76A7005CFF05 /* WPWebVideoViewController.m in Sources */ = {isa = PBXBuildFile; fileRef = 5D42A404175E76A5005CFF05 /* WPWebVideoViewController.m */; };
		5D44EB351986D695008B7175 /* ReaderSiteServiceRemote.m in Sources */ = {isa = PBXBuildFile; fileRef = 5D44EB341986D695008B7175 /* ReaderSiteServiceRemote.m */; };
		5D44EB381986D8BA008B7175 /* ReaderSiteService.m in Sources */ = {isa = PBXBuildFile; fileRef = 5D44EB371986D8BA008B7175 /* ReaderSiteService.m */; };
		5D49B03B19BE3CAD00703A9B /* SafeReaderTopicToReaderTopic.m in Sources */ = {isa = PBXBuildFile; fileRef = 5D49B03A19BE3CAD00703A9B /* SafeReaderTopicToReaderTopic.m */; };
		5D4AD40F185FE64C00CDEE17 /* WPMainTabBarController.m in Sources */ = {isa = PBXBuildFile; fileRef = 5D4AD40E185FE64C00CDEE17 /* WPMainTabBarController.m */; };
		5D51ADAF19A832AF00539C0B /* WordPress-20-21.xcmappingmodel in Sources */ = {isa = PBXBuildFile; fileRef = 5D51ADAE19A832AF00539C0B /* WordPress-20-21.xcmappingmodel */; };
		5D577D33189127BE00B964C3 /* PostGeolocationViewController.m in Sources */ = {isa = PBXBuildFile; fileRef = 5D577D32189127BE00B964C3 /* PostGeolocationViewController.m */; };
		5D577D361891360900B964C3 /* PostGeolocationView.m in Sources */ = {isa = PBXBuildFile; fileRef = 5D577D351891360900B964C3 /* PostGeolocationView.m */; };
		5D5D0027187DA9D30027CEF6 /* CategoriesViewController.m in Sources */ = {isa = PBXBuildFile; fileRef = 5D5D0026187DA9D30027CEF6 /* CategoriesViewController.m */; };
		5D62BAD718AA88210044E5F7 /* PageSettingsViewController.m in Sources */ = {isa = PBXBuildFile; fileRef = 5D62BAD618AA88210044E5F7 /* PageSettingsViewController.m */; };
		5D69DBC4165428CA00A2D1F7 /* n.caf in Resources */ = {isa = PBXBuildFile; fileRef = 5D69DBC3165428CA00A2D1F7 /* n.caf */; };
<<<<<<< HEAD
=======
		5D7B414619E482C9007D9EC7 /* WPRichTextEmbed.swift in Sources */ = {isa = PBXBuildFile; fileRef = 5D7B414319E482C9007D9EC7 /* WPRichTextEmbed.swift */; };
		5D7B414719E482C9007D9EC7 /* WPRichTextImage.swift in Sources */ = {isa = PBXBuildFile; fileRef = 5D7B414419E482C9007D9EC7 /* WPRichTextImage.swift */; };
		5D7B414819E482C9007D9EC7 /* WPRichTextMediaAttachment.swift in Sources */ = {isa = PBXBuildFile; fileRef = 5D7B414519E482C9007D9EC7 /* WPRichTextMediaAttachment.swift */; };
>>>>>>> fae48b7b
		5D7DEA2919D488DD0032EE77 /* WPStyleGuide+Comments.swift in Sources */ = {isa = PBXBuildFile; fileRef = 5D7DEA2819D488DD0032EE77 /* WPStyleGuide+Comments.swift */; };
		5D839AA8187F0D6B00811F4A /* PostFeaturedImageCell.m in Sources */ = {isa = PBXBuildFile; fileRef = 5D839AA7187F0D6B00811F4A /* PostFeaturedImageCell.m */; };
		5D839AAB187F0D8000811F4A /* PostGeolocationCell.m in Sources */ = {isa = PBXBuildFile; fileRef = 5D839AAA187F0D8000811F4A /* PostGeolocationCell.m */; };
		5D87E10C15F5120C0012C595 /* SettingsPageViewController.m in Sources */ = {isa = PBXBuildFile; fileRef = 5D87E10A15F5120C0012C595 /* SettingsPageViewController.m */; };
		5D8D53F119250412003C8859 /* BlogSelectorViewController.m in Sources */ = {isa = PBXBuildFile; fileRef = 5D8D53EE19250412003C8859 /* BlogSelectorViewController.m */; };
		5D8D53F219250412003C8859 /* WPComBlogSelectorViewController.m in Sources */ = {isa = PBXBuildFile; fileRef = 5D8D53F019250412003C8859 /* WPComBlogSelectorViewController.m */; };
		5D97C2F315CAF8D8009B44DD /* UINavigationController+KeyboardFix.m in Sources */ = {isa = PBXBuildFile; fileRef = 5D97C2F215CAF8D8009B44DD /* UINavigationController+KeyboardFix.m */; };
		5D9B17C519998A430047A4A2 /* ReaderBlockedTableViewCell.m in Sources */ = {isa = PBXBuildFile; fileRef = 5D9B17C419998A430047A4A2 /* ReaderBlockedTableViewCell.m */; };
		5DA3EE12192508F700294E0B /* WPImageOptimizer.m in Sources */ = {isa = PBXBuildFile; fileRef = 5DA3EE0F192508F700294E0B /* WPImageOptimizer.m */; };
		5DA3EE13192508F700294E0B /* WPImageOptimizer+Private.m in Sources */ = {isa = PBXBuildFile; fileRef = 5DA3EE11192508F700294E0B /* WPImageOptimizer+Private.m */; };
		5DA3EE161925090A00294E0B /* MediaService.m in Sources */ = {isa = PBXBuildFile; fileRef = 5DA3EE151925090A00294E0B /* MediaService.m */; };
		5DA3EE1A1925111700294E0B /* WPImageOptimizerTest.m in Sources */ = {isa = PBXBuildFile; fileRef = 5DA3EE191925111700294E0B /* WPImageOptimizerTest.m */; };
		5DA5BF3D18E32DCF005F11F9 /* EditMediaViewController.m in Sources */ = {isa = PBXBuildFile; fileRef = 5DA5BF2818E32DCF005F11F9 /* EditMediaViewController.m */; };
		5DA5BF3E18E32DCF005F11F9 /* EditMediaViewController.xib in Resources */ = {isa = PBXBuildFile; fileRef = 5DA5BF2918E32DCF005F11F9 /* EditMediaViewController.xib */; };
		5DA5BF3F18E32DCF005F11F9 /* InputViewButton.m in Sources */ = {isa = PBXBuildFile; fileRef = 5DA5BF2B18E32DCF005F11F9 /* InputViewButton.m */; };
		5DA5BF4018E32DCF005F11F9 /* MediaBrowserCell.m in Sources */ = {isa = PBXBuildFile; fileRef = 5DA5BF2D18E32DCF005F11F9 /* MediaBrowserCell.m */; };
		5DA5BF4118E32DCF005F11F9 /* MediaBrowserViewController.m in Sources */ = {isa = PBXBuildFile; fileRef = 5DA5BF2F18E32DCF005F11F9 /* MediaBrowserViewController.m */; };
		5DA5BF4218E32DCF005F11F9 /* MediaBrowserViewController.xib in Resources */ = {isa = PBXBuildFile; fileRef = 5DA5BF3018E32DCF005F11F9 /* MediaBrowserViewController.xib */; };
		5DA5BF4318E32DCF005F11F9 /* MediaSearchFilterHeaderView.m in Sources */ = {isa = PBXBuildFile; fileRef = 5DA5BF3218E32DCF005F11F9 /* MediaSearchFilterHeaderView.m */; };
		5DA5BF4418E32DCF005F11F9 /* Theme.m in Sources */ = {isa = PBXBuildFile; fileRef = 5DA5BF3418E32DCF005F11F9 /* Theme.m */; };
		5DA5BF4518E32DCF005F11F9 /* ThemeBrowserCell.m in Sources */ = {isa = PBXBuildFile; fileRef = 5DA5BF3618E32DCF005F11F9 /* ThemeBrowserCell.m */; };
		5DA5BF4618E32DCF005F11F9 /* ThemeBrowserViewController.m in Sources */ = {isa = PBXBuildFile; fileRef = 5DA5BF3818E32DCF005F11F9 /* ThemeBrowserViewController.m */; };
		5DA5BF4718E32DCF005F11F9 /* ThemeDetailsViewController.m in Sources */ = {isa = PBXBuildFile; fileRef = 5DA5BF3A18E32DCF005F11F9 /* ThemeDetailsViewController.m */; };
		5DA5BF4818E32DCF005F11F9 /* WPLoadingView.m in Sources */ = {isa = PBXBuildFile; fileRef = 5DA5BF3C18E32DCF005F11F9 /* WPLoadingView.m */; };
		5DB3BA0518D0E7B600F3F3E9 /* WPPickerView.m in Sources */ = {isa = PBXBuildFile; fileRef = 5DB3BA0418D0E7B600F3F3E9 /* WPPickerView.m */; };
		5DB3BA0818D11D8D00F3F3E9 /* PublishDatePickerView.m in Sources */ = {isa = PBXBuildFile; fileRef = 5DB3BA0718D11D8D00F3F3E9 /* PublishDatePickerView.m */; };
		5DB4683B18A2E718004A89A9 /* LocationService.m in Sources */ = {isa = PBXBuildFile; fileRef = 5DB4683A18A2E718004A89A9 /* LocationService.m */; };
		5DB767411588F64D00EBE36C /* postPreview.html in Resources */ = {isa = PBXBuildFile; fileRef = 5DB767401588F64D00EBE36C /* postPreview.html */; };
		5DB93EEC19B6190700EC88EB /* CommentContentView.m in Sources */ = {isa = PBXBuildFile; fileRef = 5DB93EE919B6190700EC88EB /* CommentContentView.m */; };
		5DB93EED19B6190700EC88EB /* ReaderCommentCell.m in Sources */ = {isa = PBXBuildFile; fileRef = 5DB93EEB19B6190700EC88EB /* ReaderCommentCell.m */; };
		5DBCD9D218F3569F00B32229 /* ReaderTopic.m in Sources */ = {isa = PBXBuildFile; fileRef = 5DBCD9D118F3569F00B32229 /* ReaderTopic.m */; };
		5DBCD9D518F35D7500B32229 /* ReaderTopicService.m in Sources */ = {isa = PBXBuildFile; fileRef = 5DBCD9D418F35D7500B32229 /* ReaderTopicService.m */; };
		5DC02A3718E4C5BD009A1765 /* ThemeBrowserViewController.xib in Resources */ = {isa = PBXBuildFile; fileRef = 5DC02A3418E4C5BD009A1765 /* ThemeBrowserViewController.xib */; };
		5DC02A3818E4C5BD009A1765 /* ThemeDetailsViewController.xib in Resources */ = {isa = PBXBuildFile; fileRef = 5DC02A3518E4C5BD009A1765 /* ThemeDetailsViewController.xib */; };
		5DC02A3918E4C5BD009A1765 /* ThemeDetailsViewController~ipad.xib in Resources */ = {isa = PBXBuildFile; fileRef = 5DC02A3618E4C5BD009A1765 /* ThemeDetailsViewController~ipad.xib */; };
		5DC3A44D1610B9BC00A890BE /* UINavigationController+Rotation.m in Sources */ = {isa = PBXBuildFile; fileRef = 5DC3A44C1610B9BC00A890BE /* UINavigationController+Rotation.m */; };
		5DCC4CD819A50CC0003E548C /* ReaderSite.m in Sources */ = {isa = PBXBuildFile; fileRef = 5DCC4CD719A50CC0003E548C /* ReaderSite.m */; };
		5DE8A0411912D95B00B2FF59 /* ReaderPostServiceTest.m in Sources */ = {isa = PBXBuildFile; fileRef = 5DE8A0401912D95B00B2FF59 /* ReaderPostServiceTest.m */; };
		5DEB61B4156FCD3400242C35 /* WPWebView.m in Sources */ = {isa = PBXBuildFile; fileRef = 5DEB61B3156FCD3400242C35 /* WPWebView.m */; };
		5DEB61B8156FCD5200242C35 /* WPChromelessWebViewController.m in Sources */ = {isa = PBXBuildFile; fileRef = 5DEB61B7156FCD5200242C35 /* WPChromelessWebViewController.m */; };
		5DF59C0B1770AE3A00171208 /* UILabel+SuggestSize.m in Sources */ = {isa = PBXBuildFile; fileRef = 5DF59C0A1770AE3A00171208 /* UILabel+SuggestSize.m */; };
		5DF738941965FAB900393584 /* SubscribedTopicsViewController.m in Sources */ = {isa = PBXBuildFile; fileRef = 5DF738931965FAB900393584 /* SubscribedTopicsViewController.m */; };
		5DF738971965FACD00393584 /* RecommendedTopicsViewController.m in Sources */ = {isa = PBXBuildFile; fileRef = 5DF738961965FACD00393584 /* RecommendedTopicsViewController.m */; };
		5DF7389A1965FB3C00393584 /* WPTableViewHandler.m in Sources */ = {isa = PBXBuildFile; fileRef = 5DF738991965FB3C00393584 /* WPTableViewHandler.m */; };
		5DF94E2B1962B97D00359241 /* NewCommentsTableViewCell.m in Sources */ = {isa = PBXBuildFile; fileRef = 5DF94E261962B97D00359241 /* NewCommentsTableViewCell.m */; };
		5DF94E2D1962B97D00359241 /* NewPostTableViewCell.m in Sources */ = {isa = PBXBuildFile; fileRef = 5DF94E2A1962B97D00359241 /* NewPostTableViewCell.m */; };
		5DF94E301962B99C00359241 /* PostSettingsSelectionViewController.m in Sources */ = {isa = PBXBuildFile; fileRef = 5DF94E2F1962B99C00359241 /* PostSettingsSelectionViewController.m */; };
		5DF94E331962B9D800359241 /* WPAlertView.xib in Resources */ = {isa = PBXBuildFile; fileRef = 5DF94E311962B9D800359241 /* WPAlertView.xib */; };
		5DF94E341962B9D800359241 /* WPAlertViewSideBySide.xib in Resources */ = {isa = PBXBuildFile; fileRef = 5DF94E321962B9D800359241 /* WPAlertViewSideBySide.xib */; };
		5DF94E421962BAA700359241 /* WPContentActionView.m in Sources */ = {isa = PBXBuildFile; fileRef = 5DF94E371962BAA700359241 /* WPContentActionView.m */; };
		5DF94E431962BAA700359241 /* WPContentAttributionView.m in Sources */ = {isa = PBXBuildFile; fileRef = 5DF94E391962BAA700359241 /* WPContentAttributionView.m */; };
		5DF94E441962BAA700359241 /* WPContentViewBase.m in Sources */ = {isa = PBXBuildFile; fileRef = 5DF94E3B1962BAA700359241 /* WPContentViewBase.m */; };
		5DF94E451962BAA700359241 /* WPRichContentView.m in Sources */ = {isa = PBXBuildFile; fileRef = 5DF94E3D1962BAA700359241 /* WPRichContentView.m */; };
		5DF94E461962BAA700359241 /* WPRichTextView.m in Sources */ = {isa = PBXBuildFile; fileRef = 5DF94E3F1962BAA700359241 /* WPRichTextView.m */; };
		5DF94E471962BAA700359241 /* WPSimpleContentAttributionView.m in Sources */ = {isa = PBXBuildFile; fileRef = 5DF94E411962BAA700359241 /* WPSimpleContentAttributionView.m */; };
		5DF94E501962BAEB00359241 /* ReaderPostAttributionView.m in Sources */ = {isa = PBXBuildFile; fileRef = 5DF94E491962BAEB00359241 /* ReaderPostAttributionView.m */; };
		5DF94E511962BAEB00359241 /* ReaderPostContentView.m in Sources */ = {isa = PBXBuildFile; fileRef = 5DF94E4B1962BAEB00359241 /* ReaderPostContentView.m */; };
		5DF94E521962BAEB00359241 /* ReaderPostRichContentView.m in Sources */ = {isa = PBXBuildFile; fileRef = 5DF94E4D1962BAEB00359241 /* ReaderPostRichContentView.m */; };
		5DF94E531962BAEB00359241 /* ReaderPostSimpleContentView.m in Sources */ = {isa = PBXBuildFile; fileRef = 5DF94E4F1962BAEB00359241 /* ReaderPostSimpleContentView.m */; };
		5DFA9D1A196B1BA30061FF96 /* ReaderTopicServiceTest.m in Sources */ = {isa = PBXBuildFile; fileRef = 5DFA9D19196B1BA30061FF96 /* ReaderTopicServiceTest.m */; };
		7059CD210F332B6500A0660B /* WPCategoryTree.m in Sources */ = {isa = PBXBuildFile; fileRef = 7059CD200F332B6500A0660B /* WPCategoryTree.m */; };
		74BB6F1A19AE7B9400FB7829 /* WPLegacyEditPageViewController.m in Sources */ = {isa = PBXBuildFile; fileRef = 74BB6F1919AE7B9400FB7829 /* WPLegacyEditPageViewController.m */; };
		74C1C306199170930077A7DC /* PostDetailViewController.xib in Resources */ = {isa = PBXBuildFile; fileRef = 74C1C305199170930077A7DC /* PostDetailViewController.xib */; };
		74C1C30E199170EA0077A7DC /* PostDetailViewController~ipad.xib in Resources */ = {isa = PBXBuildFile; fileRef = 74C1C30D199170EA0077A7DC /* PostDetailViewController~ipad.xib */; };
		74D5FFD619ACDF6700389E8F /* WPLegacyEditPostViewController.m in Sources */ = {isa = PBXBuildFile; fileRef = 74D5FFD519ACDF6700389E8F /* WPLegacyEditPostViewController.m */; };
		83043E55126FA31400EC9953 /* MessageUI.framework in Frameworks */ = {isa = PBXBuildFile; fileRef = 83043E54126FA31400EC9953 /* MessageUI.framework */; };
		8333FE0E11FF6EF200A495C1 /* EditSiteViewController.xib in Resources */ = {isa = PBXBuildFile; fileRef = 8333FE0D11FF6EF200A495C1 /* EditSiteViewController.xib */; };
		83418AAA11C9FA6E00ACF00C /* Comment.m in Sources */ = {isa = PBXBuildFile; fileRef = 83418AA911C9FA6E00ACF00C /* Comment.m */; };
		834CAE7C122D528A003DDF49 /* UIImage+Resize.m in Sources */ = {isa = PBXBuildFile; fileRef = 834CAE7B122D528A003DDF49 /* UIImage+Resize.m */; };
		834CAE9F122D56B1003DDF49 /* UIImage+Alpha.m in Sources */ = {isa = PBXBuildFile; fileRef = 834CAE9D122D56B1003DDF49 /* UIImage+Alpha.m */; };
		834CAEA0122D56B1003DDF49 /* UIImage+RoundedCorner.m in Sources */ = {isa = PBXBuildFile; fileRef = 834CAE9E122D56B1003DDF49 /* UIImage+RoundedCorner.m */; };
		834CE7341256D0DE0046A4A3 /* CFNetwork.framework in Frameworks */ = {isa = PBXBuildFile; fileRef = 834CE7331256D0DE0046A4A3 /* CFNetwork.framework */; };
		8350E49611D2C71E00A7B073 /* Media.m in Sources */ = {isa = PBXBuildFile; fileRef = 8350E49511D2C71E00A7B073 /* Media.m */; };
		8355D67E11D13EAD00A61362 /* MobileCoreServices.framework in Frameworks */ = {isa = PBXBuildFile; fileRef = 8355D67D11D13EAD00A61362 /* MobileCoreServices.framework */; };
		8355D7D911D260AA00A61362 /* CoreData.framework in Frameworks */ = {isa = PBXBuildFile; fileRef = 8355D7D811D260AA00A61362 /* CoreData.framework */; };
		835E2403126E66E50085940B /* AssetsLibrary.framework in Frameworks */ = {isa = PBXBuildFile; fileRef = 835E2402126E66E50085940B /* AssetsLibrary.framework */; settings = {ATTRIBUTES = (Weak, ); }; };
		83610AAA11F4AD2C00421116 /* WPcomLoginViewController.m in Sources */ = {isa = PBXBuildFile; fileRef = 83610AA811F4AD2C00421116 /* WPcomLoginViewController.m */; };
		8362C1041201E7CE00599347 /* WebSignupViewController-iPad.xib in Resources */ = {isa = PBXBuildFile; fileRef = 8362C1031201E7CE00599347 /* WebSignupViewController-iPad.xib */; };
		8370D10A11FA499A009D650F /* WPTableViewActivityCell.m in Sources */ = {isa = PBXBuildFile; fileRef = 8370D10911FA499A009D650F /* WPTableViewActivityCell.m */; };
		8370D10C11FA4A1B009D650F /* WPTableViewActivityCell.xib in Resources */ = {isa = PBXBuildFile; fileRef = 8370D10B11FA4A1B009D650F /* WPTableViewActivityCell.xib */; };
		8370D1BE11FA6295009D650F /* AddSiteViewController.xib in Resources */ = {isa = PBXBuildFile; fileRef = 8370D1BC11FA6295009D650F /* AddSiteViewController.xib */; };
		838C672E1210C3C300B09CA3 /* Post.m in Sources */ = {isa = PBXBuildFile; fileRef = 838C672D1210C3C300B09CA3 /* Post.m */; };
		8398EE9A11ACE63C000FE6E0 /* WebSignupViewController.xib in Resources */ = {isa = PBXBuildFile; fileRef = 8398EE9811ACE63C000FE6E0 /* WebSignupViewController.xib */; };
		83CAD4211235F9F4003DFA20 /* MediaObjectView.xib in Resources */ = {isa = PBXBuildFile; fileRef = 83CAD4201235F9F4003DFA20 /* MediaObjectView.xib */; };
		83D180FA12329B1A002DCCB0 /* EditPageViewController.m in Sources */ = {isa = PBXBuildFile; fileRef = 83D180F812329B1A002DCCB0 /* EditPageViewController.m */; };
		83F3E26011275E07004CD686 /* MapKit.framework in Frameworks */ = {isa = PBXBuildFile; fileRef = 83F3E25F11275E07004CD686 /* MapKit.framework */; };
		83F3E2D311276371004CD686 /* CoreLocation.framework in Frameworks */ = {isa = PBXBuildFile; fileRef = 83F3E2D211276371004CD686 /* CoreLocation.framework */; };
		83FEFC7611FF6C5A0078B462 /* EditSiteViewController.m in Sources */ = {isa = PBXBuildFile; fileRef = 83FEFC7411FF6C5A0078B462 /* EditSiteViewController.m */; };
		85149741171E13DF00B87F3F /* WPAsyncBlockOperation.m in Sources */ = {isa = PBXBuildFile; fileRef = 85149740171E13DF00B87F3F /* WPAsyncBlockOperation.m */; };
		8514DDA7190E2AB3009B6421 /* WPMediaMetadataExtractor.m in Sources */ = {isa = PBXBuildFile; fileRef = 8514DDA6190E2AB3009B6421 /* WPMediaMetadataExtractor.m */; };
		8516972C169D42F4006C5DED /* WPToast.m in Sources */ = {isa = PBXBuildFile; fileRef = 8516972B169D42F4006C5DED /* WPToast.m */; };
		851734431798C64700A30E27 /* NSURL+Util.m in Sources */ = {isa = PBXBuildFile; fileRef = 851734421798C64700A30E27 /* NSURL+Util.m */; };
		8525398B171761D9003F6B32 /* WPComLanguages.m in Sources */ = {isa = PBXBuildFile; fileRef = 8525398A171761D9003F6B32 /* WPComLanguages.m */; };
		85435BEA190F837500E868D0 /* WPUploadStatusView.m in Sources */ = {isa = PBXBuildFile; fileRef = 85435BE9190F837500E868D0 /* WPUploadStatusView.m */; };
		857610D618C0377300EDF406 /* StatsWebViewController.m in Sources */ = {isa = PBXBuildFile; fileRef = 857610D518C0377300EDF406 /* StatsWebViewController.m */; };
		858DE40F1730384F000AC628 /* LoginViewController.m in Sources */ = {isa = PBXBuildFile; fileRef = 858DE40E1730384F000AC628 /* LoginViewController.m */; };
		859CFD46190E3198005FB217 /* WPMediaUploader.m in Sources */ = {isa = PBXBuildFile; fileRef = 859CFD45190E3198005FB217 /* WPMediaUploader.m */; };
		859F761D18F2159800EF8D5D /* WPAnalyticsTrackerMixpanelInstructionsForStat.m in Sources */ = {isa = PBXBuildFile; fileRef = 859F761C18F2159800EF8D5D /* WPAnalyticsTrackerMixpanelInstructionsForStat.m */; };
		85AD6AEC173CCF9E002CB896 /* WPNUXPrimaryButton.m in Sources */ = {isa = PBXBuildFile; fileRef = 85AD6AEB173CCF9E002CB896 /* WPNUXPrimaryButton.m */; };
		85AD6AEF173CCFDC002CB896 /* WPNUXSecondaryButton.m in Sources */ = {isa = PBXBuildFile; fileRef = 85AD6AEE173CCFDC002CB896 /* WPNUXSecondaryButton.m */; };
		85B6F74F1742DA1E00CE7F3A /* WPNUXMainButton.m in Sources */ = {isa = PBXBuildFile; fileRef = 85B6F74E1742DA1D00CE7F3A /* WPNUXMainButton.m */; };
		85B6F7521742DAE800CE7F3A /* WPNUXBackButton.m in Sources */ = {isa = PBXBuildFile; fileRef = 85B6F7511742DAE800CE7F3A /* WPNUXBackButton.m */; };
		85C720B11730CEFA00460645 /* WPWalkthroughTextField.m in Sources */ = {isa = PBXBuildFile; fileRef = 85C720B01730CEFA00460645 /* WPWalkthroughTextField.m */; };
		85D08A7117342ECE00E2BBCA /* AddUsersBlogCell.m in Sources */ = {isa = PBXBuildFile; fileRef = 85D08A7017342ECE00E2BBCA /* AddUsersBlogCell.m */; };
		85D2275918F1EB8A001DA8DA /* WPAnalyticsTrackerMixpanel.m in Sources */ = {isa = PBXBuildFile; fileRef = 85D2275818F1EB8A001DA8DA /* WPAnalyticsTrackerMixpanel.m */; };
		85D80558171630B30075EEAC /* DotCom-Languages.plist in Resources */ = {isa = PBXBuildFile; fileRef = 85D80557171630B30075EEAC /* DotCom-Languages.plist */; };
		85D8055D171631F10075EEAC /* SelectWPComLanguageViewController.m in Sources */ = {isa = PBXBuildFile; fileRef = 85D8055C171631F10075EEAC /* SelectWPComLanguageViewController.m */; };
		85DA8C4418F3F29A0074C8A4 /* WPAnalyticsTrackerWPCom.m in Sources */ = {isa = PBXBuildFile; fileRef = 85DA8C4318F3F29A0074C8A4 /* WPAnalyticsTrackerWPCom.m */; };
		85E105861731A597001071A3 /* WPWalkthroughOverlayView.m in Sources */ = {isa = PBXBuildFile; fileRef = 85E105851731A597001071A3 /* WPWalkthroughOverlayView.m */; };
		85EC44D41739826A00686604 /* CreateAccountAndBlogViewController.m in Sources */ = {isa = PBXBuildFile; fileRef = 85EC44D31739826A00686604 /* CreateAccountAndBlogViewController.m */; };
		85ED988817DFA00000090D0B /* Images.xcassets in Resources */ = {isa = PBXBuildFile; fileRef = 85ED988717DFA00000090D0B /* Images.xcassets */; };
		930FD0A619882742000CC81D /* BlogServiceTest.m in Sources */ = {isa = PBXBuildFile; fileRef = 930FD0A519882742000CC81D /* BlogServiceTest.m */; };
		931DF4D618D09A2F00540BDD /* InfoPlist.strings in Resources */ = {isa = PBXBuildFile; fileRef = 931DF4D818D09A2F00540BDD /* InfoPlist.strings */; };
		93267A6119B896CD00997EB8 /* Info-Internal.plist in Resources */ = {isa = PBXBuildFile; fileRef = 93267A6019B896CD00997EB8 /* Info-Internal.plist */; };
		934884AB19B73BA6004028D8 /* Constants.m in Sources */ = {isa = PBXBuildFile; fileRef = B5CC05F51962150600975CAC /* Constants.m */; };
		934884AD19B78723004028D8 /* WordPressTodayWidget-Internal.entitlements in Resources */ = {isa = PBXBuildFile; fileRef = 934884AC19B78723004028D8 /* WordPressTodayWidget-Internal.entitlements */; };
		934884AF19B7875C004028D8 /* WordPress-Internal.entitlements in Resources */ = {isa = PBXBuildFile; fileRef = 934884AE19B7875C004028D8 /* WordPress-Internal.entitlements */; };
		93594BD5191D2F5A0079E6B2 /* stats-batch.json in Resources */ = {isa = PBXBuildFile; fileRef = 93594BD4191D2F5A0079E6B2 /* stats-batch.json */; };
		93740DC917D8F85600C41B2F /* WPAlertView.h in Resources */ = {isa = PBXBuildFile; fileRef = 93740DC817D8F85600C41B2F /* WPAlertView.h */; };
		93740DCB17D8F86700C41B2F /* WPAlertView.m in Sources */ = {isa = PBXBuildFile; fileRef = 93740DCA17D8F86700C41B2F /* WPAlertView.m */; };
		93A3F7DE1843F6F00082FEEA /* CoreTelephony.framework in Frameworks */ = {isa = PBXBuildFile; fileRef = 93A3F7DD1843F6F00082FEEA /* CoreTelephony.framework */; };
		93C1147F18EC5DD500DAC95C /* AccountService.m in Sources */ = {isa = PBXBuildFile; fileRef = 93C1147E18EC5DD500DAC95C /* AccountService.m */; };
		93C1148518EDF6E100DAC95C /* BlogService.m in Sources */ = {isa = PBXBuildFile; fileRef = 93C1148418EDF6E100DAC95C /* BlogService.m */; };
		93C4864F181043D700A24725 /* ActivityLogDetailViewController.m in Sources */ = {isa = PBXBuildFile; fileRef = 93069F581762410B000C966D /* ActivityLogDetailViewController.m */; };
		93C486501810442200A24725 /* SupportViewController.m in Sources */ = {isa = PBXBuildFile; fileRef = 93027BB71758332300483FFD /* SupportViewController.m */; };
		93C486511810445D00A24725 /* ActivityLogViewController.m in Sources */ = {isa = PBXBuildFile; fileRef = 93069F55176237A4000C966D /* ActivityLogViewController.m */; };
		93CD939319099BE70049096E /* authtoken.json in Resources */ = {isa = PBXBuildFile; fileRef = 93CD939219099BE70049096E /* authtoken.json */; };
		93D6D64A1924FDAD00A4F44A /* CategoryServiceRemote.m in Sources */ = {isa = PBXBuildFile; fileRef = 93D6D6471924FDAD00A4F44A /* CategoryServiceRemote.m */; };
		93E3D3C819ACE8E300B1C509 /* SFHFKeychainUtils.m in Sources */ = {isa = PBXBuildFile; fileRef = 292CECFF1027259000BD407D /* SFHFKeychainUtils.m */; settings = {COMPILER_FLAGS = "-fno-objc-arc"; }; };
		93E5283C19A7741A003A1A9C /* NotificationCenter.framework in Frameworks */ = {isa = PBXBuildFile; fileRef = 93E5283B19A7741A003A1A9C /* NotificationCenter.framework */; };
		93E5284119A7741A003A1A9C /* TodayViewController.swift in Sources */ = {isa = PBXBuildFile; fileRef = 93E5284019A7741A003A1A9C /* TodayViewController.swift */; };
		93E5284319A7741A003A1A9C /* MainInterface.storyboard in Resources */ = {isa = PBXBuildFile; fileRef = 93E5284219A7741A003A1A9C /* MainInterface.storyboard */; };
		93E5284619A7741A003A1A9C /* WordPressTodayWidget.appex in Embed App Extensions */ = {isa = PBXBuildFile; fileRef = 93E5283A19A7741A003A1A9C /* WordPressTodayWidget.appex */; settings = {ATTRIBUTES = (RemoveHeadersOnCopy, ); }; };
		93E5285519A778AF003A1A9C /* WPDDLogWrapper.m in Sources */ = {isa = PBXBuildFile; fileRef = 93E5285419A778AF003A1A9C /* WPDDLogWrapper.m */; };
		93E5285619A77BAC003A1A9C /* NotificationCenter.framework in Frameworks */ = {isa = PBXBuildFile; fileRef = 93E5283B19A7741A003A1A9C /* NotificationCenter.framework */; };
		93FA59DD18D88C1C001446BC /* CategoryService.m in Sources */ = {isa = PBXBuildFile; fileRef = 93FA59DC18D88C1C001446BC /* CategoryService.m */; };
		A01C542E0E24E88400D411F2 /* SystemConfiguration.framework in Frameworks */ = {isa = PBXBuildFile; fileRef = A01C542D0E24E88400D411F2 /* SystemConfiguration.framework */; };
		A01C55480E25E0D000D411F2 /* defaultPostTemplate.html in Resources */ = {isa = PBXBuildFile; fileRef = A01C55470E25E0D000D411F2 /* defaultPostTemplate.html */; };
		A0E293F10E21027E00C6919C /* WPAddCategoryViewController.m in Sources */ = {isa = PBXBuildFile; fileRef = A0E293F00E21027E00C6919C /* WPAddCategoryViewController.m */; };
		A25EBD87156E330600530E3D /* WPTableViewController.m in Sources */ = {isa = PBXBuildFile; fileRef = A25EBD86156E330600530E3D /* WPTableViewController.m */; };
		A2787D0219002AB1000D6CA6 /* HelpshiftConfig.plist in Resources */ = {isa = PBXBuildFile; fileRef = A2787D0119002AB1000D6CA6 /* HelpshiftConfig.plist */; };
		A2DC5B1A1953451B009584C3 /* WPNUXHelpBadgeLabel.m in Sources */ = {isa = PBXBuildFile; fileRef = A2DC5B191953451B009584C3 /* WPNUXHelpBadgeLabel.m */; };
		ACBAB5FE0E121C7300F38795 /* PostSettingsViewController.m in Sources */ = {isa = PBXBuildFile; fileRef = ACBAB5FD0E121C7300F38795 /* PostSettingsViewController.m */; };
		ACBAB6860E1247F700F38795 /* PostPreviewViewController.m in Sources */ = {isa = PBXBuildFile; fileRef = ACBAB6850E1247F700F38795 /* PostPreviewViewController.m */; };
		ACC156CC0E10E67600D6E1A0 /* WPPostViewController.m in Sources */ = {isa = PBXBuildFile; fileRef = ACC156CB0E10E67600D6E1A0 /* WPPostViewController.m */; };
		ADF544C2195A0F620092213D /* CustomHighlightButton.m in Sources */ = {isa = PBXBuildFile; fileRef = ADF544C1195A0F620092213D /* CustomHighlightButton.m */; };
		B5134AF519B2C4F200FADE8C /* ReplyBezierView.swift in Sources */ = {isa = PBXBuildFile; fileRef = B5134AF419B2C4F200FADE8C /* ReplyBezierView.swift */; };
		B51D9A7E19634D4400CA857B /* Noticons-Regular.otf in Resources */ = {isa = PBXBuildFile; fileRef = B55853F419630AF900FAF6C3 /* Noticons-Regular.otf */; };
		B52B4F7A19C0E49B00526D6F /* WPDynamicHeightTextView.swift in Sources */ = {isa = PBXBuildFile; fileRef = B52B4F7919C0E49B00526D6F /* WPDynamicHeightTextView.swift */; };
		B52C4C7D199D4CD3009FD823 /* NoteBlockUserTableViewCell.swift in Sources */ = {isa = PBXBuildFile; fileRef = B52C4C7C199D4CD3009FD823 /* NoteBlockUserTableViewCell.swift */; };
		B52C4C7F199D74AE009FD823 /* NoteTableViewCell.swift in Sources */ = {isa = PBXBuildFile; fileRef = B52C4C7E199D74AE009FD823 /* NoteTableViewCell.swift */; };
		B532D4E9199D4357006E4DF6 /* NoteBlockCommentTableViewCell.swift in Sources */ = {isa = PBXBuildFile; fileRef = B532D4E5199D4357006E4DF6 /* NoteBlockCommentTableViewCell.swift */; };
		B532D4EA199D4357006E4DF6 /* NoteBlockHeaderTableViewCell.swift in Sources */ = {isa = PBXBuildFile; fileRef = B532D4E6199D4357006E4DF6 /* NoteBlockHeaderTableViewCell.swift */; };
		B532D4EB199D4357006E4DF6 /* NoteBlockTableViewCell.swift in Sources */ = {isa = PBXBuildFile; fileRef = B532D4E7199D4357006E4DF6 /* NoteBlockTableViewCell.swift */; };
		B532D4EC199D4357006E4DF6 /* NoteBlockTextTableViewCell.swift in Sources */ = {isa = PBXBuildFile; fileRef = B532D4E8199D4357006E4DF6 /* NoteBlockTextTableViewCell.swift */; };
		B532D4EE199D4418006E4DF6 /* NoteBlockImageTableViewCell.swift in Sources */ = {isa = PBXBuildFile; fileRef = B532D4ED199D4418006E4DF6 /* NoteBlockImageTableViewCell.swift */; };
		B53FDF6D19B8C336000723B6 /* UIScreen+Helpers.swift in Sources */ = {isa = PBXBuildFile; fileRef = B53FDF6C19B8C336000723B6 /* UIScreen+Helpers.swift */; };
		B548458219A258890077E7A5 /* UIActionSheet+Helpers.m in Sources */ = {isa = PBXBuildFile; fileRef = B548458119A258890077E7A5 /* UIActionSheet+Helpers.m */; };
		B5509A9319CA38B3006D2E49 /* EditReplyViewController.m in Sources */ = {isa = PBXBuildFile; fileRef = B5509A9219CA38B3006D2E49 /* EditReplyViewController.m */; };
		B5509A9519CA3B9F006D2E49 /* EditReplyViewController.xib in Resources */ = {isa = PBXBuildFile; fileRef = B5509A9419CA3B9F006D2E49 /* EditReplyViewController.xib */; };
		B55853F31962337500FAF6C3 /* NSScanner+Helpers.m in Sources */ = {isa = PBXBuildFile; fileRef = B55853F21962337500FAF6C3 /* NSScanner+Helpers.m */; };
		B55853F719630D5400FAF6C3 /* NSAttributedString+Util.m in Sources */ = {isa = PBXBuildFile; fileRef = B55853F619630D5400FAF6C3 /* NSAttributedString+Util.m */; };
		B55853FC19630E7900FAF6C3 /* Notification.m in Sources */ = {isa = PBXBuildFile; fileRef = B55853F919630E7900FAF6C3 /* Notification.m */; };
		B558541419631A1000FAF6C3 /* Notifications.storyboard in Resources */ = {isa = PBXBuildFile; fileRef = B558541019631A1000FAF6C3 /* Notifications.storyboard */; };
		B57B99D519A2C20200506504 /* NoteTableHeaderView.swift in Sources */ = {isa = PBXBuildFile; fileRef = B57B99D419A2C20200506504 /* NoteTableHeaderView.swift */; };
		B57B99DE19A2DBF200506504 /* NSObject+Helpers.m in Sources */ = {isa = PBXBuildFile; fileRef = B57B99DD19A2DBF200506504 /* NSObject+Helpers.m */; };
		B586593F197EE15900F67E57 /* Merriweather-Bold.ttf in Resources */ = {isa = PBXBuildFile; fileRef = 462F4E0F183867AE0028D2F8 /* Merriweather-Bold.ttf */; };
		B587797A19B799D800E57C5A /* NSDate+Helpers.swift in Sources */ = {isa = PBXBuildFile; fileRef = B587796F19B799D800E57C5A /* NSDate+Helpers.swift */; };
		B587797B19B799D800E57C5A /* NSIndexPath+Swift.swift in Sources */ = {isa = PBXBuildFile; fileRef = B587797019B799D800E57C5A /* NSIndexPath+Swift.swift */; };
		B587797C19B799D800E57C5A /* NSParagraphStyle+Helpers.swift in Sources */ = {isa = PBXBuildFile; fileRef = B587797119B799D800E57C5A /* NSParagraphStyle+Helpers.swift */; };
		B587797D19B799D800E57C5A /* UIDevice+Helpers.swift in Sources */ = {isa = PBXBuildFile; fileRef = B587797219B799D800E57C5A /* UIDevice+Helpers.swift */; };
		B587797E19B799D800E57C5A /* UIImageView+Animations.swift in Sources */ = {isa = PBXBuildFile; fileRef = B587797319B799D800E57C5A /* UIImageView+Animations.swift */; };
		B587797F19B799D800E57C5A /* UIImageView+Networking.swift in Sources */ = {isa = PBXBuildFile; fileRef = B587797419B799D800E57C5A /* UIImageView+Networking.swift */; };
		B587798019B799D800E57C5A /* UITableView+Helpers.swift in Sources */ = {isa = PBXBuildFile; fileRef = B587797519B799D800E57C5A /* UITableView+Helpers.swift */; };
		B587798119B799D800E57C5A /* UITableViewCell+Helpers.swift in Sources */ = {isa = PBXBuildFile; fileRef = B587797619B799D800E57C5A /* UITableViewCell+Helpers.swift */; };
		B587798219B799D800E57C5A /* UIView+Helpers.swift in Sources */ = {isa = PBXBuildFile; fileRef = B587797719B799D800E57C5A /* UIView+Helpers.swift */; };
		B587798619B799EB00E57C5A /* Notification+Interface.swift in Sources */ = {isa = PBXBuildFile; fileRef = B587798419B799EB00E57C5A /* Notification+Interface.swift */; };
		B587798719B799EB00E57C5A /* NotificationBlock+Interface.swift in Sources */ = {isa = PBXBuildFile; fileRef = B587798519B799EB00E57C5A /* NotificationBlock+Interface.swift */; };
		B5AB733D19901F85005F5044 /* WPNoResultsView+AnimatedBox.m in Sources */ = {isa = PBXBuildFile; fileRef = B5AB733C19901F85005F5044 /* WPNoResultsView+AnimatedBox.m */; };
		B5B56D3219AFB68800B4E29B /* WPStyleGuide+Reply.swift in Sources */ = {isa = PBXBuildFile; fileRef = B5B56D3019AFB68800B4E29B /* WPStyleGuide+Reply.swift */; };
		B5B56D3319AFB68800B4E29B /* WPStyleGuide+Notifications.swift in Sources */ = {isa = PBXBuildFile; fileRef = B5B56D3119AFB68800B4E29B /* WPStyleGuide+Notifications.swift */; };
		B5CC05F61962150600975CAC /* Constants.m in Sources */ = {isa = PBXBuildFile; fileRef = B5CC05F51962150600975CAC /* Constants.m */; };
		B5CC05F91962186D00975CAC /* Meta.m in Sources */ = {isa = PBXBuildFile; fileRef = B5CC05F81962186D00975CAC /* Meta.m */; };
		B5CC05FC196218E100975CAC /* XMLParserCollecter.m in Sources */ = {isa = PBXBuildFile; fileRef = B5CC05FB196218E100975CAC /* XMLParserCollecter.m */; };
		B5E167F419C08D18009535AA /* NSCalendar+Helpers.swift in Sources */ = {isa = PBXBuildFile; fileRef = B5E167F319C08D18009535AA /* NSCalendar+Helpers.swift */; };
		B5E23BDC19AD0CED000D6879 /* ReplyTextView.swift in Sources */ = {isa = PBXBuildFile; fileRef = B5E23BDA19AD0CED000D6879 /* ReplyTextView.swift */; };
		B5E23BDD19AD0CED000D6879 /* ReplyTextView.xib in Resources */ = {isa = PBXBuildFile; fileRef = B5E23BDB19AD0CED000D6879 /* ReplyTextView.xib */; };
		B5E23BDF19AD0D00000D6879 /* NoteTableViewCell.xib in Resources */ = {isa = PBXBuildFile; fileRef = B5E23BDE19AD0D00000D6879 /* NoteTableViewCell.xib */; };
		B5F015CB195DFD7600F6ECF2 /* WordPressActivity.m in Sources */ = {isa = PBXBuildFile; fileRef = B5F015CA195DFD7600F6ECF2 /* WordPressActivity.m */; };
		B5FD4543199D0F2800286FBB /* NotificationDetailsViewController.m in Sources */ = {isa = PBXBuildFile; fileRef = B5FD4540199D0F2800286FBB /* NotificationDetailsViewController.m */; };
		B5FD4544199D0F2800286FBB /* NotificationsViewController.m in Sources */ = {isa = PBXBuildFile; fileRef = B5FD4542199D0F2800286FBB /* NotificationsViewController.m */; };
		C533CF350E6D3ADA000C3DE8 /* CommentsViewController.m in Sources */ = {isa = PBXBuildFile; fileRef = C533CF340E6D3ADA000C3DE8 /* CommentsViewController.m */; };
		C545E0A21811B9880020844C /* ContextManager.m in Sources */ = {isa = PBXBuildFile; fileRef = C545E0A11811B9880020844C /* ContextManager.m */; };
		C56636E91868D0CE00226AAB /* StatsViewController.m in Sources */ = {isa = PBXBuildFile; fileRef = C56636E71868D0CE00226AAB /* StatsViewController.m */; };
		C57A31A4183D2111007745B9 /* NotificationsManager.m in Sources */ = {isa = PBXBuildFile; fileRef = C57A31A3183D2111007745B9 /* NotificationsManager.m */; };
		C58349C51806F95100B64089 /* IOS7CorrectedTextView.m in Sources */ = {isa = PBXBuildFile; fileRef = C58349C41806F95100B64089 /* IOS7CorrectedTextView.m */; };
		C5CFDC2A184F962B00097B05 /* CoreDataConcurrencyTest.m in Sources */ = {isa = PBXBuildFile; fileRef = C5CFDC29184F962B00097B05 /* CoreDataConcurrencyTest.m */; };
		CC0E20AE15B87DA100D3468B /* WPWebBridge.m in Sources */ = {isa = PBXBuildFile; fileRef = CC0E20AD15B87DA100D3468B /* WPWebBridge.m */; };
		CC24E5EF1577D1EA00A6D5B5 /* WPFriendFinderViewController.m in Sources */ = {isa = PBXBuildFile; fileRef = CC24E5EE1577D1EA00A6D5B5 /* WPFriendFinderViewController.m */; };
		CC24E5F11577DBC300A6D5B5 /* AddressBook.framework in Frameworks */ = {isa = PBXBuildFile; fileRef = CC24E5F01577DBC300A6D5B5 /* AddressBook.framework */; };
		CC24E5F51577E16B00A6D5B5 /* Accounts.framework in Frameworks */ = {isa = PBXBuildFile; fileRef = CC24E5F41577E16B00A6D5B5 /* Accounts.framework */; settings = {ATTRIBUTES = (Weak, ); }; };
		CC701658185A7513007B37DB /* InlineComposeToolbarView.m in Sources */ = {isa = PBXBuildFile; fileRef = CC701655185A7513007B37DB /* InlineComposeToolbarView.m */; };
		CC701659185A7513007B37DB /* InlineComposeView.m in Sources */ = {isa = PBXBuildFile; fileRef = CC701657185A7513007B37DB /* InlineComposeView.m */; };
		CC70165B185A7536007B37DB /* InlineComposeView.xib in Resources */ = {isa = PBXBuildFile; fileRef = CC70165A185A7536007B37DB /* InlineComposeView.xib */; };
		CC70165E185BB97A007B37DB /* ReaderCommentPublisher.m in Sources */ = {isa = PBXBuildFile; fileRef = CC70165D185BB97A007B37DB /* ReaderCommentPublisher.m */; };
		CCEF153114C9EA050001176D /* WPWebAppViewController.m in Sources */ = {isa = PBXBuildFile; fileRef = CCEF153014C9EA050001176D /* WPWebAppViewController.m */; };
		CEBD3EAB0FF1BA3B00C1396E /* Blog.m in Sources */ = {isa = PBXBuildFile; fileRef = CEBD3EAA0FF1BA3B00C1396E /* Blog.m */; };
		E100C6BB1741473000AE48D8 /* WordPress-11-12.xcmappingmodel in Sources */ = {isa = PBXBuildFile; fileRef = E100C6BA1741472F00AE48D8 /* WordPress-11-12.xcmappingmodel */; };
		E10675C8183F82E900E5CE5C /* SettingsViewControllerTest.m in Sources */ = {isa = PBXBuildFile; fileRef = E10675C7183F82E900E5CE5C /* SettingsViewControllerTest.m */; };
		E10A2E9B134E8AD3007643F9 /* PostAnnotation.m in Sources */ = {isa = PBXBuildFile; fileRef = 833AF25A114575A50016DE8F /* PostAnnotation.m */; };
		E10B3652158F2D3F00419A93 /* QuartzCore.framework in Frameworks */ = {isa = PBXBuildFile; fileRef = E10B3651158F2D3F00419A93 /* QuartzCore.framework */; };
		E10B3654158F2D4500419A93 /* UIKit.framework in Frameworks */ = {isa = PBXBuildFile; fileRef = E10B3653158F2D4500419A93 /* UIKit.framework */; };
		E10B3655158F2D7800419A93 /* CoreGraphics.framework in Frameworks */ = {isa = PBXBuildFile; fileRef = 834CE7371256D0F60046A4A3 /* CoreGraphics.framework */; };
		E10DB0081771926D00B7A0A3 /* GooglePlusActivity.m in Sources */ = {isa = PBXBuildFile; fileRef = E10DB0071771926D00B7A0A3 /* GooglePlusActivity.m */; };
		E114D79A153D85A800984182 /* WPError.m in Sources */ = {isa = PBXBuildFile; fileRef = E114D799153D85A800984182 /* WPError.m */; };
		E1249B4319408C910035E895 /* RemoteComment.m in Sources */ = {isa = PBXBuildFile; fileRef = E1249B4219408C910035E895 /* RemoteComment.m */; };
		E1249B4619408D0F0035E895 /* CommentServiceRemoteXMLRPC.m in Sources */ = {isa = PBXBuildFile; fileRef = E1249B4519408D0F0035E895 /* CommentServiceRemoteXMLRPC.m */; };
		E1249B4B1940AECC0035E895 /* CommentServiceRemoteREST.m in Sources */ = {isa = PBXBuildFile; fileRef = E1249B4A1940AECC0035E895 /* CommentServiceRemoteREST.m */; };
		E125443C12BF5A7200D87A0A /* WordPress.xcdatamodeld in Sources */ = {isa = PBXBuildFile; fileRef = E125443B12BF5A7200D87A0A /* WordPress.xcdatamodeld */; };
		E125445612BF5B3900D87A0A /* Category.m in Sources */ = {isa = PBXBuildFile; fileRef = E125445512BF5B3900D87A0A /* Category.m */; };
		E125451812BF68F900D87A0A /* Page.m in Sources */ = {isa = PBXBuildFile; fileRef = E125451712BF68F900D87A0A /* Page.m */; };
		E131CB5216CACA6B004B0314 /* CoreText.framework in Frameworks */ = {isa = PBXBuildFile; fileRef = E131CB5116CACA6B004B0314 /* CoreText.framework */; };
		E131CB5416CACB05004B0314 /* libxml2.dylib in Frameworks */ = {isa = PBXBuildFile; fileRef = E131CB5316CACB05004B0314 /* libxml2.dylib */; };
		E131CB5616CACF1E004B0314 /* get-user-blogs_has-blog.json in Resources */ = {isa = PBXBuildFile; fileRef = E131CB5516CACF1E004B0314 /* get-user-blogs_has-blog.json */; };
		E131CB5816CACFB4004B0314 /* get-user-blogs_doesnt-have-blog.json in Resources */ = {isa = PBXBuildFile; fileRef = E131CB5716CACFB4004B0314 /* get-user-blogs_doesnt-have-blog.json */; };
		E13EB7A5157D230000885780 /* WordPressComApi.m in Sources */ = {isa = PBXBuildFile; fileRef = E13EB7A4157D230000885780 /* WordPressComApi.m */; };
		E13F23C314FE84600081D9CC /* NSMutableDictionary+Helpers.m in Sources */ = {isa = PBXBuildFile; fileRef = E13F23C214FE84600081D9CC /* NSMutableDictionary+Helpers.m */; };
		E149D64E19349E69006A843D /* AccountServiceRemoteREST.m in Sources */ = {isa = PBXBuildFile; fileRef = E149D64619349E69006A843D /* AccountServiceRemoteREST.m */; };
		E149D64F19349E69006A843D /* AccountServiceRemoteXMLRPC.m in Sources */ = {isa = PBXBuildFile; fileRef = E149D64819349E69006A843D /* AccountServiceRemoteXMLRPC.m */; };
		E149D65019349E69006A843D /* MediaServiceRemoteREST.m in Sources */ = {isa = PBXBuildFile; fileRef = E149D64B19349E69006A843D /* MediaServiceRemoteREST.m */; };
		E149D65119349E69006A843D /* MediaServiceRemoteXMLRPC.m in Sources */ = {isa = PBXBuildFile; fileRef = E149D64D19349E69006A843D /* MediaServiceRemoteXMLRPC.m */; };
		E14D65C817E09664007E3EA4 /* Social.framework in Frameworks */ = {isa = PBXBuildFile; fileRef = E14D65C717E09663007E3EA4 /* Social.framework */; };
		E15051CB16CA5DDB00D3DDDC /* Blog+Jetpack.m in Sources */ = {isa = PBXBuildFile; fileRef = E15051CA16CA5DDB00D3DDDC /* Blog+Jetpack.m */; };
		E150520C16CAC5C400D3DDDC /* BlogJetpackTest.m in Sources */ = {isa = PBXBuildFile; fileRef = E150520B16CAC5C400D3DDDC /* BlogJetpackTest.m */; };
		E150520F16CAC75A00D3DDDC /* CoreDataTestHelper.m in Sources */ = {isa = PBXBuildFile; fileRef = E150520E16CAC75A00D3DDDC /* CoreDataTestHelper.m */; };
		E1523EB516D3B305002C5A36 /* InstapaperActivity.m in Sources */ = {isa = PBXBuildFile; fileRef = E1523EB416D3B305002C5A36 /* InstapaperActivity.m */; };
		E1556CF2193F6FE900FC52EA /* CommentService.m in Sources */ = {isa = PBXBuildFile; fileRef = E1556CF1193F6FE900FC52EA /* CommentService.m */; };
		E15618FD16DB8677006532C4 /* UIKitTestHelper.m in Sources */ = {isa = PBXBuildFile; fileRef = E15618FC16DB8677006532C4 /* UIKitTestHelper.m */; };
		E15618FF16DBA983006532C4 /* xmlrpc-response-newpost.xml in Resources */ = {isa = PBXBuildFile; fileRef = E15618FE16DBA983006532C4 /* xmlrpc-response-newpost.xml */; };
		E156190116DBABDE006532C4 /* xmlrpc-response-getpost.xml in Resources */ = {isa = PBXBuildFile; fileRef = E156190016DBABDE006532C4 /* xmlrpc-response-getpost.xml */; };
		E16AB92E14D978240047A2E5 /* Foundation.framework in Frameworks */ = {isa = PBXBuildFile; fileRef = 1D30AB110D05D00D00671497 /* Foundation.framework */; };
		E16AB93414D978240047A2E5 /* InfoPlist.strings in Resources */ = {isa = PBXBuildFile; fileRef = E16AB93214D978240047A2E5 /* InfoPlist.strings */; };
		E174F6E6172A73960004F23A /* WPAccount.m in Sources */ = {isa = PBXBuildFile; fileRef = E105E9CE1726955600C0D9E7 /* WPAccount.m */; };
		E1756E651694A99400D9EC00 /* WordPressComApiCredentials.m in Sources */ = {isa = PBXBuildFile; fileRef = E1756E641694A99400D9EC00 /* WordPressComApiCredentials.m */; };
		E18165FD14E4428B006CE885 /* loader.html in Resources */ = {isa = PBXBuildFile; fileRef = E18165FC14E4428B006CE885 /* loader.html */; };
		E183BD7417621D87000B0822 /* WPCookie.m in Sources */ = {isa = PBXBuildFile; fileRef = E183BD7317621D86000B0822 /* WPCookie.m */; };
		E183EC9C16B215FE00C2EB11 /* SystemConfiguration.framework in Frameworks */ = {isa = PBXBuildFile; fileRef = A01C542D0E24E88400D411F2 /* SystemConfiguration.framework */; };
		E183EC9D16B2160200C2EB11 /* MobileCoreServices.framework in Frameworks */ = {isa = PBXBuildFile; fileRef = 8355D67D11D13EAD00A61362 /* MobileCoreServices.framework */; };
		E183ECA216B2179B00C2EB11 /* Accounts.framework in Frameworks */ = {isa = PBXBuildFile; fileRef = CC24E5F41577E16B00A6D5B5 /* Accounts.framework */; };
		E183ECA316B2179B00C2EB11 /* AddressBook.framework in Frameworks */ = {isa = PBXBuildFile; fileRef = CC24E5F01577DBC300A6D5B5 /* AddressBook.framework */; };
		E183ECA416B2179B00C2EB11 /* AssetsLibrary.framework in Frameworks */ = {isa = PBXBuildFile; fileRef = 835E2402126E66E50085940B /* AssetsLibrary.framework */; };
		E183ECA516B2179B00C2EB11 /* AudioToolbox.framework in Frameworks */ = {isa = PBXBuildFile; fileRef = 374CB16115B93C0800DD0EBC /* AudioToolbox.framework */; };
		E183ECA616B2179B00C2EB11 /* AVFoundation.framework in Frameworks */ = {isa = PBXBuildFile; fileRef = E1A386C714DB05C300954CF8 /* AVFoundation.framework */; };
		E183ECA716B2179B00C2EB11 /* CFNetwork.framework in Frameworks */ = {isa = PBXBuildFile; fileRef = 834CE7331256D0DE0046A4A3 /* CFNetwork.framework */; };
		E183ECA816B2179B00C2EB11 /* CoreData.framework in Frameworks */ = {isa = PBXBuildFile; fileRef = 8355D7D811D260AA00A61362 /* CoreData.framework */; };
		E183ECA916B2179B00C2EB11 /* CoreLocation.framework in Frameworks */ = {isa = PBXBuildFile; fileRef = 83F3E2D211276371004CD686 /* CoreLocation.framework */; };
		E183ECAA16B2179B00C2EB11 /* CoreMedia.framework in Frameworks */ = {isa = PBXBuildFile; fileRef = E1A386C914DB05F700954CF8 /* CoreMedia.framework */; };
		E183ECAB16B2179B00C2EB11 /* ImageIO.framework in Frameworks */ = {isa = PBXBuildFile; fileRef = FD3D6D2B1349F5D30061136A /* ImageIO.framework */; };
		E183ECAC16B2179B00C2EB11 /* libiconv.dylib in Frameworks */ = {isa = PBXBuildFile; fileRef = FD21397E13128C5300099582 /* libiconv.dylib */; };
		E183ECAD16B2179B00C2EB11 /* libz.dylib in Frameworks */ = {isa = PBXBuildFile; fileRef = E19DF740141F7BDD000002F3 /* libz.dylib */; };
		E183ECAE16B2179B00C2EB11 /* MapKit.framework in Frameworks */ = {isa = PBXBuildFile; fileRef = 83F3E25F11275E07004CD686 /* MapKit.framework */; };
		E183ECAF16B2179B00C2EB11 /* MediaPlayer.framework in Frameworks */ = {isa = PBXBuildFile; fileRef = 83FB4D3E122C38F700DB9506 /* MediaPlayer.framework */; };
		E183ECB016B2179B00C2EB11 /* MessageUI.framework in Frameworks */ = {isa = PBXBuildFile; fileRef = 83043E54126FA31400EC9953 /* MessageUI.framework */; };
		E183ECB116B2179B00C2EB11 /* Security.framework in Frameworks */ = {isa = PBXBuildFile; fileRef = 296890770FE971DC00770264 /* Security.framework */; };
		E183ECB216B2179B00C2EB11 /* Twitter.framework in Frameworks */ = {isa = PBXBuildFile; fileRef = CC24E5F21577DFF400A6D5B5 /* Twitter.framework */; };
		E18EE94B19349EAE00B0A40C /* AccountServiceRemote.m in Sources */ = {isa = PBXBuildFile; fileRef = E18EE94A19349EAE00B0A40C /* AccountServiceRemote.m */; };
		E18EE94E19349EBA00B0A40C /* BlogServiceRemote.m in Sources */ = {isa = PBXBuildFile; fileRef = E18EE94D19349EBA00B0A40C /* BlogServiceRemote.m */; };
		E18EE95119349EC300B0A40C /* ReaderTopicServiceRemote.m in Sources */ = {isa = PBXBuildFile; fileRef = E18EE95019349EC300B0A40C /* ReaderTopicServiceRemote.m */; };
		E19DF741141F7BDD000002F3 /* libz.dylib in Frameworks */ = {isa = PBXBuildFile; fileRef = E19DF740141F7BDD000002F3 /* libz.dylib */; };
		E1A03EE217422DCF0085D192 /* BlogToAccount.m in Sources */ = {isa = PBXBuildFile; fileRef = E1A03EE117422DCE0085D192 /* BlogToAccount.m */; };
		E1A03F48174283E10085D192 /* BlogToJetpackAccount.m in Sources */ = {isa = PBXBuildFile; fileRef = E1A03F47174283E00085D192 /* BlogToJetpackAccount.m */; };
		E1A0FAE7162F11CF0063B098 /* UIDevice+WordPressIdentifier.m in Sources */ = {isa = PBXBuildFile; fileRef = E1A0FAE6162F11CE0063B098 /* UIDevice+WordPressIdentifier.m */; };
		E1A386C814DB05C300954CF8 /* AVFoundation.framework in Frameworks */ = {isa = PBXBuildFile; fileRef = E1A386C714DB05C300954CF8 /* AVFoundation.framework */; };
		E1A386CA14DB05F700954CF8 /* CoreMedia.framework in Frameworks */ = {isa = PBXBuildFile; fileRef = E1A386C914DB05F700954CF8 /* CoreMedia.framework */; };
		E1A386CB14DB063800954CF8 /* MediaPlayer.framework in Frameworks */ = {isa = PBXBuildFile; fileRef = 83FB4D3E122C38F700DB9506 /* MediaPlayer.framework */; };
<<<<<<< HEAD
=======
		E1A6DBDA19DC7D080071AC1E /* RemoteCategory.m in Sources */ = {isa = PBXBuildFile; fileRef = E1A6DBD719DC7D080071AC1E /* RemoteCategory.m */; };
		E1A6DBDB19DC7D080071AC1E /* RemotePost.m in Sources */ = {isa = PBXBuildFile; fileRef = E1A6DBD919DC7D080071AC1E /* RemotePost.m */; };
		E1A6DBE119DC7D140071AC1E /* PostServiceRemoteREST.m in Sources */ = {isa = PBXBuildFile; fileRef = E1A6DBDE19DC7D140071AC1E /* PostServiceRemoteREST.m */; };
		E1A6DBE219DC7D140071AC1E /* PostServiceRemoteXMLRPC.m in Sources */ = {isa = PBXBuildFile; fileRef = E1A6DBE019DC7D140071AC1E /* PostServiceRemoteXMLRPC.m */; };
		E1A6DBE519DC7D230071AC1E /* PostService.m in Sources */ = {isa = PBXBuildFile; fileRef = E1A6DBE419DC7D230071AC1E /* PostService.m */; };
>>>>>>> fae48b7b
		E1AB07AD1578D34300D6AD64 /* SettingsViewController.m in Sources */ = {isa = PBXBuildFile; fileRef = E1AB07AC1578D34300D6AD64 /* SettingsViewController.m */; };
		E1AC282D18282423004D394C /* SFHFKeychainUtils.m in Sources */ = {isa = PBXBuildFile; fileRef = 292CECFF1027259000BD407D /* SFHFKeychainUtils.m */; settings = {COMPILER_FLAGS = "-fno-objc-arc"; }; };
		E1B4A9E112FC8B1000EB3F67 /* EGORefreshTableHeaderView.m in Sources */ = {isa = PBXBuildFile; fileRef = E1B4A9E012FC8B1000EB3F67 /* EGORefreshTableHeaderView.m */; };
		E1B62A7B13AA61A100A6FCA4 /* WPWebViewController.m in Sources */ = {isa = PBXBuildFile; fileRef = E1B62A7A13AA61A100A6FCA4 /* WPWebViewController.m */; };
		E1CCFB33175D62500016BD8A /* Crashlytics.framework in Frameworks */ = {isa = PBXBuildFile; fileRef = E1CCFB32175D624F0016BD8A /* Crashlytics.framework */; };
		E1D04D7E19374CFE002FADD7 /* BlogServiceRemoteXMLRPC.m in Sources */ = {isa = PBXBuildFile; fileRef = E1D04D7D19374CFE002FADD7 /* BlogServiceRemoteXMLRPC.m */; };
		E1D04D8119374EAF002FADD7 /* BlogServiceRemoteProxy.m in Sources */ = {isa = PBXBuildFile; fileRef = E1D04D8019374EAF002FADD7 /* BlogServiceRemoteProxy.m */; };
		E1D04D8419374F2C002FADD7 /* BlogServiceRemoteREST.m in Sources */ = {isa = PBXBuildFile; fileRef = E1D04D8319374F2C002FADD7 /* BlogServiceRemoteREST.m */; };
		E1D062D4177C685C00644185 /* ContentActionButton.m in Sources */ = {isa = PBXBuildFile; fileRef = E1D062D3177C685700644185 /* ContentActionButton.m */; };
		E1D086E2194214C600F0CC19 /* NSDate+WordPressJSON.m in Sources */ = {isa = PBXBuildFile; fileRef = E1D086E1194214C600F0CC19 /* NSDate+WordPressJSON.m */; };
		E1D0D81616D3B86800E33F4C /* SafariActivity.m in Sources */ = {isa = PBXBuildFile; fileRef = E1D0D81516D3B86800E33F4C /* SafariActivity.m */; };
		E1D0D82916D3D19200E33F4C /* PocketAPI.m in Sources */ = {isa = PBXBuildFile; fileRef = E1D0D82116D3D19200E33F4C /* PocketAPI.m */; settings = {COMPILER_FLAGS = "-fno-objc-arc"; }; };
		E1D0D82A16D3D19200E33F4C /* PocketAPILogin.m in Sources */ = {isa = PBXBuildFile; fileRef = E1D0D82316D3D19200E33F4C /* PocketAPILogin.m */; settings = {COMPILER_FLAGS = "-fno-objc-arc"; }; };
		E1D0D82B16D3D19200E33F4C /* PocketAPIOperation.m in Sources */ = {isa = PBXBuildFile; fileRef = E1D0D82516D3D19200E33F4C /* PocketAPIOperation.m */; settings = {COMPILER_FLAGS = "-fno-objc-arc"; }; };
		E1D0D84716D3D2EA00E33F4C /* PocketActivity.m in Sources */ = {isa = PBXBuildFile; fileRef = E1D0D84616D3D2EA00E33F4C /* PocketActivity.m */; };
		E1D458691309589C00BF0235 /* Coordinate.m in Sources */ = {isa = PBXBuildFile; fileRef = E14932B5130427B300154804 /* Coordinate.m */; };
		E1D91456134A853D0089019C /* Localizable.strings in Resources */ = {isa = PBXBuildFile; fileRef = E1D91454134A853D0089019C /* Localizable.strings */; };
		E1D95EB817A28F5E00A3E9F3 /* WPActivityDefaults.m in Sources */ = {isa = PBXBuildFile; fileRef = E1D95EB717A28F5E00A3E9F3 /* WPActivityDefaults.m */; };
		E1E4CE0617739FAB00430844 /* test-image.jpg in Resources */ = {isa = PBXBuildFile; fileRef = E1E4CE0517739FAB00430844 /* test-image.jpg */; };
		E1E4CE0B1773C59B00430844 /* WPAvatarSource.m in Sources */ = {isa = PBXBuildFile; fileRef = E1E4CE0A1773C59B00430844 /* WPAvatarSource.m */; };
		E1E4CE0D177439D100430844 /* WPAvatarSourceTest.m in Sources */ = {isa = PBXBuildFile; fileRef = E1E4CE0C177439D100430844 /* WPAvatarSourceTest.m */; };
		E1E4CE0F1774563F00430844 /* misteryman.jpg in Resources */ = {isa = PBXBuildFile; fileRef = E1E4CE0E1774531500430844 /* misteryman.jpg */; };
		E1F5A1BC1771C90A00E0495F /* WPTableImageSource.m in Sources */ = {isa = PBXBuildFile; fileRef = E1F5A1BB1771C90A00E0495F /* WPTableImageSource.m */; };
		E1F80825146420B000726BC7 /* UIImageView+Gravatar.m in Sources */ = {isa = PBXBuildFile; fileRef = E1F80824146420B000726BC7 /* UIImageView+Gravatar.m */; };
		E1FC3DB413C7788700F6B60F /* WPWebViewController~ipad.xib in Resources */ = {isa = PBXBuildFile; fileRef = E1FC3DB313C7788700F6B60F /* WPWebViewController~ipad.xib */; };
		E23EEC5E185A72C100F4DE2A /* WPContentCell.m in Sources */ = {isa = PBXBuildFile; fileRef = E23EEC5D185A72C100F4DE2A /* WPContentCell.m */; };
		E240859C183D82AE002EB0EF /* WPAnimatedBox.m in Sources */ = {isa = PBXBuildFile; fileRef = E240859B183D82AE002EB0EF /* WPAnimatedBox.m */; };
		E2AA87A518523E5300886693 /* UIView+Subviews.m in Sources */ = {isa = PBXBuildFile; fileRef = E2AA87A418523E5300886693 /* UIView+Subviews.m */; };
		E2DA78061864B11E007BA447 /* WPFixedWidthScrollView.m in Sources */ = {isa = PBXBuildFile; fileRef = E2DA78051864B11E007BA447 /* WPFixedWidthScrollView.m */; };
		E2E7EB46185FB140004F5E72 /* WPBlogSelectorButton.m in Sources */ = {isa = PBXBuildFile; fileRef = E2E7EB45185FB140004F5E72 /* WPBlogSelectorButton.m */; };
		EC4696FF0EA75D460040EE8E /* PagesViewController.m in Sources */ = {isa = PBXBuildFile; fileRef = EC4696FE0EA75D460040EE8E /* PagesViewController.m */; };
		ECFA8F2B890D45298F324B8B /* libPods-WordPressTodayWidget.a in Frameworks */ = {isa = PBXBuildFile; fileRef = 872A78E046E04A05B17EB1A1 /* libPods-WordPressTodayWidget.a */; };
		F1564E5B18946087009F8F97 /* NSStringHelpersTest.m in Sources */ = {isa = PBXBuildFile; fileRef = F1564E5A18946087009F8F97 /* NSStringHelpersTest.m */; };
		FD21397F13128C5300099582 /* libiconv.dylib in Frameworks */ = {isa = PBXBuildFile; fileRef = FD21397E13128C5300099582 /* libiconv.dylib */; };
		FD3D6D2C1349F5D30061136A /* ImageIO.framework in Frameworks */ = {isa = PBXBuildFile; fileRef = FD3D6D2B1349F5D30061136A /* ImageIO.framework */; };
		FD75DDAD15B021C80043F12C /* UIViewController+Rotation.m in Sources */ = {isa = PBXBuildFile; fileRef = FD75DDAC15B021C80043F12C /* UIViewController+Rotation.m */; };
		FD9A948C12FAEA2300438F94 /* DateUtils.m in Sources */ = {isa = PBXBuildFile; fileRef = FD9A948B12FAEA2300438F94 /* DateUtils.m */; };
		FEA64EDF0F7E4616BA835081 /* libPods.a in Frameworks */ = {isa = PBXBuildFile; fileRef = 69187343EC8F435684EFFAF1 /* libPods.a */; };
/* End PBXBuildFile section */

/* Begin PBXContainerItemProxy section */
		93E5284419A7741A003A1A9C /* PBXContainerItemProxy */ = {
			isa = PBXContainerItemProxy;
			containerPortal = 29B97313FDCFA39411CA2CEA /* Project object */;
			proxyType = 1;
			remoteGlobalIDString = 93E5283919A7741A003A1A9C;
			remoteInfo = WordPressTodayWidget;
		};
		93E5284719A7741A003A1A9C /* PBXContainerItemProxy */ = {
			isa = PBXContainerItemProxy;
			containerPortal = 29B97313FDCFA39411CA2CEA /* Project object */;
			proxyType = 1;
			remoteGlobalIDString = 93E5283919A7741A003A1A9C;
			remoteInfo = WordPressTodayWidget;
		};
		E16AB93E14D978520047A2E5 /* PBXContainerItemProxy */ = {
			isa = PBXContainerItemProxy;
			containerPortal = 29B97313FDCFA39411CA2CEA /* Project object */;
			proxyType = 1;
			remoteGlobalIDString = 1D6058900D05DD3D006BFB54;
			remoteInfo = WordPress;
		};
/* End PBXContainerItemProxy section */

/* Begin PBXCopyFilesBuildPhase section */
		832D4F01120A6F7C001708D4 /* CopyFiles */ = {
			isa = PBXCopyFilesBuildPhase;
			buildActionMask = 2147483647;
			dstPath = "";
			dstSubfolderSpec = 10;
			files = (
			);
			runOnlyForDeploymentPostprocessing = 0;
		};
		93E5284E19A7741A003A1A9C /* Embed App Extensions */ = {
			isa = PBXCopyFilesBuildPhase;
			buildActionMask = 2147483647;
			dstPath = "";
			dstSubfolderSpec = 13;
			files = (
				93E5284619A7741A003A1A9C /* WordPressTodayWidget.appex in Embed App Extensions */,
			);
			name = "Embed App Extensions";
			runOnlyForDeploymentPostprocessing = 0;
		};
/* End PBXCopyFilesBuildPhase section */

/* Begin PBXFileReference section */
		03958060100D6CFC00850742 /* WPLabel.h */ = {isa = PBXFileReference; fileEncoding = 4; lastKnownFileType = sourcecode.c.h; path = WPLabel.h; sourceTree = "<group>"; };
		03958061100D6CFC00850742 /* WPLabel.m */ = {isa = PBXFileReference; fileEncoding = 4; lastKnownFileType = sourcecode.c.objc; path = WPLabel.m; sourceTree = "<group>"; };
		052EFF90F810139789A446FB /* Pods-WordPressTodayWidget.release-internal.xcconfig */ = {isa = PBXFileReference; includeInIndex = 1; lastKnownFileType = text.xcconfig; name = "Pods-WordPressTodayWidget.release-internal.xcconfig"; path = "../Pods/Target Support Files/Pods-WordPressTodayWidget/Pods-WordPressTodayWidget.release-internal.xcconfig"; sourceTree = "<group>"; };
		0CF877DC71756EFA3346E26F /* Pods-WordPressTodayWidget.debug.xcconfig */ = {isa = PBXFileReference; includeInIndex = 1; lastKnownFileType = text.xcconfig; name = "Pods-WordPressTodayWidget.debug.xcconfig"; path = "../Pods/Target Support Files/Pods-WordPressTodayWidget/Pods-WordPressTodayWidget.debug.xcconfig"; sourceTree = "<group>"; };
		1D30AB110D05D00D00671497 /* Foundation.framework */ = {isa = PBXFileReference; includeInIndex = 1; lastKnownFileType = wrapper.framework; name = Foundation.framework; path = System/Library/Frameworks/Foundation.framework; sourceTree = SDKROOT; };
		1D3623240D0F684500981E51 /* WordPressAppDelegate.h */ = {isa = PBXFileReference; fileEncoding = 4; lastKnownFileType = sourcecode.c.h; path = WordPressAppDelegate.h; sourceTree = "<group>"; };
		1D3623250D0F684500981E51 /* WordPressAppDelegate.m */ = {isa = PBXFileReference; fileEncoding = 4; lastKnownFileType = sourcecode.c.objc; lineEnding = 0; path = WordPressAppDelegate.m; sourceTree = "<group>"; usesTabs = 0; xcLanguageSpecificationIdentifier = xcode.lang.objc; };
		1D6058910D05DD3D006BFB54 /* WordPress.app */ = {isa = PBXFileReference; explicitFileType = wrapper.application; includeInIndex = 0; path = WordPress.app; sourceTree = BUILT_PRODUCTS_DIR; };
		28A0AAE50D9B0CCF005BE974 /* WordPress_Prefix.pch */ = {isa = PBXFileReference; fileEncoding = 4; lastKnownFileType = sourcecode.c.h; path = WordPress_Prefix.pch; sourceTree = "<group>"; };
		28AD735F0D9D9599002E5188 /* MainWindow.xib */ = {isa = PBXFileReference; lastKnownFileType = file.xib; name = MainWindow.xib; path = Resources/MainWindow.xib; sourceTree = "<group>"; };
		2906F80F110CDA8900169D56 /* EditCommentViewController.h */ = {isa = PBXFileReference; fileEncoding = 4; lastKnownFileType = sourcecode.c.h; path = EditCommentViewController.h; sourceTree = "<group>"; };
		2906F810110CDA8900169D56 /* EditCommentViewController.m */ = {isa = PBXFileReference; fileEncoding = 4; lastKnownFileType = sourcecode.c.objc; path = EditCommentViewController.m; sourceTree = "<group>"; };
		2906F811110CDA8900169D56 /* EditCommentViewController.xib */ = {isa = PBXFileReference; lastKnownFileType = file.xib; name = EditCommentViewController.xib; path = Resources/EditCommentViewController.xib; sourceTree = "<group>"; };
		292CECFE1027259000BD407D /* SFHFKeychainUtils.h */ = {isa = PBXFileReference; fileEncoding = 4; lastKnownFileType = sourcecode.c.h; path = SFHFKeychainUtils.h; sourceTree = "<group>"; };
		292CECFF1027259000BD407D /* SFHFKeychainUtils.m */ = {isa = PBXFileReference; fileEncoding = 4; lastKnownFileType = sourcecode.c.objc; path = SFHFKeychainUtils.m; sourceTree = "<group>"; };
		296526FC105810E100597FA3 /* NSString+Helpers.h */ = {isa = PBXFileReference; fileEncoding = 4; lastKnownFileType = sourcecode.c.h; path = "NSString+Helpers.h"; sourceTree = "<group>"; };
		296526FD105810E100597FA3 /* NSString+Helpers.m */ = {isa = PBXFileReference; fileEncoding = 4; lastKnownFileType = sourcecode.c.objc; path = "NSString+Helpers.m"; sourceTree = "<group>"; };
		296890770FE971DC00770264 /* Security.framework */ = {isa = PBXFileReference; includeInIndex = 1; lastKnownFileType = wrapper.framework; name = Security.framework; path = System/Library/Frameworks/Security.framework; sourceTree = SDKROOT; };
		29B97316FDCFA39411CA2CEA /* main.m */ = {isa = PBXFileReference; fileEncoding = 4; lastKnownFileType = sourcecode.c.objc; path = main.m; sourceTree = "<group>"; };
		2B3804821972897F0DEC4183 /* Pods-WordPressTodayWidget.release.xcconfig */ = {isa = PBXFileReference; includeInIndex = 1; lastKnownFileType = text.xcconfig; name = "Pods-WordPressTodayWidget.release.xcconfig"; path = "../Pods/Target Support Files/Pods-WordPressTodayWidget/Pods-WordPressTodayWidget.release.xcconfig"; sourceTree = "<group>"; };
		2F970F720DF92274006BD934 /* PostsViewController.h */ = {isa = PBXFileReference; fileEncoding = 4; lastKnownFileType = sourcecode.c.h; path = PostsViewController.h; sourceTree = "<group>"; usesTabs = 0; };
		2F970F730DF92274006BD934 /* PostsViewController.m */ = {isa = PBXFileReference; fileEncoding = 4; lastKnownFileType = sourcecode.c.objc; lineEnding = 0; path = PostsViewController.m; sourceTree = "<group>"; usesTabs = 0; xcLanguageSpecificationIdentifier = xcode.lang.objc; };
		2F970F970DF929B8006BD934 /* Constants.h */ = {isa = PBXFileReference; fileEncoding = 4; lastKnownFileType = sourcecode.c.h; path = Constants.h; sourceTree = "<group>"; };
		2FAE97040E33B21600CA8540 /* defaultPostTemplate_old.html */ = {isa = PBXFileReference; fileEncoding = 4; lastKnownFileType = text.html; name = defaultPostTemplate_old.html; path = Resources/HTML/defaultPostTemplate_old.html; sourceTree = "<group>"; };
		2FAE97070E33B21600CA8540 /* xhtml1-transitional.dtd */ = {isa = PBXFileReference; fileEncoding = 4; lastKnownFileType = text.xml; name = "xhtml1-transitional.dtd"; path = "Resources/HTML/xhtml1-transitional.dtd"; sourceTree = "<group>"; };
		2FAE97080E33B21600CA8540 /* xhtmlValidatorTemplate.xhtml */ = {isa = PBXFileReference; fileEncoding = 4; lastKnownFileType = text.xml; name = xhtmlValidatorTemplate.xhtml; path = Resources/HTML/xhtmlValidatorTemplate.xhtml; sourceTree = "<group>"; };
		30AF6CF413C2289600A29C00 /* AboutViewController.xib */ = {isa = PBXFileReference; lastKnownFileType = file.xib; name = AboutViewController.xib; path = Resources/AboutViewController.xib; sourceTree = "<group>"; };
		30AF6CFB13C230C600A29C00 /* AboutViewController.h */ = {isa = PBXFileReference; fileEncoding = 4; lastKnownFileType = sourcecode.c.h; name = AboutViewController.h; path = ../System/AboutViewController.h; sourceTree = "<group>"; };
		30AF6CFC13C230C600A29C00 /* AboutViewController.m */ = {isa = PBXFileReference; fileEncoding = 4; lastKnownFileType = sourcecode.c.objc; name = AboutViewController.m; path = ../System/AboutViewController.m; sourceTree = "<group>"; };
		30EABE0718A5903400B73A9C /* WPBlogTableViewCell.h */ = {isa = PBXFileReference; fileEncoding = 4; lastKnownFileType = sourcecode.c.h; path = WPBlogTableViewCell.h; sourceTree = "<group>"; };
		30EABE0818A5903400B73A9C /* WPBlogTableViewCell.m */ = {isa = PBXFileReference; fileEncoding = 4; lastKnownFileType = sourcecode.c.objc; path = WPBlogTableViewCell.m; sourceTree = "<group>"; };
		313AE49B19E3F20400AAFABE /* CommentViewController.h */ = {isa = PBXFileReference; fileEncoding = 4; lastKnownFileType = sourcecode.c.h; path = CommentViewController.h; sourceTree = "<group>"; };
		313AE49C19E3F20400AAFABE /* CommentViewController.m */ = {isa = PBXFileReference; fileEncoding = 4; lastKnownFileType = sourcecode.c.objc; path = CommentViewController.m; sourceTree = "<group>"; };
		313AE49D19E3F20400AAFABE /* CommentTableViewCell.swift */ = {isa = PBXFileReference; fileEncoding = 4; lastKnownFileType = sourcecode.swift; path = CommentTableViewCell.swift; sourceTree = "<group>"; };
		313AE49E19E3F20400AAFABE /* CommentTableViewCell.xib */ = {isa = PBXFileReference; fileEncoding = 4; lastKnownFileType = file.xib; path = CommentTableViewCell.xib; sourceTree = "<group>"; };
		313AE49F19E3F20400AAFABE /* CommentTableViewHeaderCell.xib */ = {isa = PBXFileReference; fileEncoding = 4; lastKnownFileType = file.xib; path = CommentTableViewHeaderCell.xib; sourceTree = "<group>"; };
		313AE4A419E3F23B00AAFABE /* WordPress 22.xcdatamodel */ = {isa = PBXFileReference; lastKnownFileType = wrapper.xcdatamodel; path = "WordPress 22.xcdatamodel"; sourceTree = "<group>"; };
<<<<<<< HEAD
		319D6E7919E447500013871C /* Suggestion.h */ = {isa = PBXFileReference; fileEncoding = 4; lastKnownFileType = sourcecode.c.h; path = Suggestion.h; sourceTree = "<group>"; };
		319D6E7A19E447500013871C /* Suggestion.m */ = {isa = PBXFileReference; fileEncoding = 4; lastKnownFileType = sourcecode.c.objc; path = Suggestion.m; sourceTree = "<group>"; };
		319D6E7C19E447C80013871C /* SuggestionService.h */ = {isa = PBXFileReference; fileEncoding = 4; lastKnownFileType = sourcecode.c.h; path = SuggestionService.h; sourceTree = "<group>"; };
		319D6E7D19E447C80013871C /* SuggestionService.m */ = {isa = PBXFileReference; fileEncoding = 4; lastKnownFileType = sourcecode.c.objc; path = SuggestionService.m; sourceTree = "<group>"; };
		319D6E7F19E44C680013871C /* SuggestionsTableView.h */ = {isa = PBXFileReference; fileEncoding = 4; lastKnownFileType = sourcecode.c.h; name = SuggestionsTableView.h; path = Suggestions/SuggestionsTableView.h; sourceTree = "<group>"; };
		319D6E8019E44C680013871C /* SuggestionsTableView.m */ = {isa = PBXFileReference; fileEncoding = 4; lastKnownFileType = sourcecode.c.objc; name = SuggestionsTableView.m; path = Suggestions/SuggestionsTableView.m; sourceTree = "<group>"; };
		319D6E8319E44F7F0013871C /* SuggestionsTableViewCell.h */ = {isa = PBXFileReference; fileEncoding = 4; lastKnownFileType = sourcecode.c.h; name = SuggestionsTableViewCell.h; path = Suggestions/SuggestionsTableViewCell.h; sourceTree = "<group>"; };
		319D6E8419E44F7F0013871C /* SuggestionsTableViewCell.m */ = {isa = PBXFileReference; fileEncoding = 4; lastKnownFileType = sourcecode.c.objc; name = SuggestionsTableViewCell.m; path = Suggestions/SuggestionsTableViewCell.m; sourceTree = "<group>"; };
=======
>>>>>>> fae48b7b
		37022D8F1981BF9200F322B7 /* VerticallyStackedButton.h */ = {isa = PBXFileReference; fileEncoding = 4; lastKnownFileType = sourcecode.c.h; path = VerticallyStackedButton.h; sourceTree = "<group>"; };
		37022D901981BF9200F322B7 /* VerticallyStackedButton.m */ = {isa = PBXFileReference; fileEncoding = 4; lastKnownFileType = sourcecode.c.objc; path = VerticallyStackedButton.m; sourceTree = "<group>"; };
		3716E400167296D30035F8C4 /* ToastView.xib */ = {isa = PBXFileReference; fileEncoding = 4; lastKnownFileType = file.xib; name = ToastView.xib; path = Resources/ToastView.xib; sourceTree = "<group>"; };
		37245ADB13FC23FF006CDBE3 /* WPWebViewController.xib */ = {isa = PBXFileReference; fileEncoding = 4; lastKnownFileType = file.xib; name = WPWebViewController.xib; path = Resources/WPWebViewController.xib; sourceTree = "<group>"; };
		374CB16115B93C0800DD0EBC /* AudioToolbox.framework */ = {isa = PBXFileReference; includeInIndex = 1; lastKnownFileType = wrapper.framework; name = AudioToolbox.framework; path = System/Library/Frameworks/AudioToolbox.framework; sourceTree = SDKROOT; };
		375D090B133B94C3000CC9CD /* BlogsTableViewCell.h */ = {isa = PBXFileReference; fileEncoding = 4; lastKnownFileType = sourcecode.c.h; path = BlogsTableViewCell.h; sourceTree = "<group>"; };
		375D090C133B94C3000CC9CD /* BlogsTableViewCell.m */ = {isa = PBXFileReference; fileEncoding = 4; lastKnownFileType = sourcecode.c.objc; path = BlogsTableViewCell.m; sourceTree = "<group>"; };
		3768BEF013041E7900E7C9A9 /* BetaFeedbackViewController.xib */ = {isa = PBXFileReference; lastKnownFileType = file.xib; name = BetaFeedbackViewController.xib; path = Resources/BetaFeedbackViewController.xib; sourceTree = "<group>"; };
		37B7924B16768FCB0021B3A4 /* NotificationSettingsViewController.h */ = {isa = PBXFileReference; fileEncoding = 4; lastKnownFileType = sourcecode.c.h; path = NotificationSettingsViewController.h; sourceTree = "<group>"; };
		37B7924C16768FCB0021B3A4 /* NotificationSettingsViewController.m */ = {isa = PBXFileReference; fileEncoding = 4; lastKnownFileType = sourcecode.c.objc; path = NotificationSettingsViewController.m; sourceTree = "<group>"; };
		45C73C24113C36F70024D0D2 /* MainWindow-iPad.xib */ = {isa = PBXFileReference; lastKnownFileType = file.xib; name = "MainWindow-iPad.xib"; path = "Resources-iPad/MainWindow-iPad.xib"; sourceTree = "<group>"; };
		462F4E0618369F0B0028D2F8 /* BlogDetailsViewController.h */ = {isa = PBXFileReference; fileEncoding = 4; lastKnownFileType = sourcecode.c.h; path = BlogDetailsViewController.h; sourceTree = "<group>"; };
		462F4E0718369F0B0028D2F8 /* BlogDetailsViewController.m */ = {isa = PBXFileReference; fileEncoding = 4; lastKnownFileType = sourcecode.c.objc; lineEnding = 0; path = BlogDetailsViewController.m; sourceTree = "<group>"; xcLanguageSpecificationIdentifier = xcode.lang.objc; };
		462F4E0818369F0B0028D2F8 /* BlogListViewController.h */ = {isa = PBXFileReference; fileEncoding = 4; lastKnownFileType = sourcecode.c.h; path = BlogListViewController.h; sourceTree = "<group>"; };
		462F4E0918369F0B0028D2F8 /* BlogListViewController.m */ = {isa = PBXFileReference; fileEncoding = 4; lastKnownFileType = sourcecode.c.objc; path = BlogListViewController.m; sourceTree = "<group>"; };
		462F4E0F183867AE0028D2F8 /* Merriweather-Bold.ttf */ = {isa = PBXFileReference; lastKnownFileType = file; path = "Merriweather-Bold.ttf"; sourceTree = "<group>"; };
		4645AFC41961E1FB005F7509 /* AppImages.xcassets */ = {isa = PBXFileReference; lastKnownFileType = folder.assetcatalog; name = AppImages.xcassets; path = Resources/AppImages.xcassets; sourceTree = "<group>"; };
		46E4792A185BD2B8007AA76F /* CommentView.h */ = {isa = PBXFileReference; fileEncoding = 4; lastKnownFileType = sourcecode.c.h; path = CommentView.h; sourceTree = "<group>"; };
		46E4792B185BD2B8007AA76F /* CommentView.m */ = {isa = PBXFileReference; fileEncoding = 4; lastKnownFileType = sourcecode.c.objc; path = CommentView.m; sourceTree = "<group>"; };
		46F8460F185A6E98009D0DA5 /* WPContentView.h */ = {isa = PBXFileReference; fileEncoding = 4; lastKnownFileType = sourcecode.c.h; path = WPContentView.h; sourceTree = "<group>"; };
		46F84610185A6E98009D0DA5 /* WPContentView.m */ = {isa = PBXFileReference; fileEncoding = 4; lastKnownFileType = sourcecode.c.objc; path = WPContentView.m; sourceTree = "<group>"; };
		46F84612185A8B7E009D0DA5 /* WPContentViewProvider.h */ = {isa = PBXFileReference; fileEncoding = 4; lastKnownFileType = sourcecode.c.h; path = WPContentViewProvider.h; sourceTree = "<group>"; };
		46F84613185AEB38009D0DA5 /* WPContentViewSubclass.h */ = {isa = PBXFileReference; fileEncoding = 4; lastKnownFileType = sourcecode.c.h; path = WPContentViewSubclass.h; sourceTree = "<group>"; };
		46F8714D1838C41600BC149B /* NSDate+StringFormatting.h */ = {isa = PBXFileReference; fileEncoding = 4; lastKnownFileType = sourcecode.c.h; path = "NSDate+StringFormatting.h"; sourceTree = "<group>"; };
		46F8714E1838C41600BC149B /* NSDate+StringFormatting.m */ = {isa = PBXFileReference; fileEncoding = 4; lastKnownFileType = sourcecode.c.objc; path = "NSDate+StringFormatting.m"; sourceTree = "<group>"; };
		501C8A355B53A6971F731ECA /* Pods.distribution.xcconfig */ = {isa = PBXFileReference; includeInIndex = 1; lastKnownFileType = text.xcconfig; name = Pods.distribution.xcconfig; path = "../Pods/Target Support Files/Pods/Pods.distribution.xcconfig"; sourceTree = "<group>"; };
		5903AE1A19B60A98009D5354 /* WPButtonForNavigationBar.m */ = {isa = PBXFileReference; fileEncoding = 4; lastKnownFileType = sourcecode.c.objc; path = WPButtonForNavigationBar.m; sourceTree = "<group>"; usesTabs = 0; };
		5903AE1C19B60AB9009D5354 /* WPButtonForNavigationBar.h */ = {isa = PBXFileReference; lastKnownFileType = sourcecode.c.h; path = WPButtonForNavigationBar.h; sourceTree = "<group>"; usesTabs = 0; };
		59379AA2191904C200B49251 /* AnimatedGIFImageSerialization.h */ = {isa = PBXFileReference; fileEncoding = 4; lastKnownFileType = sourcecode.c.h; path = AnimatedGIFImageSerialization.h; sourceTree = "<group>"; };
		59379AA3191904C200B49251 /* AnimatedGIFImageSerialization.m */ = {isa = PBXFileReference; fileEncoding = 4; lastKnownFileType = sourcecode.c.objc; path = AnimatedGIFImageSerialization.m; sourceTree = "<group>"; };
		5D0077A5182AE9DF00F865DB /* ReaderMediaQueue.h */ = {isa = PBXFileReference; fileEncoding = 4; lastKnownFileType = sourcecode.c.h; path = ReaderMediaQueue.h; sourceTree = "<group>"; };
		5D0077A6182AE9DF00F865DB /* ReaderMediaQueue.m */ = {isa = PBXFileReference; fileEncoding = 4; lastKnownFileType = sourcecode.c.objc; path = ReaderMediaQueue.m; sourceTree = "<group>"; };
		5D08B90219648C3400D5B381 /* ReaderSubscriptionViewController.h */ = {isa = PBXFileReference; fileEncoding = 4; lastKnownFileType = sourcecode.c.h; path = ReaderSubscriptionViewController.h; sourceTree = "<group>"; };
		5D08B90319648C3400D5B381 /* ReaderSubscriptionViewController.m */ = {isa = PBXFileReference; fileEncoding = 4; lastKnownFileType = sourcecode.c.objc; path = ReaderSubscriptionViewController.m; sourceTree = "<group>"; };
		5D0C2CB719AB932C002DF1E5 /* WPContentSyncHelper.swift */ = {isa = PBXFileReference; fileEncoding = 4; lastKnownFileType = sourcecode.swift; path = WPContentSyncHelper.swift; sourceTree = "<group>"; };
		5D119DA1176FBE040073D83A /* UIImageView+AFNetworkingExtra.h */ = {isa = PBXFileReference; fileEncoding = 4; lastKnownFileType = sourcecode.c.h; path = "UIImageView+AFNetworkingExtra.h"; sourceTree = "<group>"; };
		5D119DA2176FBE040073D83A /* UIImageView+AFNetworkingExtra.m */ = {isa = PBXFileReference; fileEncoding = 4; lastKnownFileType = sourcecode.c.objc; path = "UIImageView+AFNetworkingExtra.m"; sourceTree = "<group>"; };
<<<<<<< HEAD
		5D11E3241979E76D00E70992 /* VideoThumbnailServiceRemote.h */ = {isa = PBXFileReference; fileEncoding = 4; lastKnownFileType = sourcecode.c.h; path = VideoThumbnailServiceRemote.h; sourceTree = "<group>"; };
		5D11E3251979E76D00E70992 /* VideoThumbnailServiceRemote.m */ = {isa = PBXFileReference; fileEncoding = 4; lastKnownFileType = sourcecode.c.objc; path = VideoThumbnailServiceRemote.m; sourceTree = "<group>"; };
=======
>>>>>>> fae48b7b
		5D12FE1A1988243700378BD6 /* RemoteReaderPost.h */ = {isa = PBXFileReference; fileEncoding = 4; lastKnownFileType = sourcecode.c.h; name = RemoteReaderPost.h; path = "Remote Objects/RemoteReaderPost.h"; sourceTree = "<group>"; };
		5D12FE1B1988243700378BD6 /* RemoteReaderPost.m */ = {isa = PBXFileReference; fileEncoding = 4; lastKnownFileType = sourcecode.c.objc; name = RemoteReaderPost.m; path = "Remote Objects/RemoteReaderPost.m"; sourceTree = "<group>"; };
		5D12FE1C1988243700378BD6 /* RemoteReaderTopic.h */ = {isa = PBXFileReference; fileEncoding = 4; lastKnownFileType = sourcecode.c.h; name = RemoteReaderTopic.h; path = "Remote Objects/RemoteReaderTopic.h"; sourceTree = "<group>"; };
		5D12FE1D1988243700378BD6 /* RemoteReaderTopic.m */ = {isa = PBXFileReference; fileEncoding = 4; lastKnownFileType = sourcecode.c.objc; name = RemoteReaderTopic.m; path = "Remote Objects/RemoteReaderTopic.m"; sourceTree = "<group>"; };
		5D12FE201988245B00378BD6 /* RemoteReaderSite.h */ = {isa = PBXFileReference; fileEncoding = 4; lastKnownFileType = sourcecode.c.h; name = RemoteReaderSite.h; path = "Remote Objects/RemoteReaderSite.h"; sourceTree = "<group>"; };
		5D12FE211988245B00378BD6 /* RemoteReaderSite.m */ = {isa = PBXFileReference; fileEncoding = 4; lastKnownFileType = sourcecode.c.objc; name = RemoteReaderSite.m; path = "Remote Objects/RemoteReaderSite.m"; sourceTree = "<group>"; };
		5D146EB9189857ED0068FDC6 /* FeaturedImageViewController.h */ = {isa = PBXFileReference; fileEncoding = 4; lastKnownFileType = sourcecode.c.h; path = FeaturedImageViewController.h; sourceTree = "<group>"; usesTabs = 0; };
		5D146EBA189857ED0068FDC6 /* FeaturedImageViewController.m */ = {isa = PBXFileReference; fileEncoding = 4; lastKnownFileType = sourcecode.c.objc; path = FeaturedImageViewController.m; sourceTree = "<group>"; usesTabs = 0; };
<<<<<<< HEAD
		5D1945601979C3D5003EDDAD /* WPRichTextImageControl.h */ = {isa = PBXFileReference; fileEncoding = 4; lastKnownFileType = sourcecode.c.h; path = WPRichTextImageControl.h; sourceTree = "<group>"; };
		5D1945611979C3D5003EDDAD /* WPRichTextImageControl.m */ = {isa = PBXFileReference; fileEncoding = 4; lastKnownFileType = sourcecode.c.objc; path = WPRichTextImageControl.m; sourceTree = "<group>"; };
		5D1945631979E091003EDDAD /* WPRichTextVideoControl.h */ = {isa = PBXFileReference; fileEncoding = 4; lastKnownFileType = sourcecode.c.h; path = WPRichTextVideoControl.h; sourceTree = "<group>"; };
		5D1945641979E091003EDDAD /* WPRichTextVideoControl.m */ = {isa = PBXFileReference; fileEncoding = 4; lastKnownFileType = sourcecode.c.objc; path = WPRichTextVideoControl.m; sourceTree = "<group>"; };
=======
>>>>>>> fae48b7b
		5D1D9C5319885B01009D13B7 /* ReaderEditableSubscriptionPage.h */ = {isa = PBXFileReference; lastKnownFileType = sourcecode.c.h; path = ReaderEditableSubscriptionPage.h; sourceTree = "<group>"; };
		5D1EE7FF15E7AF3E007F1F02 /* JetpackSettingsViewController.h */ = {isa = PBXFileReference; fileEncoding = 4; lastKnownFileType = sourcecode.c.h; path = JetpackSettingsViewController.h; sourceTree = "<group>"; };
		5D1EE80015E7AF3E007F1F02 /* JetpackSettingsViewController.m */ = {isa = PBXFileReference; fileEncoding = 4; lastKnownFileType = sourcecode.c.objc; path = JetpackSettingsViewController.m; sourceTree = "<group>"; };
		5D20A6511982D56600463A91 /* FollowedSitesViewController.h */ = {isa = PBXFileReference; fileEncoding = 4; lastKnownFileType = sourcecode.c.h; path = FollowedSitesViewController.h; sourceTree = "<group>"; };
		5D20A6521982D56600463A91 /* FollowedSitesViewController.m */ = {isa = PBXFileReference; fileEncoding = 4; lastKnownFileType = sourcecode.c.objc; path = FollowedSitesViewController.m; sourceTree = "<group>"; };
		5D229A78199AB74F00685123 /* WordPress 21.xcdatamodel */ = {isa = PBXFileReference; lastKnownFileType = wrapper.xcdatamodel; path = "WordPress 21.xcdatamodel"; sourceTree = "<group>"; };
		5D2B043515E83800007E3422 /* SettingsViewControllerDelegate.h */ = {isa = PBXFileReference; fileEncoding = 4; lastKnownFileType = sourcecode.c.h; path = SettingsViewControllerDelegate.h; sourceTree = "<group>"; };
		5D2BEB4819758102005425F7 /* WPTableImageSourceTest.m */ = {isa = PBXFileReference; fileEncoding = 4; lastKnownFileType = sourcecode.c.objc; path = WPTableImageSourceTest.m; sourceTree = "<group>"; };
		5D37941919216B1300E26CA4 /* RebloggingViewController.h */ = {isa = PBXFileReference; fileEncoding = 4; lastKnownFileType = sourcecode.c.h; path = RebloggingViewController.h; sourceTree = "<group>"; };
		5D37941A19216B1300E26CA4 /* RebloggingViewController.m */ = {isa = PBXFileReference; fileEncoding = 4; lastKnownFileType = sourcecode.c.objc; path = RebloggingViewController.m; sourceTree = "<group>"; };
		5D3D559518F88C3500782892 /* ReaderPostService.h */ = {isa = PBXFileReference; fileEncoding = 4; lastKnownFileType = sourcecode.c.h; path = ReaderPostService.h; sourceTree = "<group>"; };
		5D3D559618F88C3500782892 /* ReaderPostService.m */ = {isa = PBXFileReference; fileEncoding = 4; lastKnownFileType = sourcecode.c.objc; path = ReaderPostService.m; sourceTree = "<group>"; };
		5D3D559818F88C5E00782892 /* ReaderPostServiceRemote.h */ = {isa = PBXFileReference; fileEncoding = 4; lastKnownFileType = sourcecode.c.h; path = ReaderPostServiceRemote.h; sourceTree = "<group>"; };
		5D3D559918F88C5E00782892 /* ReaderPostServiceRemote.m */ = {isa = PBXFileReference; fileEncoding = 4; lastKnownFileType = sourcecode.c.objc; path = ReaderPostServiceRemote.m; sourceTree = "<group>"; };
		5D3E334C15EEBB6B005FC6F2 /* ReachabilityUtils.h */ = {isa = PBXFileReference; fileEncoding = 4; lastKnownFileType = sourcecode.c.h; path = ReachabilityUtils.h; sourceTree = "<group>"; };
		5D3E334D15EEBB6B005FC6F2 /* ReachabilityUtils.m */ = {isa = PBXFileReference; fileEncoding = 4; lastKnownFileType = sourcecode.c.objc; path = ReachabilityUtils.m; sourceTree = "<group>"; };
		5D42A3BB175E686F005CFF05 /* WordPress 12.xcdatamodel */ = {isa = PBXFileReference; lastKnownFileType = wrapper.xcdatamodel; path = "WordPress 12.xcdatamodel"; sourceTree = "<group>"; };
		5D42A3D6175E7452005CFF05 /* AbstractPost.h */ = {isa = PBXFileReference; fileEncoding = 4; lastKnownFileType = sourcecode.c.h; path = AbstractPost.h; sourceTree = "<group>"; };
		5D42A3D7175E7452005CFF05 /* AbstractPost.m */ = {isa = PBXFileReference; fileEncoding = 4; lastKnownFileType = sourcecode.c.objc; path = AbstractPost.m; sourceTree = "<group>"; };
		5D42A3D8175E7452005CFF05 /* BasePost.h */ = {isa = PBXFileReference; fileEncoding = 4; lastKnownFileType = sourcecode.c.h; path = BasePost.h; sourceTree = "<group>"; };
		5D42A3D9175E7452005CFF05 /* BasePost.m */ = {isa = PBXFileReference; fileEncoding = 4; lastKnownFileType = sourcecode.c.objc; path = BasePost.m; sourceTree = "<group>"; };
		5D42A3DC175E7452005CFF05 /* ReaderPost.h */ = {isa = PBXFileReference; fileEncoding = 4; lastKnownFileType = sourcecode.c.h; path = ReaderPost.h; sourceTree = "<group>"; };
		5D42A3DD175E7452005CFF05 /* ReaderPost.m */ = {isa = PBXFileReference; fileEncoding = 4; lastKnownFileType = sourcecode.c.objc; path = ReaderPost.m; sourceTree = "<group>"; };
		5D42A3E5175E75EE005CFF05 /* ReaderImageView.h */ = {isa = PBXFileReference; fileEncoding = 4; lastKnownFileType = sourcecode.c.h; path = ReaderImageView.h; sourceTree = "<group>"; };
		5D42A3E6175E75EE005CFF05 /* ReaderImageView.m */ = {isa = PBXFileReference; fileEncoding = 4; lastKnownFileType = sourcecode.c.objc; path = ReaderImageView.m; sourceTree = "<group>"; };
		5D42A3E7175E75EE005CFF05 /* ReaderMediaView.h */ = {isa = PBXFileReference; fileEncoding = 4; lastKnownFileType = sourcecode.c.h; path = ReaderMediaView.h; sourceTree = "<group>"; };
		5D42A3E8175E75EE005CFF05 /* ReaderMediaView.m */ = {isa = PBXFileReference; fileEncoding = 4; lastKnownFileType = sourcecode.c.objc; path = ReaderMediaView.m; sourceTree = "<group>"; };
		5D42A3EB175E75EE005CFF05 /* ReaderPostDetailViewController.h */ = {isa = PBXFileReference; fileEncoding = 4; lastKnownFileType = sourcecode.c.h; path = ReaderPostDetailViewController.h; sourceTree = "<group>"; };
		5D42A3EC175E75EE005CFF05 /* ReaderPostDetailViewController.m */ = {isa = PBXFileReference; fileEncoding = 4; lastKnownFileType = sourcecode.c.objc; path = ReaderPostDetailViewController.m; sourceTree = "<group>"; };
		5D42A3ED175E75EE005CFF05 /* ReaderPostsViewController.h */ = {isa = PBXFileReference; fileEncoding = 4; lastKnownFileType = sourcecode.c.h; path = ReaderPostsViewController.h; sourceTree = "<group>"; };
		5D42A3EE175E75EE005CFF05 /* ReaderPostsViewController.m */ = {isa = PBXFileReference; fileEncoding = 4; lastKnownFileType = sourcecode.c.objc; path = ReaderPostsViewController.m; sourceTree = "<group>"; };
		5D42A3EF175E75EE005CFF05 /* ReaderPostTableViewCell.h */ = {isa = PBXFileReference; fileEncoding = 4; lastKnownFileType = sourcecode.c.h; path = ReaderPostTableViewCell.h; sourceTree = "<group>"; };
		5D42A3F0175E75EE005CFF05 /* ReaderPostTableViewCell.m */ = {isa = PBXFileReference; fileEncoding = 4; lastKnownFileType = sourcecode.c.objc; path = ReaderPostTableViewCell.m; sourceTree = "<group>"; };
		5D42A3F5175E75EE005CFF05 /* ReaderVideoView.h */ = {isa = PBXFileReference; fileEncoding = 4; lastKnownFileType = sourcecode.c.h; path = ReaderVideoView.h; sourceTree = "<group>"; };
		5D42A3F6175E75EE005CFF05 /* ReaderVideoView.m */ = {isa = PBXFileReference; fileEncoding = 4; lastKnownFileType = sourcecode.c.objc; path = ReaderVideoView.m; sourceTree = "<group>"; };
		5D42A401175E76A1005CFF05 /* WPImageViewController.h */ = {isa = PBXFileReference; fileEncoding = 4; lastKnownFileType = sourcecode.c.h; path = WPImageViewController.h; sourceTree = "<group>"; };
		5D42A402175E76A2005CFF05 /* WPImageViewController.m */ = {isa = PBXFileReference; fileEncoding = 4; lastKnownFileType = sourcecode.c.objc; path = WPImageViewController.m; sourceTree = "<group>"; };
		5D42A403175E76A4005CFF05 /* WPWebVideoViewController.h */ = {isa = PBXFileReference; fileEncoding = 4; lastKnownFileType = sourcecode.c.h; path = WPWebVideoViewController.h; sourceTree = "<group>"; };
		5D42A404175E76A5005CFF05 /* WPWebVideoViewController.m */ = {isa = PBXFileReference; fileEncoding = 4; lastKnownFileType = sourcecode.c.objc; path = WPWebVideoViewController.m; sourceTree = "<group>"; };
		5D44EB331986D695008B7175 /* ReaderSiteServiceRemote.h */ = {isa = PBXFileReference; fileEncoding = 4; lastKnownFileType = sourcecode.c.h; path = ReaderSiteServiceRemote.h; sourceTree = "<group>"; };
		5D44EB341986D695008B7175 /* ReaderSiteServiceRemote.m */ = {isa = PBXFileReference; fileEncoding = 4; lastKnownFileType = sourcecode.c.objc; path = ReaderSiteServiceRemote.m; sourceTree = "<group>"; };
		5D44EB361986D8BA008B7175 /* ReaderSiteService.h */ = {isa = PBXFileReference; fileEncoding = 4; lastKnownFileType = sourcecode.c.h; path = ReaderSiteService.h; sourceTree = "<group>"; };
		5D44EB371986D8BA008B7175 /* ReaderSiteService.m */ = {isa = PBXFileReference; fileEncoding = 4; lastKnownFileType = sourcecode.c.objc; path = ReaderSiteService.m; sourceTree = "<group>"; };
		5D49B03919BE3CAD00703A9B /* SafeReaderTopicToReaderTopic.h */ = {isa = PBXFileReference; fileEncoding = 4; lastKnownFileType = sourcecode.c.h; name = SafeReaderTopicToReaderTopic.h; path = "20-21/SafeReaderTopicToReaderTopic.h"; sourceTree = "<group>"; };
		5D49B03A19BE3CAD00703A9B /* SafeReaderTopicToReaderTopic.m */ = {isa = PBXFileReference; fileEncoding = 4; lastKnownFileType = sourcecode.c.objc; name = SafeReaderTopicToReaderTopic.m; path = "20-21/SafeReaderTopicToReaderTopic.m"; sourceTree = "<group>"; };
		5D4AD40D185FE64C00CDEE17 /* WPMainTabBarController.h */ = {isa = PBXFileReference; fileEncoding = 4; lastKnownFileType = sourcecode.c.h; path = WPMainTabBarController.h; sourceTree = "<group>"; };
		5D4AD40E185FE64C00CDEE17 /* WPMainTabBarController.m */ = {isa = PBXFileReference; fileEncoding = 4; lastKnownFileType = sourcecode.c.objc; path = WPMainTabBarController.m; sourceTree = "<group>"; };
		5D51ADAE19A832AF00539C0B /* WordPress-20-21.xcmappingmodel */ = {isa = PBXFileReference; lastKnownFileType = wrapper.xcmappingmodel; path = "WordPress-20-21.xcmappingmodel"; sourceTree = "<group>"; };
		5D577D31189127BE00B964C3 /* PostGeolocationViewController.h */ = {isa = PBXFileReference; fileEncoding = 4; lastKnownFileType = sourcecode.c.h; path = PostGeolocationViewController.h; sourceTree = "<group>"; };
		5D577D32189127BE00B964C3 /* PostGeolocationViewController.m */ = {isa = PBXFileReference; fileEncoding = 4; lastKnownFileType = sourcecode.c.objc; path = PostGeolocationViewController.m; sourceTree = "<group>"; };
		5D577D341891360900B964C3 /* PostGeolocationView.h */ = {isa = PBXFileReference; fileEncoding = 4; lastKnownFileType = sourcecode.c.h; path = PostGeolocationView.h; sourceTree = "<group>"; };
		5D577D351891360900B964C3 /* PostGeolocationView.m */ = {isa = PBXFileReference; fileEncoding = 4; lastKnownFileType = sourcecode.c.objc; path = PostGeolocationView.m; sourceTree = "<group>"; };
		5D5D0025187DA9D30027CEF6 /* CategoriesViewController.h */ = {isa = PBXFileReference; fileEncoding = 4; lastKnownFileType = sourcecode.c.h; path = CategoriesViewController.h; sourceTree = "<group>"; };
		5D5D0026187DA9D30027CEF6 /* CategoriesViewController.m */ = {isa = PBXFileReference; fileEncoding = 4; lastKnownFileType = sourcecode.c.objc; path = CategoriesViewController.m; sourceTree = "<group>"; };
		5D62BAD518AA88210044E5F7 /* PageSettingsViewController.h */ = {isa = PBXFileReference; fileEncoding = 4; lastKnownFileType = sourcecode.c.h; path = PageSettingsViewController.h; sourceTree = "<group>"; };
		5D62BAD618AA88210044E5F7 /* PageSettingsViewController.m */ = {isa = PBXFileReference; fileEncoding = 4; lastKnownFileType = sourcecode.c.objc; path = PageSettingsViewController.m; sourceTree = "<group>"; };
		5D62BAD818AAAE9B0044E5F7 /* PostSettingsViewController_Internal.h */ = {isa = PBXFileReference; lastKnownFileType = sourcecode.c.h; path = PostSettingsViewController_Internal.h; sourceTree = "<group>"; usesTabs = 0; };
		5D69DBC3165428CA00A2D1F7 /* n.caf */ = {isa = PBXFileReference; lastKnownFileType = file; name = n.caf; path = Resources/Sounds/n.caf; sourceTree = "<group>"; };
		5D6CF8B4193BD96E0041D28F /* WordPress 18.xcdatamodel */ = {isa = PBXFileReference; lastKnownFileType = wrapper.xcdatamodel; path = "WordPress 18.xcdatamodel"; sourceTree = "<group>"; };
<<<<<<< HEAD
=======
		5D7B414319E482C9007D9EC7 /* WPRichTextEmbed.swift */ = {isa = PBXFileReference; fileEncoding = 4; lastKnownFileType = sourcecode.swift; path = WPRichTextEmbed.swift; sourceTree = "<group>"; };
		5D7B414419E482C9007D9EC7 /* WPRichTextImage.swift */ = {isa = PBXFileReference; fileEncoding = 4; lastKnownFileType = sourcecode.swift; path = WPRichTextImage.swift; sourceTree = "<group>"; };
		5D7B414519E482C9007D9EC7 /* WPRichTextMediaAttachment.swift */ = {isa = PBXFileReference; fileEncoding = 4; lastKnownFileType = sourcecode.swift; path = WPRichTextMediaAttachment.swift; sourceTree = "<group>"; };
>>>>>>> fae48b7b
		5D7DEA2819D488DD0032EE77 /* WPStyleGuide+Comments.swift */ = {isa = PBXFileReference; fileEncoding = 4; lastKnownFileType = sourcecode.swift; path = "WPStyleGuide+Comments.swift"; sourceTree = "<group>"; };
		5D839AA6187F0D6B00811F4A /* PostFeaturedImageCell.h */ = {isa = PBXFileReference; fileEncoding = 4; lastKnownFileType = sourcecode.c.h; path = PostFeaturedImageCell.h; sourceTree = "<group>"; };
		5D839AA7187F0D6B00811F4A /* PostFeaturedImageCell.m */ = {isa = PBXFileReference; fileEncoding = 4; lastKnownFileType = sourcecode.c.objc; path = PostFeaturedImageCell.m; sourceTree = "<group>"; };
		5D839AA9187F0D8000811F4A /* PostGeolocationCell.h */ = {isa = PBXFileReference; fileEncoding = 4; lastKnownFileType = sourcecode.c.h; path = PostGeolocationCell.h; sourceTree = "<group>"; };
		5D839AAA187F0D8000811F4A /* PostGeolocationCell.m */ = {isa = PBXFileReference; fileEncoding = 4; lastKnownFileType = sourcecode.c.objc; path = PostGeolocationCell.m; sourceTree = "<group>"; };
		5D87E10915F5120C0012C595 /* SettingsPageViewController.h */ = {isa = PBXFileReference; fileEncoding = 4; lastKnownFileType = sourcecode.c.h; path = SettingsPageViewController.h; sourceTree = "<group>"; };
		5D87E10A15F5120C0012C595 /* SettingsPageViewController.m */ = {isa = PBXFileReference; fileEncoding = 4; lastKnownFileType = sourcecode.c.objc; path = SettingsPageViewController.m; sourceTree = "<group>"; };
		5D8D53ED19250412003C8859 /* BlogSelectorViewController.h */ = {isa = PBXFileReference; fileEncoding = 4; lastKnownFileType = sourcecode.c.h; path = BlogSelectorViewController.h; sourceTree = "<group>"; };
		5D8D53EE19250412003C8859 /* BlogSelectorViewController.m */ = {isa = PBXFileReference; fileEncoding = 4; lastKnownFileType = sourcecode.c.objc; path = BlogSelectorViewController.m; sourceTree = "<group>"; };
		5D8D53EF19250412003C8859 /* WPComBlogSelectorViewController.h */ = {isa = PBXFileReference; fileEncoding = 4; lastKnownFileType = sourcecode.c.h; path = WPComBlogSelectorViewController.h; sourceTree = "<group>"; };
		5D8D53F019250412003C8859 /* WPComBlogSelectorViewController.m */ = {isa = PBXFileReference; fileEncoding = 4; lastKnownFileType = sourcecode.c.objc; path = WPComBlogSelectorViewController.m; sourceTree = "<group>"; };
		5D97C2F115CAF8D8009B44DD /* UINavigationController+KeyboardFix.h */ = {isa = PBXFileReference; fileEncoding = 4; lastKnownFileType = sourcecode.c.h; path = "UINavigationController+KeyboardFix.h"; sourceTree = "<group>"; };
		5D97C2F215CAF8D8009B44DD /* UINavigationController+KeyboardFix.m */ = {isa = PBXFileReference; fileEncoding = 4; lastKnownFileType = sourcecode.c.objc; path = "UINavigationController+KeyboardFix.m"; sourceTree = "<group>"; };
		5D9B17C319998A430047A4A2 /* ReaderBlockedTableViewCell.h */ = {isa = PBXFileReference; fileEncoding = 4; lastKnownFileType = sourcecode.c.h; path = ReaderBlockedTableViewCell.h; sourceTree = "<group>"; };
		5D9B17C419998A430047A4A2 /* ReaderBlockedTableViewCell.m */ = {isa = PBXFileReference; fileEncoding = 4; lastKnownFileType = sourcecode.c.objc; path = ReaderBlockedTableViewCell.m; sourceTree = "<group>"; };
		5DA3EE0E192508F700294E0B /* WPImageOptimizer.h */ = {isa = PBXFileReference; fileEncoding = 4; lastKnownFileType = sourcecode.c.h; path = WPImageOptimizer.h; sourceTree = "<group>"; };
		5DA3EE0F192508F700294E0B /* WPImageOptimizer.m */ = {isa = PBXFileReference; fileEncoding = 4; lastKnownFileType = sourcecode.c.objc; path = WPImageOptimizer.m; sourceTree = "<group>"; };
		5DA3EE10192508F700294E0B /* WPImageOptimizer+Private.h */ = {isa = PBXFileReference; fileEncoding = 4; lastKnownFileType = sourcecode.c.h; path = "WPImageOptimizer+Private.h"; sourceTree = "<group>"; };
		5DA3EE11192508F700294E0B /* WPImageOptimizer+Private.m */ = {isa = PBXFileReference; fileEncoding = 4; lastKnownFileType = sourcecode.c.objc; path = "WPImageOptimizer+Private.m"; sourceTree = "<group>"; };
		5DA3EE141925090A00294E0B /* MediaService.h */ = {isa = PBXFileReference; fileEncoding = 4; lastKnownFileType = sourcecode.c.h; path = MediaService.h; sourceTree = "<group>"; };
		5DA3EE151925090A00294E0B /* MediaService.m */ = {isa = PBXFileReference; fileEncoding = 4; lastKnownFileType = sourcecode.c.objc; path = MediaService.m; sourceTree = "<group>"; };
		5DA3EE191925111700294E0B /* WPImageOptimizerTest.m */ = {isa = PBXFileReference; fileEncoding = 4; lastKnownFileType = sourcecode.c.objc; path = WPImageOptimizerTest.m; sourceTree = "<group>"; };
		5DA5BF2718E32DCF005F11F9 /* EditMediaViewController.h */ = {isa = PBXFileReference; fileEncoding = 4; lastKnownFileType = sourcecode.c.h; path = EditMediaViewController.h; sourceTree = "<group>"; };
		5DA5BF2818E32DCF005F11F9 /* EditMediaViewController.m */ = {isa = PBXFileReference; fileEncoding = 4; lastKnownFileType = sourcecode.c.objc; path = EditMediaViewController.m; sourceTree = "<group>"; };
		5DA5BF2918E32DCF005F11F9 /* EditMediaViewController.xib */ = {isa = PBXFileReference; fileEncoding = 4; lastKnownFileType = file.xib; path = EditMediaViewController.xib; sourceTree = "<group>"; };
		5DA5BF2A18E32DCF005F11F9 /* InputViewButton.h */ = {isa = PBXFileReference; fileEncoding = 4; lastKnownFileType = sourcecode.c.h; path = InputViewButton.h; sourceTree = "<group>"; };
		5DA5BF2B18E32DCF005F11F9 /* InputViewButton.m */ = {isa = PBXFileReference; fileEncoding = 4; lastKnownFileType = sourcecode.c.objc; path = InputViewButton.m; sourceTree = "<group>"; };
		5DA5BF2C18E32DCF005F11F9 /* MediaBrowserCell.h */ = {isa = PBXFileReference; fileEncoding = 4; lastKnownFileType = sourcecode.c.h; path = MediaBrowserCell.h; sourceTree = "<group>"; };
		5DA5BF2D18E32DCF005F11F9 /* MediaBrowserCell.m */ = {isa = PBXFileReference; fileEncoding = 4; lastKnownFileType = sourcecode.c.objc; path = MediaBrowserCell.m; sourceTree = "<group>"; };
		5DA5BF2E18E32DCF005F11F9 /* MediaBrowserViewController.h */ = {isa = PBXFileReference; fileEncoding = 4; lastKnownFileType = sourcecode.c.h; path = MediaBrowserViewController.h; sourceTree = "<group>"; };
		5DA5BF2F18E32DCF005F11F9 /* MediaBrowserViewController.m */ = {isa = PBXFileReference; fileEncoding = 4; lastKnownFileType = sourcecode.c.objc; path = MediaBrowserViewController.m; sourceTree = "<group>"; };
		5DA5BF3018E32DCF005F11F9 /* MediaBrowserViewController.xib */ = {isa = PBXFileReference; fileEncoding = 4; lastKnownFileType = file.xib; path = MediaBrowserViewController.xib; sourceTree = "<group>"; };
		5DA5BF3118E32DCF005F11F9 /* MediaSearchFilterHeaderView.h */ = {isa = PBXFileReference; fileEncoding = 4; lastKnownFileType = sourcecode.c.h; path = MediaSearchFilterHeaderView.h; sourceTree = "<group>"; };
		5DA5BF3218E32DCF005F11F9 /* MediaSearchFilterHeaderView.m */ = {isa = PBXFileReference; fileEncoding = 4; lastKnownFileType = sourcecode.c.objc; path = MediaSearchFilterHeaderView.m; sourceTree = "<group>"; };
		5DA5BF3318E32DCF005F11F9 /* Theme.h */ = {isa = PBXFileReference; fileEncoding = 4; lastKnownFileType = sourcecode.c.h; path = Theme.h; sourceTree = "<group>"; };
		5DA5BF3418E32DCF005F11F9 /* Theme.m */ = {isa = PBXFileReference; fileEncoding = 4; lastKnownFileType = sourcecode.c.objc; path = Theme.m; sourceTree = "<group>"; };
		5DA5BF3518E32DCF005F11F9 /* ThemeBrowserCell.h */ = {isa = PBXFileReference; fileEncoding = 4; lastKnownFileType = sourcecode.c.h; path = ThemeBrowserCell.h; sourceTree = "<group>"; };
		5DA5BF3618E32DCF005F11F9 /* ThemeBrowserCell.m */ = {isa = PBXFileReference; fileEncoding = 4; lastKnownFileType = sourcecode.c.objc; path = ThemeBrowserCell.m; sourceTree = "<group>"; };
		5DA5BF3718E32DCF005F11F9 /* ThemeBrowserViewController.h */ = {isa = PBXFileReference; fileEncoding = 4; lastKnownFileType = sourcecode.c.h; path = ThemeBrowserViewController.h; sourceTree = "<group>"; };
		5DA5BF3818E32DCF005F11F9 /* ThemeBrowserViewController.m */ = {isa = PBXFileReference; fileEncoding = 4; lastKnownFileType = sourcecode.c.objc; path = ThemeBrowserViewController.m; sourceTree = "<group>"; };
		5DA5BF3918E32DCF005F11F9 /* ThemeDetailsViewController.h */ = {isa = PBXFileReference; fileEncoding = 4; lastKnownFileType = sourcecode.c.h; path = ThemeDetailsViewController.h; sourceTree = "<group>"; };
		5DA5BF3A18E32DCF005F11F9 /* ThemeDetailsViewController.m */ = {isa = PBXFileReference; fileEncoding = 4; lastKnownFileType = sourcecode.c.objc; path = ThemeDetailsViewController.m; sourceTree = "<group>"; };
		5DA5BF3B18E32DCF005F11F9 /* WPLoadingView.h */ = {isa = PBXFileReference; fileEncoding = 4; lastKnownFileType = sourcecode.c.h; path = WPLoadingView.h; sourceTree = "<group>"; };
		5DA5BF3C18E32DCF005F11F9 /* WPLoadingView.m */ = {isa = PBXFileReference; fileEncoding = 4; lastKnownFileType = sourcecode.c.objc; path = WPLoadingView.m; sourceTree = "<group>"; };
		5DA5BF4B18E331D8005F11F9 /* WordPress 16.xcdatamodel */ = {isa = PBXFileReference; lastKnownFileType = wrapper.xcdatamodel; path = "WordPress 16.xcdatamodel"; sourceTree = "<group>"; };
		5DB3BA0318D0E7B600F3F3E9 /* WPPickerView.h */ = {isa = PBXFileReference; fileEncoding = 4; lastKnownFileType = sourcecode.c.h; path = WPPickerView.h; sourceTree = "<group>"; usesTabs = 0; };
		5DB3BA0418D0E7B600F3F3E9 /* WPPickerView.m */ = {isa = PBXFileReference; fileEncoding = 4; lastKnownFileType = sourcecode.c.objc; path = WPPickerView.m; sourceTree = "<group>"; usesTabs = 0; };
		5DB3BA0618D11D8D00F3F3E9 /* PublishDatePickerView.h */ = {isa = PBXFileReference; fileEncoding = 4; lastKnownFileType = sourcecode.c.h; path = PublishDatePickerView.h; sourceTree = "<group>"; usesTabs = 0; };
		5DB3BA0718D11D8D00F3F3E9 /* PublishDatePickerView.m */ = {isa = PBXFileReference; fileEncoding = 4; lastKnownFileType = sourcecode.c.objc; path = PublishDatePickerView.m; sourceTree = "<group>"; usesTabs = 0; };
		5DB4683918A2E718004A89A9 /* LocationService.h */ = {isa = PBXFileReference; fileEncoding = 4; lastKnownFileType = sourcecode.c.h; path = LocationService.h; sourceTree = "<group>"; };
		5DB4683A18A2E718004A89A9 /* LocationService.m */ = {isa = PBXFileReference; fileEncoding = 4; lastKnownFileType = sourcecode.c.objc; path = LocationService.m; sourceTree = "<group>"; };
		5DB6D8F618F5DA6300956529 /* WordPress 17.xcdatamodel */ = {isa = PBXFileReference; lastKnownFileType = wrapper.xcdatamodel; path = "WordPress 17.xcdatamodel"; sourceTree = "<group>"; };
		5DB767401588F64D00EBE36C /* postPreview.html */ = {isa = PBXFileReference; fileEncoding = 4; lastKnownFileType = text.html; name = postPreview.html; path = Resources/HTML/postPreview.html; sourceTree = "<group>"; };
		5DB93EE819B6190700EC88EB /* CommentContentView.h */ = {isa = PBXFileReference; fileEncoding = 4; lastKnownFileType = sourcecode.c.h; path = CommentContentView.h; sourceTree = "<group>"; };
		5DB93EE919B6190700EC88EB /* CommentContentView.m */ = {isa = PBXFileReference; fileEncoding = 4; lastKnownFileType = sourcecode.c.objc; path = CommentContentView.m; sourceTree = "<group>"; };
		5DB93EEA19B6190700EC88EB /* ReaderCommentCell.h */ = {isa = PBXFileReference; fileEncoding = 4; lastKnownFileType = sourcecode.c.h; path = ReaderCommentCell.h; sourceTree = "<group>"; };
		5DB93EEB19B6190700EC88EB /* ReaderCommentCell.m */ = {isa = PBXFileReference; fileEncoding = 4; lastKnownFileType = sourcecode.c.objc; path = ReaderCommentCell.m; sourceTree = "<group>"; };
		5DBCD9D018F3569F00B32229 /* ReaderTopic.h */ = {isa = PBXFileReference; fileEncoding = 4; lastKnownFileType = sourcecode.c.h; path = ReaderTopic.h; sourceTree = "<group>"; };
		5DBCD9D118F3569F00B32229 /* ReaderTopic.m */ = {isa = PBXFileReference; fileEncoding = 4; lastKnownFileType = sourcecode.c.objc; path = ReaderTopic.m; sourceTree = "<group>"; };
		5DBCD9D318F35D7500B32229 /* ReaderTopicService.h */ = {isa = PBXFileReference; fileEncoding = 4; lastKnownFileType = sourcecode.c.h; path = ReaderTopicService.h; sourceTree = "<group>"; };
		5DBCD9D418F35D7500B32229 /* ReaderTopicService.m */ = {isa = PBXFileReference; fileEncoding = 4; lastKnownFileType = sourcecode.c.objc; path = ReaderTopicService.m; sourceTree = "<group>"; };
		5DC02A3418E4C5BD009A1765 /* ThemeBrowserViewController.xib */ = {isa = PBXFileReference; fileEncoding = 4; lastKnownFileType = file.xib; name = ThemeBrowserViewController.xib; path = Resources/ThemeBrowserViewController.xib; sourceTree = "<group>"; };
		5DC02A3518E4C5BD009A1765 /* ThemeDetailsViewController.xib */ = {isa = PBXFileReference; fileEncoding = 4; lastKnownFileType = file.xib; name = ThemeDetailsViewController.xib; path = Resources/ThemeDetailsViewController.xib; sourceTree = "<group>"; };
		5DC02A3618E4C5BD009A1765 /* ThemeDetailsViewController~ipad.xib */ = {isa = PBXFileReference; fileEncoding = 4; lastKnownFileType = file.xib; name = "ThemeDetailsViewController~ipad.xib"; path = "Resources/ThemeDetailsViewController~ipad.xib"; sourceTree = "<group>"; };
		5DC3A44B1610B9BC00A890BE /* UINavigationController+Rotation.h */ = {isa = PBXFileReference; fileEncoding = 4; lastKnownFileType = sourcecode.c.h; path = "UINavigationController+Rotation.h"; sourceTree = "<group>"; };
		5DC3A44C1610B9BC00A890BE /* UINavigationController+Rotation.m */ = {isa = PBXFileReference; fileEncoding = 4; lastKnownFileType = sourcecode.c.objc; path = "UINavigationController+Rotation.m"; sourceTree = "<group>"; };
		5DCC4CD619A50CC0003E548C /* ReaderSite.h */ = {isa = PBXFileReference; fileEncoding = 4; lastKnownFileType = sourcecode.c.h; path = ReaderSite.h; sourceTree = "<group>"; };
		5DCC4CD719A50CC0003E548C /* ReaderSite.m */ = {isa = PBXFileReference; fileEncoding = 4; lastKnownFileType = sourcecode.c.objc; path = ReaderSite.m; sourceTree = "<group>"; };
		5DE8A0401912D95B00B2FF59 /* ReaderPostServiceTest.m */ = {isa = PBXFileReference; fileEncoding = 4; lastKnownFileType = sourcecode.c.objc; path = ReaderPostServiceTest.m; sourceTree = "<group>"; };
		5DEB61B2156FCD3400242C35 /* WPWebView.h */ = {isa = PBXFileReference; fileEncoding = 4; lastKnownFileType = sourcecode.c.h; path = WPWebView.h; sourceTree = "<group>"; };
		5DEB61B3156FCD3400242C35 /* WPWebView.m */ = {isa = PBXFileReference; fileEncoding = 4; lastKnownFileType = sourcecode.c.objc; path = WPWebView.m; sourceTree = "<group>"; };
		5DEB61B6156FCD5200242C35 /* WPChromelessWebViewController.h */ = {isa = PBXFileReference; fileEncoding = 4; lastKnownFileType = sourcecode.c.h; path = WPChromelessWebViewController.h; sourceTree = "<group>"; };
		5DEB61B7156FCD5200242C35 /* WPChromelessWebViewController.m */ = {isa = PBXFileReference; fileEncoding = 4; lastKnownFileType = sourcecode.c.objc; path = WPChromelessWebViewController.m; sourceTree = "<group>"; };
		5DF59C091770AE3A00171208 /* UILabel+SuggestSize.h */ = {isa = PBXFileReference; fileEncoding = 4; lastKnownFileType = sourcecode.c.h; path = "UILabel+SuggestSize.h"; sourceTree = "<group>"; };
		5DF59C0A1770AE3A00171208 /* UILabel+SuggestSize.m */ = {isa = PBXFileReference; fileEncoding = 4; lastKnownFileType = sourcecode.c.objc; path = "UILabel+SuggestSize.m"; sourceTree = "<group>"; };
		5DF738921965FAB900393584 /* SubscribedTopicsViewController.h */ = {isa = PBXFileReference; fileEncoding = 4; lastKnownFileType = sourcecode.c.h; path = SubscribedTopicsViewController.h; sourceTree = "<group>"; };
		5DF738931965FAB900393584 /* SubscribedTopicsViewController.m */ = {isa = PBXFileReference; fileEncoding = 4; lastKnownFileType = sourcecode.c.objc; path = SubscribedTopicsViewController.m; sourceTree = "<group>"; };
		5DF738951965FACD00393584 /* RecommendedTopicsViewController.h */ = {isa = PBXFileReference; fileEncoding = 4; lastKnownFileType = sourcecode.c.h; path = RecommendedTopicsViewController.h; sourceTree = "<group>"; };
		5DF738961965FACD00393584 /* RecommendedTopicsViewController.m */ = {isa = PBXFileReference; fileEncoding = 4; lastKnownFileType = sourcecode.c.objc; path = RecommendedTopicsViewController.m; sourceTree = "<group>"; };
		5DF738981965FB3C00393584 /* WPTableViewHandler.h */ = {isa = PBXFileReference; fileEncoding = 4; lastKnownFileType = sourcecode.c.h; path = WPTableViewHandler.h; sourceTree = "<group>"; };
		5DF738991965FB3C00393584 /* WPTableViewHandler.m */ = {isa = PBXFileReference; fileEncoding = 4; lastKnownFileType = sourcecode.c.objc; path = WPTableViewHandler.m; sourceTree = "<group>"; };
		5DF94E211962B90300359241 /* CommentsTableViewDelegate.h */ = {isa = PBXFileReference; fileEncoding = 4; lastKnownFileType = sourcecode.c.h; path = CommentsTableViewDelegate.h; sourceTree = "<group>"; };
		5DF94E251962B97D00359241 /* NewCommentsTableViewCell.h */ = {isa = PBXFileReference; fileEncoding = 4; lastKnownFileType = sourcecode.c.h; path = NewCommentsTableViewCell.h; sourceTree = "<group>"; };
		5DF94E261962B97D00359241 /* NewCommentsTableViewCell.m */ = {isa = PBXFileReference; fileEncoding = 4; lastKnownFileType = sourcecode.c.objc; path = NewCommentsTableViewCell.m; sourceTree = "<group>"; };
		5DF94E291962B97D00359241 /* NewPostTableViewCell.h */ = {isa = PBXFileReference; fileEncoding = 4; lastKnownFileType = sourcecode.c.h; path = NewPostTableViewCell.h; sourceTree = "<group>"; };
		5DF94E2A1962B97D00359241 /* NewPostTableViewCell.m */ = {isa = PBXFileReference; fileEncoding = 4; lastKnownFileType = sourcecode.c.objc; path = NewPostTableViewCell.m; sourceTree = "<group>"; };
		5DF94E2E1962B99C00359241 /* PostSettingsSelectionViewController.h */ = {isa = PBXFileReference; fileEncoding = 4; lastKnownFileType = sourcecode.c.h; path = PostSettingsSelectionViewController.h; sourceTree = "<group>"; usesTabs = 0; };
		5DF94E2F1962B99C00359241 /* PostSettingsSelectionViewController.m */ = {isa = PBXFileReference; fileEncoding = 4; lastKnownFileType = sourcecode.c.objc; path = PostSettingsSelectionViewController.m; sourceTree = "<group>"; usesTabs = 0; };
		5DF94E311962B9D800359241 /* WPAlertView.xib */ = {isa = PBXFileReference; fileEncoding = 4; lastKnownFileType = file.xib; name = WPAlertView.xib; path = Resources/WPAlertView.xib; sourceTree = "<group>"; };
		5DF94E321962B9D800359241 /* WPAlertViewSideBySide.xib */ = {isa = PBXFileReference; fileEncoding = 4; lastKnownFileType = file.xib; name = WPAlertViewSideBySide.xib; path = Resources/WPAlertViewSideBySide.xib; sourceTree = "<group>"; };
		5DF94E361962BAA700359241 /* WPContentActionView.h */ = {isa = PBXFileReference; fileEncoding = 4; lastKnownFileType = sourcecode.c.h; path = WPContentActionView.h; sourceTree = "<group>"; };
		5DF94E371962BAA700359241 /* WPContentActionView.m */ = {isa = PBXFileReference; fileEncoding = 4; lastKnownFileType = sourcecode.c.objc; path = WPContentActionView.m; sourceTree = "<group>"; };
		5DF94E381962BAA700359241 /* WPContentAttributionView.h */ = {isa = PBXFileReference; fileEncoding = 4; lastKnownFileType = sourcecode.c.h; path = WPContentAttributionView.h; sourceTree = "<group>"; };
		5DF94E391962BAA700359241 /* WPContentAttributionView.m */ = {isa = PBXFileReference; fileEncoding = 4; lastKnownFileType = sourcecode.c.objc; path = WPContentAttributionView.m; sourceTree = "<group>"; };
		5DF94E3A1962BAA700359241 /* WPContentViewBase.h */ = {isa = PBXFileReference; fileEncoding = 4; lastKnownFileType = sourcecode.c.h; path = WPContentViewBase.h; sourceTree = "<group>"; };
		5DF94E3B1962BAA700359241 /* WPContentViewBase.m */ = {isa = PBXFileReference; fileEncoding = 4; lastKnownFileType = sourcecode.c.objc; path = WPContentViewBase.m; sourceTree = "<group>"; };
		5DF94E3C1962BAA700359241 /* WPRichContentView.h */ = {isa = PBXFileReference; fileEncoding = 4; lastKnownFileType = sourcecode.c.h; path = WPRichContentView.h; sourceTree = "<group>"; };
		5DF94E3D1962BAA700359241 /* WPRichContentView.m */ = {isa = PBXFileReference; fileEncoding = 4; lastKnownFileType = sourcecode.c.objc; path = WPRichContentView.m; sourceTree = "<group>"; };
		5DF94E3E1962BAA700359241 /* WPRichTextView.h */ = {isa = PBXFileReference; fileEncoding = 4; lastKnownFileType = sourcecode.c.h; path = WPRichTextView.h; sourceTree = "<group>"; };
		5DF94E3F1962BAA700359241 /* WPRichTextView.m */ = {isa = PBXFileReference; fileEncoding = 4; lastKnownFileType = sourcecode.c.objc; path = WPRichTextView.m; sourceTree = "<group>"; };
		5DF94E401962BAA700359241 /* WPSimpleContentAttributionView.h */ = {isa = PBXFileReference; fileEncoding = 4; lastKnownFileType = sourcecode.c.h; path = WPSimpleContentAttributionView.h; sourceTree = "<group>"; };
		5DF94E411962BAA700359241 /* WPSimpleContentAttributionView.m */ = {isa = PBXFileReference; fileEncoding = 4; lastKnownFileType = sourcecode.c.objc; path = WPSimpleContentAttributionView.m; sourceTree = "<group>"; };
		5DF94E481962BAEB00359241 /* ReaderPostAttributionView.h */ = {isa = PBXFileReference; fileEncoding = 4; lastKnownFileType = sourcecode.c.h; path = ReaderPostAttributionView.h; sourceTree = "<group>"; };
		5DF94E491962BAEB00359241 /* ReaderPostAttributionView.m */ = {isa = PBXFileReference; fileEncoding = 4; lastKnownFileType = sourcecode.c.objc; path = ReaderPostAttributionView.m; sourceTree = "<group>"; };
		5DF94E4A1962BAEB00359241 /* ReaderPostContentView.h */ = {isa = PBXFileReference; fileEncoding = 4; lastKnownFileType = sourcecode.c.h; path = ReaderPostContentView.h; sourceTree = "<group>"; };
		5DF94E4B1962BAEB00359241 /* ReaderPostContentView.m */ = {isa = PBXFileReference; fileEncoding = 4; lastKnownFileType = sourcecode.c.objc; path = ReaderPostContentView.m; sourceTree = "<group>"; };
		5DF94E4C1962BAEB00359241 /* ReaderPostRichContentView.h */ = {isa = PBXFileReference; fileEncoding = 4; lastKnownFileType = sourcecode.c.h; path = ReaderPostRichContentView.h; sourceTree = "<group>"; };
		5DF94E4D1962BAEB00359241 /* ReaderPostRichContentView.m */ = {isa = PBXFileReference; fileEncoding = 4; lastKnownFileType = sourcecode.c.objc; path = ReaderPostRichContentView.m; sourceTree = "<group>"; };
		5DF94E4E1962BAEB00359241 /* ReaderPostSimpleContentView.h */ = {isa = PBXFileReference; fileEncoding = 4; lastKnownFileType = sourcecode.c.h; path = ReaderPostSimpleContentView.h; sourceTree = "<group>"; };
		5DF94E4F1962BAEB00359241 /* ReaderPostSimpleContentView.m */ = {isa = PBXFileReference; fileEncoding = 4; lastKnownFileType = sourcecode.c.objc; path = ReaderPostSimpleContentView.m; sourceTree = "<group>"; };
		5DFA9D19196B1BA30061FF96 /* ReaderTopicServiceTest.m */ = {isa = PBXFileReference; fileEncoding = 4; lastKnownFileType = sourcecode.c.objc; path = ReaderTopicServiceTest.m; sourceTree = "<group>"; };
		67040029265369CB7FAE64FA /* Pods-WordPressTodayWidget.distribution.xcconfig */ = {isa = PBXFileReference; includeInIndex = 1; lastKnownFileType = text.xcconfig; name = "Pods-WordPressTodayWidget.distribution.xcconfig"; path = "../Pods/Target Support Files/Pods-WordPressTodayWidget/Pods-WordPressTodayWidget.distribution.xcconfig"; sourceTree = "<group>"; };
		69187343EC8F435684EFFAF1 /* libPods.a */ = {isa = PBXFileReference; explicitFileType = archive.ar; includeInIndex = 0; path = libPods.a; sourceTree = BUILT_PRODUCTS_DIR; };
		6EDC0E8E105881A800F68A1D /* iTunesArtwork */ = {isa = PBXFileReference; lastKnownFileType = file; path = iTunesArtwork; sourceTree = "<group>"; };
		7059CD1F0F332B6500A0660B /* WPCategoryTree.h */ = {isa = PBXFileReference; fileEncoding = 4; lastKnownFileType = sourcecode.c.h; path = WPCategoryTree.h; sourceTree = "<group>"; };
		7059CD200F332B6500A0660B /* WPCategoryTree.m */ = {isa = PBXFileReference; fileEncoding = 4; lastKnownFileType = sourcecode.c.objc; path = WPCategoryTree.m; sourceTree = "<group>"; };
		74BB6F1819AE7B9400FB7829 /* WPLegacyEditPageViewController.h */ = {isa = PBXFileReference; fileEncoding = 4; lastKnownFileType = sourcecode.c.h; path = WPLegacyEditPageViewController.h; sourceTree = "<group>"; };
		74BB6F1919AE7B9400FB7829 /* WPLegacyEditPageViewController.m */ = {isa = PBXFileReference; fileEncoding = 4; lastKnownFileType = sourcecode.c.objc; path = WPLegacyEditPageViewController.m; sourceTree = "<group>"; };
		74C1C305199170930077A7DC /* PostDetailViewController.xib */ = {isa = PBXFileReference; fileEncoding = 4; lastKnownFileType = file.xib; name = PostDetailViewController.xib; path = Resources/PostDetailViewController.xib; sourceTree = "<group>"; };
		74C1C30D199170EA0077A7DC /* PostDetailViewController~ipad.xib */ = {isa = PBXFileReference; fileEncoding = 4; lastKnownFileType = file.xib; name = "PostDetailViewController~ipad.xib"; path = "Resources-iPad/PostDetailViewController~ipad.xib"; sourceTree = "<group>"; };
		74D5FFD319ACDF6700389E8F /* WPLegacyEditPostViewController_Internal.h */ = {isa = PBXFileReference; fileEncoding = 4; lastKnownFileType = sourcecode.c.h; path = WPLegacyEditPostViewController_Internal.h; sourceTree = "<group>"; usesTabs = 0; };
		74D5FFD419ACDF6700389E8F /* WPLegacyEditPostViewController.h */ = {isa = PBXFileReference; fileEncoding = 4; lastKnownFileType = sourcecode.c.h; path = WPLegacyEditPostViewController.h; sourceTree = "<group>"; usesTabs = 0; };
		74D5FFD519ACDF6700389E8F /* WPLegacyEditPostViewController.m */ = {isa = PBXFileReference; fileEncoding = 4; lastKnownFileType = sourcecode.c.objc; path = WPLegacyEditPostViewController.m; sourceTree = "<group>"; usesTabs = 0; };
		83043E54126FA31400EC9953 /* MessageUI.framework */ = {isa = PBXFileReference; includeInIndex = 1; lastKnownFileType = wrapper.framework; name = MessageUI.framework; path = System/Library/Frameworks/MessageUI.framework; sourceTree = SDKROOT; };
		8333FE0D11FF6EF200A495C1 /* EditSiteViewController.xib */ = {isa = PBXFileReference; fileEncoding = 4; lastKnownFileType = file.xib; name = EditSiteViewController.xib; path = Resources/EditSiteViewController.xib; sourceTree = "<group>"; };
		833AF259114575A50016DE8F /* PostAnnotation.h */ = {isa = PBXFileReference; fileEncoding = 4; lastKnownFileType = sourcecode.c.h; path = PostAnnotation.h; sourceTree = "<group>"; };
		833AF25A114575A50016DE8F /* PostAnnotation.m */ = {isa = PBXFileReference; fileEncoding = 4; lastKnownFileType = sourcecode.c.objc; path = PostAnnotation.m; sourceTree = "<group>"; };
		83418AA811C9FA6E00ACF00C /* Comment.h */ = {isa = PBXFileReference; fileEncoding = 4; lastKnownFileType = sourcecode.c.h; path = Comment.h; sourceTree = "<group>"; };
		83418AA911C9FA6E00ACF00C /* Comment.m */ = {isa = PBXFileReference; fileEncoding = 4; lastKnownFileType = sourcecode.c.objc; path = Comment.m; sourceTree = "<group>"; };
		834CAE7A122D528A003DDF49 /* UIImage+Resize.h */ = {isa = PBXFileReference; fileEncoding = 4; lastKnownFileType = sourcecode.c.h; path = "UIImage+Resize.h"; sourceTree = "<group>"; };
		834CAE7B122D528A003DDF49 /* UIImage+Resize.m */ = {isa = PBXFileReference; fileEncoding = 4; lastKnownFileType = sourcecode.c.objc; path = "UIImage+Resize.m"; sourceTree = "<group>"; };
		834CAE9B122D56B1003DDF49 /* UIImage+Alpha.h */ = {isa = PBXFileReference; fileEncoding = 4; lastKnownFileType = sourcecode.c.h; path = "UIImage+Alpha.h"; sourceTree = "<group>"; };
		834CAE9C122D56B1003DDF49 /* UIImage+RoundedCorner.h */ = {isa = PBXFileReference; fileEncoding = 4; lastKnownFileType = sourcecode.c.h; path = "UIImage+RoundedCorner.h"; sourceTree = "<group>"; };
		834CAE9D122D56B1003DDF49 /* UIImage+Alpha.m */ = {isa = PBXFileReference; fileEncoding = 4; lastKnownFileType = sourcecode.c.objc; path = "UIImage+Alpha.m"; sourceTree = "<group>"; };
		834CAE9E122D56B1003DDF49 /* UIImage+RoundedCorner.m */ = {isa = PBXFileReference; fileEncoding = 4; lastKnownFileType = sourcecode.c.objc; path = "UIImage+RoundedCorner.m"; sourceTree = "<group>"; };
		834CE7331256D0DE0046A4A3 /* CFNetwork.framework */ = {isa = PBXFileReference; includeInIndex = 1; lastKnownFileType = wrapper.framework; name = CFNetwork.framework; path = System/Library/Frameworks/CFNetwork.framework; sourceTree = SDKROOT; };
		834CE7371256D0F60046A4A3 /* CoreGraphics.framework */ = {isa = PBXFileReference; includeInIndex = 1; lastKnownFileType = wrapper.framework; name = CoreGraphics.framework; path = System/Library/Frameworks/CoreGraphics.framework; sourceTree = SDKROOT; };
		8350E15911D28B4A00A7B073 /* WordPress.xcdatamodel */ = {isa = PBXFileReference; fileEncoding = 4; lastKnownFileType = wrapper.xcdatamodel; path = WordPress.xcdatamodel; sourceTree = "<group>"; };
		8350E49411D2C71E00A7B073 /* Media.h */ = {isa = PBXFileReference; fileEncoding = 4; lastKnownFileType = sourcecode.c.h; path = Media.h; sourceTree = "<group>"; };
		8350E49511D2C71E00A7B073 /* Media.m */ = {isa = PBXFileReference; fileEncoding = 4; lastKnownFileType = sourcecode.c.objc; path = Media.m; sourceTree = "<group>"; };
		8355D67D11D13EAD00A61362 /* MobileCoreServices.framework */ = {isa = PBXFileReference; includeInIndex = 1; lastKnownFileType = wrapper.framework; name = MobileCoreServices.framework; path = System/Library/Frameworks/MobileCoreServices.framework; sourceTree = SDKROOT; };
		8355D7D811D260AA00A61362 /* CoreData.framework */ = {isa = PBXFileReference; includeInIndex = 1; lastKnownFileType = wrapper.framework; name = CoreData.framework; path = System/Library/Frameworks/CoreData.framework; sourceTree = SDKROOT; };
		835E2402126E66E50085940B /* AssetsLibrary.framework */ = {isa = PBXFileReference; includeInIndex = 1; lastKnownFileType = wrapper.framework; name = AssetsLibrary.framework; path = System/Library/Frameworks/AssetsLibrary.framework; sourceTree = SDKROOT; };
		83610AA711F4AD2C00421116 /* WPcomLoginViewController.h */ = {isa = PBXFileReference; fileEncoding = 4; lastKnownFileType = sourcecode.c.h; path = WPcomLoginViewController.h; sourceTree = "<group>"; };
		83610AA811F4AD2C00421116 /* WPcomLoginViewController.m */ = {isa = PBXFileReference; fileEncoding = 4; lastKnownFileType = sourcecode.c.objc; path = WPcomLoginViewController.m; sourceTree = "<group>"; };
		8362C1031201E7CE00599347 /* WebSignupViewController-iPad.xib */ = {isa = PBXFileReference; lastKnownFileType = file.xib; name = "WebSignupViewController-iPad.xib"; path = "Resources-iPad/WebSignupViewController-iPad.xib"; sourceTree = "<group>"; };
		8370D10811FA499A009D650F /* WPTableViewActivityCell.h */ = {isa = PBXFileReference; fileEncoding = 4; lastKnownFileType = sourcecode.c.h; path = WPTableViewActivityCell.h; sourceTree = "<group>"; };
		8370D10911FA499A009D650F /* WPTableViewActivityCell.m */ = {isa = PBXFileReference; fileEncoding = 4; lastKnownFileType = sourcecode.c.objc; path = WPTableViewActivityCell.m; sourceTree = "<group>"; };
		8370D10B11FA4A1B009D650F /* WPTableViewActivityCell.xib */ = {isa = PBXFileReference; lastKnownFileType = file.xib; name = WPTableViewActivityCell.xib; path = Resources/WPTableViewActivityCell.xib; sourceTree = "<group>"; };
		8370D1BC11FA6295009D650F /* AddSiteViewController.xib */ = {isa = PBXFileReference; lastKnownFileType = file.xib; name = AddSiteViewController.xib; path = Resources/AddSiteViewController.xib; sourceTree = "<group>"; };
		838C672C1210C3C300B09CA3 /* Post.h */ = {isa = PBXFileReference; fileEncoding = 4; lastKnownFileType = sourcecode.c.h; path = Post.h; sourceTree = "<group>"; };
		838C672D1210C3C300B09CA3 /* Post.m */ = {isa = PBXFileReference; fileEncoding = 4; lastKnownFileType = sourcecode.c.objc; path = Post.m; sourceTree = "<group>"; };
		8398EE9811ACE63C000FE6E0 /* WebSignupViewController.xib */ = {isa = PBXFileReference; lastKnownFileType = file.xib; name = WebSignupViewController.xib; path = Resources/WebSignupViewController.xib; sourceTree = "<group>"; };
		83CAD4201235F9F4003DFA20 /* MediaObjectView.xib */ = {isa = PBXFileReference; lastKnownFileType = file.xib; name = MediaObjectView.xib; path = Resources/MediaObjectView.xib; sourceTree = "<group>"; };
		83D180F712329B1A002DCCB0 /* EditPageViewController.h */ = {isa = PBXFileReference; fileEncoding = 4; lastKnownFileType = sourcecode.c.h; path = EditPageViewController.h; sourceTree = "<group>"; };
		83D180F812329B1A002DCCB0 /* EditPageViewController.m */ = {isa = PBXFileReference; fileEncoding = 4; lastKnownFileType = sourcecode.c.objc; path = EditPageViewController.m; sourceTree = "<group>"; };
		83F3E25F11275E07004CD686 /* MapKit.framework */ = {isa = PBXFileReference; includeInIndex = 1; lastKnownFileType = wrapper.framework; name = MapKit.framework; path = System/Library/Frameworks/MapKit.framework; sourceTree = SDKROOT; };
		83F3E2D211276371004CD686 /* CoreLocation.framework */ = {isa = PBXFileReference; includeInIndex = 1; lastKnownFileType = wrapper.framework; name = CoreLocation.framework; path = System/Library/Frameworks/CoreLocation.framework; sourceTree = SDKROOT; };
		83FB4D3E122C38F700DB9506 /* MediaPlayer.framework */ = {isa = PBXFileReference; includeInIndex = 1; lastKnownFileType = wrapper.framework; name = MediaPlayer.framework; path = System/Library/Frameworks/MediaPlayer.framework; sourceTree = SDKROOT; };
		83FEFC7311FF6C5A0078B462 /* EditSiteViewController.h */ = {isa = PBXFileReference; fileEncoding = 4; lastKnownFileType = sourcecode.c.h; path = EditSiteViewController.h; sourceTree = "<group>"; };
		83FEFC7411FF6C5A0078B462 /* EditSiteViewController.m */ = {isa = PBXFileReference; fileEncoding = 4; lastKnownFileType = sourcecode.c.objc; path = EditSiteViewController.m; sourceTree = "<group>"; };
		8514973F171E13DF00B87F3F /* WPAsyncBlockOperation.h */ = {isa = PBXFileReference; fileEncoding = 4; lastKnownFileType = sourcecode.c.h; path = WPAsyncBlockOperation.h; sourceTree = "<group>"; };
		85149740171E13DF00B87F3F /* WPAsyncBlockOperation.m */ = {isa = PBXFileReference; fileEncoding = 4; lastKnownFileType = sourcecode.c.objc; path = WPAsyncBlockOperation.m; sourceTree = "<group>"; };
		8514DDA5190E2AB3009B6421 /* WPMediaMetadataExtractor.h */ = {isa = PBXFileReference; fileEncoding = 4; lastKnownFileType = sourcecode.c.h; path = WPMediaMetadataExtractor.h; sourceTree = "<group>"; };
		8514DDA6190E2AB3009B6421 /* WPMediaMetadataExtractor.m */ = {isa = PBXFileReference; fileEncoding = 4; lastKnownFileType = sourcecode.c.objc; path = WPMediaMetadataExtractor.m; sourceTree = "<group>"; };
		8516972A169D42F4006C5DED /* WPToast.h */ = {isa = PBXFileReference; fileEncoding = 4; lastKnownFileType = sourcecode.c.h; path = WPToast.h; sourceTree = "<group>"; };
		8516972B169D42F4006C5DED /* WPToast.m */ = {isa = PBXFileReference; fileEncoding = 4; lastKnownFileType = sourcecode.c.objc; path = WPToast.m; sourceTree = "<group>"; };
		851734411798C64700A30E27 /* NSURL+Util.h */ = {isa = PBXFileReference; fileEncoding = 4; lastKnownFileType = sourcecode.c.h; path = "NSURL+Util.h"; sourceTree = "<group>"; };
		851734421798C64700A30E27 /* NSURL+Util.m */ = {isa = PBXFileReference; fileEncoding = 4; lastKnownFileType = sourcecode.c.objc; path = "NSURL+Util.m"; sourceTree = "<group>"; };
		85253989171761D9003F6B32 /* WPComLanguages.h */ = {isa = PBXFileReference; fileEncoding = 4; lastKnownFileType = sourcecode.c.h; path = WPComLanguages.h; sourceTree = "<group>"; };
		8525398A171761D9003F6B32 /* WPComLanguages.m */ = {isa = PBXFileReference; fileEncoding = 4; lastKnownFileType = sourcecode.c.objc; path = WPComLanguages.m; sourceTree = "<group>"; };
		8527B15717CE98C5001CBA2E /* Accelerate.framework */ = {isa = PBXFileReference; lastKnownFileType = wrapper.framework; name = Accelerate.framework; path = System/Library/Frameworks/Accelerate.framework; sourceTree = SDKROOT; };
		852CD8AB190E0BC4006C9AED /* WPMediaSizing.h */ = {isa = PBXFileReference; fileEncoding = 4; lastKnownFileType = sourcecode.c.h; path = WPMediaSizing.h; sourceTree = "<group>"; };
		852CD8AC190E0BC4006C9AED /* WPMediaSizing.m */ = {isa = PBXFileReference; fileEncoding = 4; lastKnownFileType = sourcecode.c.objc; path = WPMediaSizing.m; sourceTree = "<group>"; };
		85435BE8190F837500E868D0 /* WPUploadStatusView.h */ = {isa = PBXFileReference; fileEncoding = 4; lastKnownFileType = sourcecode.c.h; path = WPUploadStatusView.h; sourceTree = "<group>"; usesTabs = 0; };
		85435BE9190F837500E868D0 /* WPUploadStatusView.m */ = {isa = PBXFileReference; fileEncoding = 4; lastKnownFileType = sourcecode.c.objc; path = WPUploadStatusView.m; sourceTree = "<group>"; usesTabs = 0; };
		857610D418C0377300EDF406 /* StatsWebViewController.h */ = {isa = PBXFileReference; fileEncoding = 4; lastKnownFileType = sourcecode.c.h; path = StatsWebViewController.h; sourceTree = "<group>"; };
		857610D518C0377300EDF406 /* StatsWebViewController.m */ = {isa = PBXFileReference; fileEncoding = 4; lastKnownFileType = sourcecode.c.objc; path = StatsWebViewController.m; sourceTree = "<group>"; };
		858DE40D1730384F000AC628 /* LoginViewController.h */ = {isa = PBXFileReference; fileEncoding = 4; lastKnownFileType = sourcecode.c.h; path = LoginViewController.h; sourceTree = "<group>"; };
		858DE40E1730384F000AC628 /* LoginViewController.m */ = {isa = PBXFileReference; fileEncoding = 4; lastKnownFileType = sourcecode.c.objc; path = LoginViewController.m; sourceTree = "<group>"; };
		859CFD44190E3198005FB217 /* WPMediaUploader.h */ = {isa = PBXFileReference; fileEncoding = 4; lastKnownFileType = sourcecode.c.h; path = WPMediaUploader.h; sourceTree = "<group>"; };
		859CFD45190E3198005FB217 /* WPMediaUploader.m */ = {isa = PBXFileReference; fileEncoding = 4; lastKnownFileType = sourcecode.c.objc; path = WPMediaUploader.m; sourceTree = "<group>"; };
		859F761B18F2159800EF8D5D /* WPAnalyticsTrackerMixpanelInstructionsForStat.h */ = {isa = PBXFileReference; fileEncoding = 4; lastKnownFileType = sourcecode.c.h; path = WPAnalyticsTrackerMixpanelInstructionsForStat.h; sourceTree = "<group>"; };
		859F761C18F2159800EF8D5D /* WPAnalyticsTrackerMixpanelInstructionsForStat.m */ = {isa = PBXFileReference; fileEncoding = 4; lastKnownFileType = sourcecode.c.objc; path = WPAnalyticsTrackerMixpanelInstructionsForStat.m; sourceTree = "<group>"; };
		85AD6AEA173CCF9E002CB896 /* WPNUXPrimaryButton.h */ = {isa = PBXFileReference; fileEncoding = 4; lastKnownFileType = sourcecode.c.h; path = WPNUXPrimaryButton.h; sourceTree = "<group>"; };
		85AD6AEB173CCF9E002CB896 /* WPNUXPrimaryButton.m */ = {isa = PBXFileReference; fileEncoding = 4; lastKnownFileType = sourcecode.c.objc; path = WPNUXPrimaryButton.m; sourceTree = "<group>"; };
		85AD6AED173CCFDC002CB896 /* WPNUXSecondaryButton.h */ = {isa = PBXFileReference; fileEncoding = 4; lastKnownFileType = sourcecode.c.h; path = WPNUXSecondaryButton.h; sourceTree = "<group>"; };
		85AD6AEE173CCFDC002CB896 /* WPNUXSecondaryButton.m */ = {isa = PBXFileReference; fileEncoding = 4; lastKnownFileType = sourcecode.c.objc; path = WPNUXSecondaryButton.m; sourceTree = "<group>"; };
		85B6F74D1742DA1D00CE7F3A /* WPNUXMainButton.h */ = {isa = PBXFileReference; fileEncoding = 4; lastKnownFileType = sourcecode.c.h; path = WPNUXMainButton.h; sourceTree = "<group>"; };
		85B6F74E1742DA1D00CE7F3A /* WPNUXMainButton.m */ = {isa = PBXFileReference; fileEncoding = 4; lastKnownFileType = sourcecode.c.objc; path = WPNUXMainButton.m; sourceTree = "<group>"; };
		85B6F7501742DAE800CE7F3A /* WPNUXBackButton.h */ = {isa = PBXFileReference; fileEncoding = 4; lastKnownFileType = sourcecode.c.h; path = WPNUXBackButton.h; sourceTree = "<group>"; };
		85B6F7511742DAE800CE7F3A /* WPNUXBackButton.m */ = {isa = PBXFileReference; fileEncoding = 4; lastKnownFileType = sourcecode.c.objc; path = WPNUXBackButton.m; sourceTree = "<group>"; };
		85C720AF1730CEFA00460645 /* WPWalkthroughTextField.h */ = {isa = PBXFileReference; fileEncoding = 4; lastKnownFileType = sourcecode.c.h; path = WPWalkthroughTextField.h; sourceTree = "<group>"; };
		85C720B01730CEFA00460645 /* WPWalkthroughTextField.m */ = {isa = PBXFileReference; fileEncoding = 4; lastKnownFileType = sourcecode.c.objc; path = WPWalkthroughTextField.m; sourceTree = "<group>"; };
		85D08A6F17342ECE00E2BBCA /* AddUsersBlogCell.h */ = {isa = PBXFileReference; fileEncoding = 4; lastKnownFileType = sourcecode.c.h; path = AddUsersBlogCell.h; sourceTree = "<group>"; };
		85D08A7017342ECE00E2BBCA /* AddUsersBlogCell.m */ = {isa = PBXFileReference; fileEncoding = 4; lastKnownFileType = sourcecode.c.objc; path = AddUsersBlogCell.m; sourceTree = "<group>"; };
		85D2275718F1EB8A001DA8DA /* WPAnalyticsTrackerMixpanel.h */ = {isa = PBXFileReference; fileEncoding = 4; lastKnownFileType = sourcecode.c.h; path = WPAnalyticsTrackerMixpanel.h; sourceTree = "<group>"; };
		85D2275818F1EB8A001DA8DA /* WPAnalyticsTrackerMixpanel.m */ = {isa = PBXFileReference; fileEncoding = 4; lastKnownFileType = sourcecode.c.objc; lineEnding = 0; path = WPAnalyticsTrackerMixpanel.m; sourceTree = "<group>"; xcLanguageSpecificationIdentifier = xcode.lang.objc; };
		85D80557171630B30075EEAC /* DotCom-Languages.plist */ = {isa = PBXFileReference; fileEncoding = 4; lastKnownFileType = text.plist.xml; path = "DotCom-Languages.plist"; sourceTree = "<group>"; };
		85D8055B171631F10075EEAC /* SelectWPComLanguageViewController.h */ = {isa = PBXFileReference; fileEncoding = 4; lastKnownFileType = sourcecode.c.h; path = SelectWPComLanguageViewController.h; sourceTree = "<group>"; };
		85D8055C171631F10075EEAC /* SelectWPComLanguageViewController.m */ = {isa = PBXFileReference; fileEncoding = 4; lastKnownFileType = sourcecode.c.objc; path = SelectWPComLanguageViewController.m; sourceTree = "<group>"; };
		85DA8C4218F3F29A0074C8A4 /* WPAnalyticsTrackerWPCom.h */ = {isa = PBXFileReference; fileEncoding = 4; lastKnownFileType = sourcecode.c.h; path = WPAnalyticsTrackerWPCom.h; sourceTree = "<group>"; };
		85DA8C4318F3F29A0074C8A4 /* WPAnalyticsTrackerWPCom.m */ = {isa = PBXFileReference; fileEncoding = 4; lastKnownFileType = sourcecode.c.objc; path = WPAnalyticsTrackerWPCom.m; sourceTree = "<group>"; };
		85E105841731A597001071A3 /* WPWalkthroughOverlayView.h */ = {isa = PBXFileReference; fileEncoding = 4; lastKnownFileType = sourcecode.c.h; path = WPWalkthroughOverlayView.h; sourceTree = "<group>"; };
		85E105851731A597001071A3 /* WPWalkthroughOverlayView.m */ = {isa = PBXFileReference; fileEncoding = 4; lastKnownFileType = sourcecode.c.objc; path = WPWalkthroughOverlayView.m; sourceTree = "<group>"; };
		85EC44D21739826A00686604 /* CreateAccountAndBlogViewController.h */ = {isa = PBXFileReference; fileEncoding = 4; lastKnownFileType = sourcecode.c.h; path = CreateAccountAndBlogViewController.h; sourceTree = "<group>"; };
		85EC44D31739826A00686604 /* CreateAccountAndBlogViewController.m */ = {isa = PBXFileReference; fileEncoding = 4; lastKnownFileType = sourcecode.c.objc; path = CreateAccountAndBlogViewController.m; sourceTree = "<group>"; };
		85ED988717DFA00000090D0B /* Images.xcassets */ = {isa = PBXFileReference; lastKnownFileType = folder.assetcatalog; path = Images.xcassets; sourceTree = "<group>"; };
		85ED98AA17DFB17200090D0B /* iTunesArtwork@2x */ = {isa = PBXFileReference; lastKnownFileType = file; path = "iTunesArtwork@2x"; sourceTree = "<group>"; };
		872A78E046E04A05B17EB1A1 /* libPods-WordPressTodayWidget.a */ = {isa = PBXFileReference; explicitFileType = archive.ar; includeInIndex = 0; path = "libPods-WordPressTodayWidget.a"; sourceTree = BUILT_PRODUCTS_DIR; };
		8D1107310486CEB800E47090 /* Info.plist */ = {isa = PBXFileReference; fileEncoding = 4; lastKnownFileType = text.plist.xml; path = Info.plist; sourceTree = "<group>"; };
		9198544476D3B385673B18E9 /* Pods-WordPressTest.release.xcconfig */ = {isa = PBXFileReference; includeInIndex = 1; lastKnownFileType = text.xcconfig; name = "Pods-WordPressTest.release.xcconfig"; path = "../Pods/Target Support Files/Pods-WordPressTest/Pods-WordPressTest.release.xcconfig"; sourceTree = "<group>"; };
		93027BB61758332300483FFD /* SupportViewController.h */ = {isa = PBXFileReference; fileEncoding = 4; lastKnownFileType = sourcecode.c.h; path = SupportViewController.h; sourceTree = "<group>"; };
		93027BB71758332300483FFD /* SupportViewController.m */ = {isa = PBXFileReference; fileEncoding = 4; lastKnownFileType = sourcecode.c.objc; path = SupportViewController.m; sourceTree = "<group>"; };
		930284B618EAF7B600CB0BF4 /* LocalCoreDataService.h */ = {isa = PBXFileReference; lastKnownFileType = sourcecode.c.h; path = LocalCoreDataService.h; sourceTree = "<group>"; };
		93069F54176237A4000C966D /* ActivityLogViewController.h */ = {isa = PBXFileReference; fileEncoding = 4; lastKnownFileType = sourcecode.c.h; path = ActivityLogViewController.h; sourceTree = "<group>"; };
		93069F55176237A4000C966D /* ActivityLogViewController.m */ = {isa = PBXFileReference; fileEncoding = 4; lastKnownFileType = sourcecode.c.objc; path = ActivityLogViewController.m; sourceTree = "<group>"; };
		93069F571762410B000C966D /* ActivityLogDetailViewController.h */ = {isa = PBXFileReference; fileEncoding = 4; lastKnownFileType = sourcecode.c.h; path = ActivityLogDetailViewController.h; sourceTree = "<group>"; };
		93069F581762410B000C966D /* ActivityLogDetailViewController.m */ = {isa = PBXFileReference; fileEncoding = 4; lastKnownFileType = sourcecode.c.objc; path = ActivityLogDetailViewController.m; sourceTree = "<group>"; };
		930C6374182BD86400976C21 /* WordPress-Internal-Info.plist */ = {isa = PBXFileReference; lastKnownFileType = text.plist.xml; path = "WordPress-Internal-Info.plist"; sourceTree = "<group>"; };
		930FD0A519882742000CC81D /* BlogServiceTest.m */ = {isa = PBXFileReference; fileEncoding = 4; lastKnownFileType = sourcecode.c.objc; path = BlogServiceTest.m; sourceTree = "<group>"; };
		931DF4D718D09A2F00540BDD /* en */ = {isa = PBXFileReference; lastKnownFileType = text.plist.strings; name = en; path = en.lproj/InfoPlist.strings; sourceTree = "<group>"; };
		931DF4D918D09A9B00540BDD /* pt */ = {isa = PBXFileReference; lastKnownFileType = text.plist.strings; name = pt; path = pt.lproj/InfoPlist.strings; sourceTree = "<group>"; };
		931DF4DA18D09AE100540BDD /* fr */ = {isa = PBXFileReference; lastKnownFileType = text.plist.strings; name = fr; path = fr.lproj/InfoPlist.strings; sourceTree = "<group>"; };
		931DF4DB18D09AF600540BDD /* nl */ = {isa = PBXFileReference; lastKnownFileType = text.plist.strings; name = nl; path = nl.lproj/InfoPlist.strings; sourceTree = "<group>"; };
		931DF4DC18D09B0100540BDD /* it */ = {isa = PBXFileReference; lastKnownFileType = text.plist.strings; name = it; path = it.lproj/InfoPlist.strings; sourceTree = "<group>"; };
		931DF4DD18D09B1900540BDD /* th */ = {isa = PBXFileReference; lastKnownFileType = text.plist.strings; name = th; path = th.lproj/InfoPlist.strings; sourceTree = "<group>"; };
		931DF4DE18D09B2600540BDD /* de */ = {isa = PBXFileReference; lastKnownFileType = text.plist.strings; name = de; path = de.lproj/InfoPlist.strings; sourceTree = "<group>"; };
		931DF4DF18D09B3900540BDD /* id */ = {isa = PBXFileReference; lastKnownFileType = text.plist.strings; name = id; path = id.lproj/InfoPlist.strings; sourceTree = "<group>"; };
		93267A6019B896CD00997EB8 /* Info-Internal.plist */ = {isa = PBXFileReference; fileEncoding = 4; lastKnownFileType = text.plist.xml; path = "Info-Internal.plist"; sourceTree = "<group>"; };
		93460A36189D5091000E26CE /* WordPress 14.xcdatamodel */ = {isa = PBXFileReference; lastKnownFileType = wrapper.xcdatamodel; path = "WordPress 14.xcdatamodel"; sourceTree = "<group>"; };
		934884AC19B78723004028D8 /* WordPressTodayWidget-Internal.entitlements */ = {isa = PBXFileReference; fileEncoding = 4; lastKnownFileType = text.xml; path = "WordPressTodayWidget-Internal.entitlements"; sourceTree = "<group>"; };
		934884AE19B7875C004028D8 /* WordPress-Internal.entitlements */ = {isa = PBXFileReference; fileEncoding = 4; lastKnownFileType = text.xml; path = "WordPress-Internal.entitlements"; sourceTree = "<group>"; };
		934F1B3119ACCE5600E9E63E /* WordPress.entitlements */ = {isa = PBXFileReference; lastKnownFileType = text.xml; path = WordPress.entitlements; sourceTree = "<group>"; };
		93594BD4191D2F5A0079E6B2 /* stats-batch.json */ = {isa = PBXFileReference; fileEncoding = 4; lastKnownFileType = text.json; path = "stats-batch.json"; sourceTree = "<group>"; };
		93740DC817D8F85600C41B2F /* WPAlertView.h */ = {isa = PBXFileReference; fileEncoding = 4; lastKnownFileType = sourcecode.c.h; path = WPAlertView.h; sourceTree = "<group>"; };
		93740DCA17D8F86700C41B2F /* WPAlertView.m */ = {isa = PBXFileReference; fileEncoding = 4; lastKnownFileType = sourcecode.c.objc; path = WPAlertView.m; sourceTree = "<group>"; };
		93A3F7DD1843F6F00082FEEA /* CoreTelephony.framework */ = {isa = PBXFileReference; lastKnownFileType = wrapper.framework; name = CoreTelephony.framework; path = System/Library/Frameworks/CoreTelephony.framework; sourceTree = SDKROOT; };
		93C1147D18EC5DD500DAC95C /* AccountService.h */ = {isa = PBXFileReference; fileEncoding = 4; lastKnownFileType = sourcecode.c.h; path = AccountService.h; sourceTree = "<group>"; };
		93C1147E18EC5DD500DAC95C /* AccountService.m */ = {isa = PBXFileReference; fileEncoding = 4; lastKnownFileType = sourcecode.c.objc; path = AccountService.m; sourceTree = "<group>"; };
		93C1148318EDF6E100DAC95C /* BlogService.h */ = {isa = PBXFileReference; fileEncoding = 4; lastKnownFileType = sourcecode.c.h; path = BlogService.h; sourceTree = "<group>"; };
		93C1148418EDF6E100DAC95C /* BlogService.m */ = {isa = PBXFileReference; fileEncoding = 4; lastKnownFileType = sourcecode.c.objc; path = BlogService.m; sourceTree = "<group>"; };
		93CD939219099BE70049096E /* authtoken.json */ = {isa = PBXFileReference; fileEncoding = 4; lastKnownFileType = text.json; path = authtoken.json; sourceTree = "<group>"; };
		93D6D6461924FDAD00A4F44A /* CategoryServiceRemote.h */ = {isa = PBXFileReference; fileEncoding = 4; lastKnownFileType = sourcecode.c.h; path = CategoryServiceRemote.h; sourceTree = "<group>"; };
		93D6D6471924FDAD00A4F44A /* CategoryServiceRemote.m */ = {isa = PBXFileReference; fileEncoding = 4; lastKnownFileType = sourcecode.c.objc; path = CategoryServiceRemote.m; sourceTree = "<group>"; };
		93E5283A19A7741A003A1A9C /* WordPressTodayWidget.appex */ = {isa = PBXFileReference; explicitFileType = "wrapper.app-extension"; includeInIndex = 0; path = WordPressTodayWidget.appex; sourceTree = BUILT_PRODUCTS_DIR; };
		93E5283B19A7741A003A1A9C /* NotificationCenter.framework */ = {isa = PBXFileReference; lastKnownFileType = wrapper.framework; name = NotificationCenter.framework; path = System/Library/Frameworks/NotificationCenter.framework; sourceTree = SDKROOT; };
		93E5283F19A7741A003A1A9C /* Info.plist */ = {isa = PBXFileReference; lastKnownFileType = text.plist.xml; path = Info.plist; sourceTree = "<group>"; };
		93E5284019A7741A003A1A9C /* TodayViewController.swift */ = {isa = PBXFileReference; lastKnownFileType = sourcecode.swift; path = TodayViewController.swift; sourceTree = "<group>"; };
		93E5284219A7741A003A1A9C /* MainInterface.storyboard */ = {isa = PBXFileReference; lastKnownFileType = file.storyboard; path = MainInterface.storyboard; sourceTree = "<group>"; };
		93E5284F19A77824003A1A9C /* WordPressTodayWidget-Bridging-Header.h */ = {isa = PBXFileReference; lastKnownFileType = sourcecode.c.h; path = "WordPressTodayWidget-Bridging-Header.h"; sourceTree = "<group>"; };
		93E5285319A778AF003A1A9C /* WPDDLogWrapper.h */ = {isa = PBXFileReference; fileEncoding = 4; lastKnownFileType = sourcecode.c.h; path = WPDDLogWrapper.h; sourceTree = "<group>"; };
		93E5285419A778AF003A1A9C /* WPDDLogWrapper.m */ = {isa = PBXFileReference; fileEncoding = 4; lastKnownFileType = sourcecode.c.objc; path = WPDDLogWrapper.m; sourceTree = "<group>"; };
		93E5285719A7AA5C003A1A9C /* WordPressTodayWidget.entitlements */ = {isa = PBXFileReference; lastKnownFileType = text.xml; path = WordPressTodayWidget.entitlements; sourceTree = "<group>"; };
		93FA0F0118E451A80007903B /* LICENSE */ = {isa = PBXFileReference; fileEncoding = 4; lastKnownFileType = text; name = LICENSE; path = ../LICENSE; sourceTree = "<group>"; };
		93FA0F0218E451A80007903B /* README.md */ = {isa = PBXFileReference; fileEncoding = 4; lastKnownFileType = text; name = README.md; path = ../README.md; sourceTree = "<group>"; };
		93FA0F0318E451A80007903B /* update-translations.rb */ = {isa = PBXFileReference; fileEncoding = 4; lastKnownFileType = text.script.ruby; name = "update-translations.rb"; path = "../update-translations.rb"; sourceTree = "<group>"; };
		93FA0F0418E451A80007903B /* fix-translation.php */ = {isa = PBXFileReference; fileEncoding = 4; lastKnownFileType = text.script.php; name = "fix-translation.php"; path = "../fix-translation.php"; sourceTree = "<group>"; };
		93FA0F0518E451A80007903B /* localize.py */ = {isa = PBXFileReference; fileEncoding = 4; lastKnownFileType = text.script.python; name = localize.py; path = ../localize.py; sourceTree = "<group>"; };
		93FA59DB18D88C1C001446BC /* CategoryService.h */ = {isa = PBXFileReference; fileEncoding = 4; lastKnownFileType = sourcecode.c.h; path = CategoryService.h; sourceTree = "<group>"; };
		93FA59DC18D88C1C001446BC /* CategoryService.m */ = {isa = PBXFileReference; fileEncoding = 4; lastKnownFileType = sourcecode.c.objc; path = CategoryService.m; sourceTree = "<group>"; };
		A01C542D0E24E88400D411F2 /* SystemConfiguration.framework */ = {isa = PBXFileReference; includeInIndex = 1; lastKnownFileType = wrapper.framework; name = SystemConfiguration.framework; path = System/Library/Frameworks/SystemConfiguration.framework; sourceTree = SDKROOT; };
		A01C55470E25E0D000D411F2 /* defaultPostTemplate.html */ = {isa = PBXFileReference; fileEncoding = 4; lastKnownFileType = text.html; name = defaultPostTemplate.html; path = Resources/HTML/defaultPostTemplate.html; sourceTree = "<group>"; };
		A0E293EF0E21027E00C6919C /* WPAddCategoryViewController.h */ = {isa = PBXFileReference; fileEncoding = 4; lastKnownFileType = sourcecode.c.h; path = WPAddCategoryViewController.h; sourceTree = "<group>"; };
		A0E293F00E21027E00C6919C /* WPAddCategoryViewController.m */ = {isa = PBXFileReference; fileEncoding = 4; lastKnownFileType = sourcecode.c.objc; path = WPAddCategoryViewController.m; sourceTree = "<group>"; };
		A20971B419B0BC390058F395 /* en-GB */ = {isa = PBXFileReference; lastKnownFileType = text.plist.strings; name = "en-GB"; path = "en-GB.lproj/Localizable.strings"; sourceTree = "<group>"; };
		A20971B519B0BC390058F395 /* en-GB */ = {isa = PBXFileReference; lastKnownFileType = text.plist.strings; name = "en-GB"; path = "en-GB.lproj/InfoPlist.strings"; sourceTree = "<group>"; };
		A20971B619B0BC390058F395 /* en-GB */ = {isa = PBXFileReference; lastKnownFileType = text.plist.strings; name = "en-GB"; path = "en-GB.lproj/InfoPlist.strings"; sourceTree = "<group>"; };
		A20971B719B0BC570058F395 /* pt-BR */ = {isa = PBXFileReference; lastKnownFileType = text.plist.strings; name = "pt-BR"; path = "pt-BR.lproj/Localizable.strings"; sourceTree = "<group>"; };
		A20971B819B0BC570058F395 /* pt-BR */ = {isa = PBXFileReference; lastKnownFileType = text.plist.strings; name = "pt-BR"; path = "pt-BR.lproj/InfoPlist.strings"; sourceTree = "<group>"; };
		A20971B919B0BC580058F395 /* pt-BR */ = {isa = PBXFileReference; lastKnownFileType = text.plist.strings; name = "pt-BR"; path = "pt-BR.lproj/InfoPlist.strings"; sourceTree = "<group>"; };
		A25EBD85156E330600530E3D /* WPTableViewController.h */ = {isa = PBXFileReference; fileEncoding = 4; lastKnownFileType = sourcecode.c.h; path = WPTableViewController.h; sourceTree = "<group>"; };
		A25EBD86156E330600530E3D /* WPTableViewController.m */ = {isa = PBXFileReference; fileEncoding = 4; lastKnownFileType = sourcecode.c.objc; path = WPTableViewController.m; sourceTree = "<group>"; };
		A2787D0119002AB1000D6CA6 /* HelpshiftConfig.plist */ = {isa = PBXFileReference; fileEncoding = 4; lastKnownFileType = text.plist.xml; path = HelpshiftConfig.plist; sourceTree = "<group>"; };
		A284044518BFE7F300D982B6 /* WordPress 15.xcdatamodel */ = {isa = PBXFileReference; lastKnownFileType = wrapper.xcdatamodel; path = "WordPress 15.xcdatamodel"; sourceTree = "<group>"; };
		A28F6FD119B61ACA00AADE55 /* SwiftPlayground.playground */ = {isa = PBXFileReference; lastKnownFileType = file.playground; path = SwiftPlayground.playground; sourceTree = "<group>"; };
		A2DC5B181953451B009584C3 /* WPNUXHelpBadgeLabel.h */ = {isa = PBXFileReference; fileEncoding = 4; lastKnownFileType = sourcecode.c.h; path = WPNUXHelpBadgeLabel.h; sourceTree = "<group>"; };
		A2DC5B191953451B009584C3 /* WPNUXHelpBadgeLabel.m */ = {isa = PBXFileReference; fileEncoding = 4; lastKnownFileType = sourcecode.c.objc; path = WPNUXHelpBadgeLabel.m; sourceTree = "<group>"; };
		A42FAD830601402EC061BE54 /* Pods-WordPressTest.release-internal.xcconfig */ = {isa = PBXFileReference; includeInIndex = 1; lastKnownFileType = text.xcconfig; name = "Pods-WordPressTest.release-internal.xcconfig"; path = "../Pods/Target Support Files/Pods-WordPressTest/Pods-WordPressTest.release-internal.xcconfig"; sourceTree = "<group>"; };
		AC055AD29E203B2021E7F39B /* Pods.debug.xcconfig */ = {isa = PBXFileReference; includeInIndex = 1; lastKnownFileType = text.xcconfig; name = Pods.debug.xcconfig; path = "../Pods/Target Support Files/Pods/Pods.debug.xcconfig"; sourceTree = "<group>"; };
		ACBAB5FC0E121C7300F38795 /* PostSettingsViewController.h */ = {isa = PBXFileReference; fileEncoding = 4; lastKnownFileType = sourcecode.c.h; path = PostSettingsViewController.h; sourceTree = "<group>"; usesTabs = 0; };
		ACBAB5FD0E121C7300F38795 /* PostSettingsViewController.m */ = {isa = PBXFileReference; fileEncoding = 4; lastKnownFileType = sourcecode.c.objc; path = PostSettingsViewController.m; sourceTree = "<group>"; usesTabs = 0; };
		ACBAB6840E1247F700F38795 /* PostPreviewViewController.h */ = {isa = PBXFileReference; fileEncoding = 4; lastKnownFileType = sourcecode.c.h; path = PostPreviewViewController.h; sourceTree = "<group>"; usesTabs = 0; };
		ACBAB6850E1247F700F38795 /* PostPreviewViewController.m */ = {isa = PBXFileReference; fileEncoding = 4; lastKnownFileType = sourcecode.c.objc; path = PostPreviewViewController.m; sourceTree = "<group>"; usesTabs = 0; };
		ACC156CA0E10E67600D6E1A0 /* WPPostViewController.h */ = {isa = PBXFileReference; fileEncoding = 4; lastKnownFileType = sourcecode.c.h; path = WPPostViewController.h; sourceTree = "<group>"; usesTabs = 0; };
		ACC156CB0E10E67600D6E1A0 /* WPPostViewController.m */ = {isa = PBXFileReference; fileEncoding = 4; lastKnownFileType = sourcecode.c.objc; path = WPPostViewController.m; sourceTree = "<group>"; usesTabs = 0; };
		ADF544C0195A0F620092213D /* CustomHighlightButton.h */ = {isa = PBXFileReference; fileEncoding = 4; lastKnownFileType = sourcecode.c.h; path = CustomHighlightButton.h; sourceTree = "<group>"; };
		ADF544C1195A0F620092213D /* CustomHighlightButton.m */ = {isa = PBXFileReference; fileEncoding = 4; lastKnownFileType = sourcecode.c.objc; path = CustomHighlightButton.m; sourceTree = "<group>"; };
		AEFB66560B716519236CEE67 /* Pods.release.xcconfig */ = {isa = PBXFileReference; includeInIndex = 1; lastKnownFileType = text.xcconfig; name = Pods.release.xcconfig; path = "../Pods/Target Support Files/Pods/Pods.release.xcconfig"; sourceTree = "<group>"; };
		B43F6A7D9B3DC5B8B4A7DDCA /* Pods-WordPressTest.debug.xcconfig */ = {isa = PBXFileReference; includeInIndex = 1; lastKnownFileType = text.xcconfig; name = "Pods-WordPressTest.debug.xcconfig"; path = "../Pods/Target Support Files/Pods-WordPressTest/Pods-WordPressTest.debug.xcconfig"; sourceTree = "<group>"; };
		B5134AF419B2C4F200FADE8C /* ReplyBezierView.swift */ = {isa = PBXFileReference; fileEncoding = 4; lastKnownFileType = sourcecode.swift; path = ReplyBezierView.swift; sourceTree = "<group>"; };
		B52B4F7919C0E49B00526D6F /* WPDynamicHeightTextView.swift */ = {isa = PBXFileReference; fileEncoding = 4; lastKnownFileType = sourcecode.swift; path = WPDynamicHeightTextView.swift; sourceTree = "<group>"; };
		B52C4C7C199D4CD3009FD823 /* NoteBlockUserTableViewCell.swift */ = {isa = PBXFileReference; fileEncoding = 4; lastKnownFileType = sourcecode.swift; path = NoteBlockUserTableViewCell.swift; sourceTree = "<group>"; };
		B52C4C7E199D74AE009FD823 /* NoteTableViewCell.swift */ = {isa = PBXFileReference; fileEncoding = 4; lastKnownFileType = sourcecode.swift; path = NoteTableViewCell.swift; sourceTree = "<group>"; };
		B532D4E5199D4357006E4DF6 /* NoteBlockCommentTableViewCell.swift */ = {isa = PBXFileReference; fileEncoding = 4; lastKnownFileType = sourcecode.swift; path = NoteBlockCommentTableViewCell.swift; sourceTree = "<group>"; };
		B532D4E6199D4357006E4DF6 /* NoteBlockHeaderTableViewCell.swift */ = {isa = PBXFileReference; fileEncoding = 4; lastKnownFileType = sourcecode.swift; path = NoteBlockHeaderTableViewCell.swift; sourceTree = "<group>"; };
		B532D4E7199D4357006E4DF6 /* NoteBlockTableViewCell.swift */ = {isa = PBXFileReference; fileEncoding = 4; lastKnownFileType = sourcecode.swift; path = NoteBlockTableViewCell.swift; sourceTree = "<group>"; };
		B532D4E8199D4357006E4DF6 /* NoteBlockTextTableViewCell.swift */ = {isa = PBXFileReference; fileEncoding = 4; lastKnownFileType = sourcecode.swift; path = NoteBlockTextTableViewCell.swift; sourceTree = "<group>"; };
		B532D4ED199D4418006E4DF6 /* NoteBlockImageTableViewCell.swift */ = {isa = PBXFileReference; fileEncoding = 4; lastKnownFileType = sourcecode.swift; path = NoteBlockImageTableViewCell.swift; sourceTree = "<group>"; };
		B53FDF6C19B8C336000723B6 /* UIScreen+Helpers.swift */ = {isa = PBXFileReference; fileEncoding = 4; lastKnownFileType = sourcecode.swift; path = "UIScreen+Helpers.swift"; sourceTree = "<group>"; };
		B548458019A258890077E7A5 /* UIActionSheet+Helpers.h */ = {isa = PBXFileReference; fileEncoding = 4; lastKnownFileType = sourcecode.c.h; path = "UIActionSheet+Helpers.h"; sourceTree = "<group>"; };
		B548458119A258890077E7A5 /* UIActionSheet+Helpers.m */ = {isa = PBXFileReference; fileEncoding = 4; lastKnownFileType = sourcecode.c.objc; path = "UIActionSheet+Helpers.m"; sourceTree = "<group>"; };
		B5509A9119CA38B3006D2E49 /* EditReplyViewController.h */ = {isa = PBXFileReference; fileEncoding = 4; lastKnownFileType = sourcecode.c.h; path = EditReplyViewController.h; sourceTree = "<group>"; };
		B5509A9219CA38B3006D2E49 /* EditReplyViewController.m */ = {isa = PBXFileReference; fileEncoding = 4; lastKnownFileType = sourcecode.c.objc; path = EditReplyViewController.m; sourceTree = "<group>"; };
		B5509A9419CA3B9F006D2E49 /* EditReplyViewController.xib */ = {isa = PBXFileReference; fileEncoding = 4; lastKnownFileType = file.xib; name = EditReplyViewController.xib; path = Resources/EditReplyViewController.xib; sourceTree = "<group>"; };
		B55853F11962337500FAF6C3 /* NSScanner+Helpers.h */ = {isa = PBXFileReference; fileEncoding = 4; lastKnownFileType = sourcecode.c.h; path = "NSScanner+Helpers.h"; sourceTree = "<group>"; };
		B55853F21962337500FAF6C3 /* NSScanner+Helpers.m */ = {isa = PBXFileReference; fileEncoding = 4; lastKnownFileType = sourcecode.c.objc; path = "NSScanner+Helpers.m"; sourceTree = "<group>"; };
		B55853F419630AF900FAF6C3 /* Noticons-Regular.otf */ = {isa = PBXFileReference; lastKnownFileType = file; path = "Noticons-Regular.otf"; sourceTree = "<group>"; };
		B55853F519630D5400FAF6C3 /* NSAttributedString+Util.h */ = {isa = PBXFileReference; fileEncoding = 4; lastKnownFileType = sourcecode.c.h; path = "NSAttributedString+Util.h"; sourceTree = "<group>"; };
		B55853F619630D5400FAF6C3 /* NSAttributedString+Util.m */ = {isa = PBXFileReference; fileEncoding = 4; lastKnownFileType = sourcecode.c.objc; path = "NSAttributedString+Util.m"; sourceTree = "<group>"; };
		B55853F819630E7900FAF6C3 /* Notification.h */ = {isa = PBXFileReference; fileEncoding = 4; lastKnownFileType = sourcecode.c.h; lineEnding = 0; path = Notification.h; sourceTree = "<group>"; xcLanguageSpecificationIdentifier = xcode.lang.objcpp; };
		B55853F919630E7900FAF6C3 /* Notification.m */ = {isa = PBXFileReference; fileEncoding = 4; lastKnownFileType = sourcecode.c.objc; lineEnding = 0; path = Notification.m; sourceTree = "<group>"; xcLanguageSpecificationIdentifier = xcode.lang.objc; };
		B558541019631A1000FAF6C3 /* Notifications.storyboard */ = {isa = PBXFileReference; fileEncoding = 4; lastKnownFileType = file.storyboard; path = Notifications.storyboard; sourceTree = "<group>"; };
		B57B99D419A2C20200506504 /* NoteTableHeaderView.swift */ = {isa = PBXFileReference; fileEncoding = 4; lastKnownFileType = sourcecode.swift; path = NoteTableHeaderView.swift; sourceTree = "<group>"; };
		B57B99DC19A2DBF200506504 /* NSObject+Helpers.h */ = {isa = PBXFileReference; fileEncoding = 4; lastKnownFileType = sourcecode.c.h; path = "NSObject+Helpers.h"; sourceTree = "<group>"; };
		B57B99DD19A2DBF200506504 /* NSObject+Helpers.m */ = {isa = PBXFileReference; fileEncoding = 4; lastKnownFileType = sourcecode.c.objc; path = "NSObject+Helpers.m"; sourceTree = "<group>"; };
		B587796F19B799D800E57C5A /* NSDate+Helpers.swift */ = {isa = PBXFileReference; fileEncoding = 4; lastKnownFileType = sourcecode.swift; path = "NSDate+Helpers.swift"; sourceTree = "<group>"; };
		B587797019B799D800E57C5A /* NSIndexPath+Swift.swift */ = {isa = PBXFileReference; fileEncoding = 4; lastKnownFileType = sourcecode.swift; path = "NSIndexPath+Swift.swift"; sourceTree = "<group>"; };
		B587797119B799D800E57C5A /* NSParagraphStyle+Helpers.swift */ = {isa = PBXFileReference; fileEncoding = 4; lastKnownFileType = sourcecode.swift; path = "NSParagraphStyle+Helpers.swift"; sourceTree = "<group>"; };
		B587797219B799D800E57C5A /* UIDevice+Helpers.swift */ = {isa = PBXFileReference; fileEncoding = 4; lastKnownFileType = sourcecode.swift; path = "UIDevice+Helpers.swift"; sourceTree = "<group>"; };
		B587797319B799D800E57C5A /* UIImageView+Animations.swift */ = {isa = PBXFileReference; fileEncoding = 4; lastKnownFileType = sourcecode.swift; path = "UIImageView+Animations.swift"; sourceTree = "<group>"; };
		B587797419B799D800E57C5A /* UIImageView+Networking.swift */ = {isa = PBXFileReference; fileEncoding = 4; lastKnownFileType = sourcecode.swift; path = "UIImageView+Networking.swift"; sourceTree = "<group>"; };
		B587797519B799D800E57C5A /* UITableView+Helpers.swift */ = {isa = PBXFileReference; fileEncoding = 4; lastKnownFileType = sourcecode.swift; path = "UITableView+Helpers.swift"; sourceTree = "<group>"; };
		B587797619B799D800E57C5A /* UITableViewCell+Helpers.swift */ = {isa = PBXFileReference; fileEncoding = 4; lastKnownFileType = sourcecode.swift; path = "UITableViewCell+Helpers.swift"; sourceTree = "<group>"; };
		B587797719B799D800E57C5A /* UIView+Helpers.swift */ = {isa = PBXFileReference; fileEncoding = 4; lastKnownFileType = sourcecode.swift; path = "UIView+Helpers.swift"; sourceTree = "<group>"; };
		B587798419B799EB00E57C5A /* Notification+Interface.swift */ = {isa = PBXFileReference; fileEncoding = 4; lastKnownFileType = sourcecode.swift; path = "Notification+Interface.swift"; sourceTree = "<group>"; };
		B587798519B799EB00E57C5A /* NotificationBlock+Interface.swift */ = {isa = PBXFileReference; fileEncoding = 4; lastKnownFileType = sourcecode.swift; path = "NotificationBlock+Interface.swift"; sourceTree = "<group>"; };
		B5AB733B19901F85005F5044 /* WPNoResultsView+AnimatedBox.h */ = {isa = PBXFileReference; fileEncoding = 4; lastKnownFileType = sourcecode.c.h; path = "WPNoResultsView+AnimatedBox.h"; sourceTree = "<group>"; };
		B5AB733C19901F85005F5044 /* WPNoResultsView+AnimatedBox.m */ = {isa = PBXFileReference; fileEncoding = 4; lastKnownFileType = sourcecode.c.objc; path = "WPNoResultsView+AnimatedBox.m"; sourceTree = "<group>"; };
		B5B56D3019AFB68800B4E29B /* WPStyleGuide+Reply.swift */ = {isa = PBXFileReference; fileEncoding = 4; lastKnownFileType = sourcecode.swift; path = "WPStyleGuide+Reply.swift"; sourceTree = "<group>"; };
		B5B56D3119AFB68800B4E29B /* WPStyleGuide+Notifications.swift */ = {isa = PBXFileReference; fileEncoding = 4; lastKnownFileType = sourcecode.swift; path = "WPStyleGuide+Notifications.swift"; sourceTree = "<group>"; };
		B5B63F3F19621A9F001601C3 /* WordPress 19.xcdatamodel */ = {isa = PBXFileReference; lastKnownFileType = wrapper.xcdatamodel; path = "WordPress 19.xcdatamodel"; sourceTree = "<group>"; };
		B5CC05F51962150600975CAC /* Constants.m */ = {isa = PBXFileReference; fileEncoding = 4; lastKnownFileType = sourcecode.c.objc; path = Constants.m; sourceTree = "<group>"; };
		B5CC05F71962186D00975CAC /* Meta.h */ = {isa = PBXFileReference; fileEncoding = 4; lastKnownFileType = sourcecode.c.h; path = Meta.h; sourceTree = "<group>"; };
		B5CC05F81962186D00975CAC /* Meta.m */ = {isa = PBXFileReference; fileEncoding = 4; lastKnownFileType = sourcecode.c.objc; path = Meta.m; sourceTree = "<group>"; };
		B5CC05FA196218E100975CAC /* XMLParserCollecter.h */ = {isa = PBXFileReference; fileEncoding = 4; lastKnownFileType = sourcecode.c.h; path = XMLParserCollecter.h; sourceTree = "<group>"; };
		B5CC05FB196218E100975CAC /* XMLParserCollecter.m */ = {isa = PBXFileReference; fileEncoding = 4; lastKnownFileType = sourcecode.c.objc; path = XMLParserCollecter.m; sourceTree = "<group>"; };
		B5E167F319C08D18009535AA /* NSCalendar+Helpers.swift */ = {isa = PBXFileReference; fileEncoding = 4; lastKnownFileType = sourcecode.swift; path = "NSCalendar+Helpers.swift"; sourceTree = "<group>"; };
		B5E23BDA19AD0CED000D6879 /* ReplyTextView.swift */ = {isa = PBXFileReference; fileEncoding = 4; lastKnownFileType = sourcecode.swift; path = ReplyTextView.swift; sourceTree = "<group>"; };
		B5E23BDB19AD0CED000D6879 /* ReplyTextView.xib */ = {isa = PBXFileReference; fileEncoding = 4; lastKnownFileType = file.xib; path = ReplyTextView.xib; sourceTree = "<group>"; };
		B5E23BDE19AD0D00000D6879 /* NoteTableViewCell.xib */ = {isa = PBXFileReference; fileEncoding = 4; lastKnownFileType = file.xib; path = NoteTableViewCell.xib; sourceTree = "<group>"; };
		B5F015C9195DFD7600F6ECF2 /* WordPressActivity.h */ = {isa = PBXFileReference; fileEncoding = 4; lastKnownFileType = sourcecode.c.h; path = WordPressActivity.h; sourceTree = "<group>"; };
		B5F015CA195DFD7600F6ECF2 /* WordPressActivity.m */ = {isa = PBXFileReference; fileEncoding = 4; lastKnownFileType = sourcecode.c.objc; path = WordPressActivity.m; sourceTree = "<group>"; };
		B5FD4520199D0C9A00286FBB /* WordPress-Bridging-Header.h */ = {isa = PBXFileReference; lastKnownFileType = sourcecode.c.h; path = "WordPress-Bridging-Header.h"; sourceTree = "<group>"; };
		B5FD453F199D0F2800286FBB /* NotificationDetailsViewController.h */ = {isa = PBXFileReference; fileEncoding = 4; lastKnownFileType = sourcecode.c.h; path = NotificationDetailsViewController.h; sourceTree = "<group>"; };
		B5FD4540199D0F2800286FBB /* NotificationDetailsViewController.m */ = {isa = PBXFileReference; fileEncoding = 4; lastKnownFileType = sourcecode.c.objc; lineEnding = 0; path = NotificationDetailsViewController.m; sourceTree = "<group>"; xcLanguageSpecificationIdentifier = xcode.lang.objc; };
		B5FD4541199D0F2800286FBB /* NotificationsViewController.h */ = {isa = PBXFileReference; fileEncoding = 4; lastKnownFileType = sourcecode.c.h; path = NotificationsViewController.h; sourceTree = "<group>"; };
		B5FD4542199D0F2800286FBB /* NotificationsViewController.m */ = {isa = PBXFileReference; fileEncoding = 4; lastKnownFileType = sourcecode.c.objc; path = NotificationsViewController.m; sourceTree = "<group>"; };
		B6E2365A531EA4BD7025525F /* Pods-WordPressTest.distribution.xcconfig */ = {isa = PBXFileReference; includeInIndex = 1; lastKnownFileType = text.xcconfig; name = "Pods-WordPressTest.distribution.xcconfig"; path = "../Pods/Target Support Files/Pods-WordPressTest/Pods-WordPressTest.distribution.xcconfig"; sourceTree = "<group>"; };
		C52812131832E071008931FD /* WordPress 13.xcdatamodel */ = {isa = PBXFileReference; lastKnownFileType = wrapper.xcdatamodel; path = "WordPress 13.xcdatamodel"; sourceTree = "<group>"; };
		C533CF330E6D3ADA000C3DE8 /* CommentsViewController.h */ = {isa = PBXFileReference; fileEncoding = 4; lastKnownFileType = sourcecode.c.h; path = CommentsViewController.h; sourceTree = "<group>"; };
		C533CF340E6D3ADA000C3DE8 /* CommentsViewController.m */ = {isa = PBXFileReference; fileEncoding = 4; lastKnownFileType = sourcecode.c.objc; path = CommentsViewController.m; sourceTree = "<group>"; };
		C545E0A01811B9880020844C /* ContextManager.h */ = {isa = PBXFileReference; fileEncoding = 4; lastKnownFileType = sourcecode.c.h; path = ContextManager.h; sourceTree = "<group>"; };
		C545E0A11811B9880020844C /* ContextManager.m */ = {isa = PBXFileReference; fileEncoding = 4; lastKnownFileType = sourcecode.c.objc; path = ContextManager.m; sourceTree = "<group>"; };
		C56636E61868D0CE00226AAB /* StatsViewController.h */ = {isa = PBXFileReference; fileEncoding = 4; lastKnownFileType = sourcecode.c.h; path = StatsViewController.h; sourceTree = "<group>"; };
		C56636E71868D0CE00226AAB /* StatsViewController.m */ = {isa = PBXFileReference; fileEncoding = 4; lastKnownFileType = sourcecode.c.objc; path = StatsViewController.m; sourceTree = "<group>"; };
		C57A31A2183D2111007745B9 /* NotificationsManager.h */ = {isa = PBXFileReference; fileEncoding = 4; lastKnownFileType = sourcecode.c.h; path = NotificationsManager.h; sourceTree = "<group>"; };
		C57A31A3183D2111007745B9 /* NotificationsManager.m */ = {isa = PBXFileReference; fileEncoding = 4; lastKnownFileType = sourcecode.c.objc; path = NotificationsManager.m; sourceTree = "<group>"; };
		C58349C31806F95100B64089 /* IOS7CorrectedTextView.h */ = {isa = PBXFileReference; fileEncoding = 4; lastKnownFileType = sourcecode.c.h; path = IOS7CorrectedTextView.h; sourceTree = "<group>"; };
		C58349C41806F95100B64089 /* IOS7CorrectedTextView.m */ = {isa = PBXFileReference; fileEncoding = 4; lastKnownFileType = sourcecode.c.objc; path = IOS7CorrectedTextView.m; sourceTree = "<group>"; };
		C5CFDC29184F962B00097B05 /* CoreDataConcurrencyTest.m */ = {isa = PBXFileReference; fileEncoding = 4; lastKnownFileType = sourcecode.c.objc; path = CoreDataConcurrencyTest.m; sourceTree = "<group>"; };
		C9F5071C28C57CE611E00B1F /* Pods.release-internal.xcconfig */ = {isa = PBXFileReference; includeInIndex = 1; lastKnownFileType = text.xcconfig; name = "Pods.release-internal.xcconfig"; path = "../Pods/Target Support Files/Pods/Pods.release-internal.xcconfig"; sourceTree = "<group>"; };
		CC0E20AC15B87DA100D3468B /* WPWebBridge.h */ = {isa = PBXFileReference; fileEncoding = 4; lastKnownFileType = sourcecode.c.h; path = WPWebBridge.h; sourceTree = "<group>"; };
		CC0E20AD15B87DA100D3468B /* WPWebBridge.m */ = {isa = PBXFileReference; fileEncoding = 4; lastKnownFileType = sourcecode.c.objc; path = WPWebBridge.m; sourceTree = "<group>"; };
		CC24E5ED1577D1EA00A6D5B5 /* WPFriendFinderViewController.h */ = {isa = PBXFileReference; fileEncoding = 4; lastKnownFileType = sourcecode.c.h; path = WPFriendFinderViewController.h; sourceTree = "<group>"; };
		CC24E5EE1577D1EA00A6D5B5 /* WPFriendFinderViewController.m */ = {isa = PBXFileReference; fileEncoding = 4; lastKnownFileType = sourcecode.c.objc; path = WPFriendFinderViewController.m; sourceTree = "<group>"; };
		CC24E5F01577DBC300A6D5B5 /* AddressBook.framework */ = {isa = PBXFileReference; includeInIndex = 1; lastKnownFileType = wrapper.framework; name = AddressBook.framework; path = System/Library/Frameworks/AddressBook.framework; sourceTree = SDKROOT; };
		CC24E5F21577DFF400A6D5B5 /* Twitter.framework */ = {isa = PBXFileReference; includeInIndex = 1; lastKnownFileType = wrapper.framework; name = Twitter.framework; path = System/Library/Frameworks/Twitter.framework; sourceTree = SDKROOT; };
		CC24E5F41577E16B00A6D5B5 /* Accounts.framework */ = {isa = PBXFileReference; includeInIndex = 1; lastKnownFileType = wrapper.framework; name = Accounts.framework; path = System/Library/Frameworks/Accounts.framework; sourceTree = SDKROOT; };
		CC701654185A7513007B37DB /* InlineComposeToolbarView.h */ = {isa = PBXFileReference; fileEncoding = 4; lastKnownFileType = sourcecode.c.h; path = InlineComposeToolbarView.h; sourceTree = "<group>"; };
		CC701655185A7513007B37DB /* InlineComposeToolbarView.m */ = {isa = PBXFileReference; fileEncoding = 4; lastKnownFileType = sourcecode.c.objc; path = InlineComposeToolbarView.m; sourceTree = "<group>"; };
		CC701656185A7513007B37DB /* InlineComposeView.h */ = {isa = PBXFileReference; fileEncoding = 4; lastKnownFileType = sourcecode.c.h; path = InlineComposeView.h; sourceTree = "<group>"; };
		CC701657185A7513007B37DB /* InlineComposeView.m */ = {isa = PBXFileReference; fileEncoding = 4; lastKnownFileType = sourcecode.c.objc; path = InlineComposeView.m; sourceTree = "<group>"; };
		CC70165A185A7536007B37DB /* InlineComposeView.xib */ = {isa = PBXFileReference; fileEncoding = 4; lastKnownFileType = file.xib; name = InlineComposeView.xib; path = Resources/InlineComposeView.xib; sourceTree = "<group>"; };
		CC70165C185BB97A007B37DB /* ReaderCommentPublisher.h */ = {isa = PBXFileReference; fileEncoding = 4; lastKnownFileType = sourcecode.c.h; path = ReaderCommentPublisher.h; sourceTree = "<group>"; };
		CC70165D185BB97A007B37DB /* ReaderCommentPublisher.m */ = {isa = PBXFileReference; fileEncoding = 4; lastKnownFileType = sourcecode.c.objc; path = ReaderCommentPublisher.m; sourceTree = "<group>"; };
		CCEF152F14C9EA050001176D /* WPWebAppViewController.h */ = {isa = PBXFileReference; fileEncoding = 4; lastKnownFileType = sourcecode.c.h; path = WPWebAppViewController.h; sourceTree = "<group>"; };
		CCEF153014C9EA050001176D /* WPWebAppViewController.m */ = {isa = PBXFileReference; fileEncoding = 4; lastKnownFileType = sourcecode.c.objc; path = WPWebAppViewController.m; sourceTree = "<group>"; };
		CEBD3EA90FF1BA3B00C1396E /* Blog.h */ = {isa = PBXFileReference; fileEncoding = 4; lastKnownFileType = sourcecode.c.h; path = Blog.h; sourceTree = "<group>"; };
		CEBD3EAA0FF1BA3B00C1396E /* Blog.m */ = {isa = PBXFileReference; fileEncoding = 4; lastKnownFileType = sourcecode.c.objc; path = Blog.m; sourceTree = "<group>"; };
		D4972215061A4C21AD2CD5B8 /* libPods-WordPressTest.a */ = {isa = PBXFileReference; explicitFileType = archive.ar; includeInIndex = 0; path = "libPods-WordPressTest.a"; sourceTree = BUILT_PRODUCTS_DIR; };
		DA67DF58196D8F6A005B5BC8 /* WordPress 20.xcdatamodel */ = {isa = PBXFileReference; lastKnownFileType = wrapper.xcdatamodel; path = "WordPress 20.xcdatamodel"; sourceTree = "<group>"; };
		E100C6BA1741472F00AE48D8 /* WordPress-11-12.xcmappingmodel */ = {isa = PBXFileReference; lastKnownFileType = wrapper.xcmappingmodel; path = "WordPress-11-12.xcmappingmodel"; sourceTree = "<group>"; };
		E105E9CD1726955600C0D9E7 /* WPAccount.h */ = {isa = PBXFileReference; fileEncoding = 4; lastKnownFileType = sourcecode.c.h; path = WPAccount.h; sourceTree = "<group>"; };
		E105E9CE1726955600C0D9E7 /* WPAccount.m */ = {isa = PBXFileReference; fileEncoding = 4; lastKnownFileType = sourcecode.c.objc; path = WPAccount.m; sourceTree = "<group>"; };
		E10675C7183F82E900E5CE5C /* SettingsViewControllerTest.m */ = {isa = PBXFileReference; fileEncoding = 4; lastKnownFileType = sourcecode.c.objc; path = SettingsViewControllerTest.m; sourceTree = "<group>"; };
		E10675C9183FA78E00E5CE5C /* XCTest.framework */ = {isa = PBXFileReference; lastKnownFileType = wrapper.framework; name = XCTest.framework; path = Library/Frameworks/XCTest.framework; sourceTree = DEVELOPER_DIR; };
		E10B3651158F2D3F00419A93 /* QuartzCore.framework */ = {isa = PBXFileReference; includeInIndex = 1; lastKnownFileType = wrapper.framework; name = QuartzCore.framework; path = System/Library/Frameworks/QuartzCore.framework; sourceTree = SDKROOT; };
		E10B3653158F2D4500419A93 /* UIKit.framework */ = {isa = PBXFileReference; includeInIndex = 1; lastKnownFileType = wrapper.framework; name = UIKit.framework; path = System/Library/Frameworks/UIKit.framework; sourceTree = SDKROOT; };
		E10DB0061771926D00B7A0A3 /* GooglePlusActivity.h */ = {isa = PBXFileReference; fileEncoding = 4; lastKnownFileType = sourcecode.c.h; path = GooglePlusActivity.h; sourceTree = "<group>"; };
		E10DB0071771926D00B7A0A3 /* GooglePlusActivity.m */ = {isa = PBXFileReference; fileEncoding = 4; lastKnownFileType = sourcecode.c.objc; path = GooglePlusActivity.m; sourceTree = "<group>"; };
		E114D798153D85A800984182 /* WPError.h */ = {isa = PBXFileReference; fileEncoding = 4; lastKnownFileType = sourcecode.c.h; path = WPError.h; sourceTree = "<group>"; };
		E114D799153D85A800984182 /* WPError.m */ = {isa = PBXFileReference; fileEncoding = 4; lastKnownFileType = sourcecode.c.objc; path = WPError.m; sourceTree = "<group>"; };
		E115F2D116776A2900CCF00D /* WordPress 8.xcdatamodel */ = {isa = PBXFileReference; lastKnownFileType = wrapper.xcdatamodel; path = "WordPress 8.xcdatamodel"; sourceTree = "<group>"; };
		E1225A4C147E6D2400B4F3A0 /* tr */ = {isa = PBXFileReference; lastKnownFileType = text.plist.strings; name = tr; path = tr.lproj/Localizable.strings; sourceTree = "<group>"; };
		E1225A4D147E6D2C00B4F3A0 /* id */ = {isa = PBXFileReference; lastKnownFileType = text.plist.strings; name = id; path = id.lproj/Localizable.strings; sourceTree = "<group>"; };
		E1249B3D19408C230035E895 /* CommentServiceRemote.h */ = {isa = PBXFileReference; fileEncoding = 4; lastKnownFileType = sourcecode.c.h; path = CommentServiceRemote.h; sourceTree = "<group>"; };
		E1249B4119408C910035E895 /* RemoteComment.h */ = {isa = PBXFileReference; fileEncoding = 4; lastKnownFileType = sourcecode.c.h; name = RemoteComment.h; path = "Remote Objects/RemoteComment.h"; sourceTree = "<group>"; };
		E1249B4219408C910035E895 /* RemoteComment.m */ = {isa = PBXFileReference; fileEncoding = 4; lastKnownFileType = sourcecode.c.objc; name = RemoteComment.m; path = "Remote Objects/RemoteComment.m"; sourceTree = "<group>"; };
		E1249B4419408D0F0035E895 /* CommentServiceRemoteXMLRPC.h */ = {isa = PBXFileReference; fileEncoding = 4; lastKnownFileType = sourcecode.c.h; path = CommentServiceRemoteXMLRPC.h; sourceTree = "<group>"; };
		E1249B4519408D0F0035E895 /* CommentServiceRemoteXMLRPC.m */ = {isa = PBXFileReference; fileEncoding = 4; lastKnownFileType = sourcecode.c.objc; path = CommentServiceRemoteXMLRPC.m; sourceTree = "<group>"; };
		E1249B471940AE550035E895 /* ServiceRemoteXMLRPC.h */ = {isa = PBXFileReference; lastKnownFileType = sourcecode.c.h; path = ServiceRemoteXMLRPC.h; sourceTree = "<group>"; };
		E1249B481940AE610035E895 /* ServiceRemoteREST.h */ = {isa = PBXFileReference; lastKnownFileType = sourcecode.c.h; path = ServiceRemoteREST.h; sourceTree = "<group>"; };
		E1249B491940AECC0035E895 /* CommentServiceRemoteREST.h */ = {isa = PBXFileReference; fileEncoding = 4; lastKnownFileType = sourcecode.c.h; path = CommentServiceRemoteREST.h; sourceTree = "<group>"; };
		E1249B4A1940AECC0035E895 /* CommentServiceRemoteREST.m */ = {isa = PBXFileReference; fileEncoding = 4; lastKnownFileType = sourcecode.c.objc; path = CommentServiceRemoteREST.m; sourceTree = "<group>"; };
		E125443D12BF5A7200D87A0A /* WordPress 2.xcdatamodel */ = {isa = PBXFileReference; lastKnownFileType = wrapper.xcdatamodel; path = "WordPress 2.xcdatamodel"; sourceTree = "<group>"; };
		E125445412BF5B3900D87A0A /* Category.h */ = {isa = PBXFileReference; fileEncoding = 4; lastKnownFileType = sourcecode.c.h; path = Category.h; sourceTree = "<group>"; };
		E125445512BF5B3900D87A0A /* Category.m */ = {isa = PBXFileReference; fileEncoding = 4; lastKnownFileType = sourcecode.c.objc; path = Category.m; sourceTree = "<group>"; };
		E125451612BF68F900D87A0A /* Page.h */ = {isa = PBXFileReference; fileEncoding = 4; lastKnownFileType = sourcecode.c.h; path = Page.h; sourceTree = "<group>"; };
		E125451712BF68F900D87A0A /* Page.m */ = {isa = PBXFileReference; fileEncoding = 4; lastKnownFileType = sourcecode.c.objc; path = Page.m; sourceTree = "<group>"; };
		E12963A8174654B2002E7744 /* ru */ = {isa = PBXFileReference; lastKnownFileType = text.plist.strings; name = ru; path = ru.lproj/Localizable.strings; sourceTree = "<group>"; };
		E12F95A51557C9C20067A653 /* zh-Hant */ = {isa = PBXFileReference; lastKnownFileType = text.plist.strings; name = "zh-Hant"; path = "zh-Hant.lproj/Localizable.strings"; sourceTree = "<group>"; };
		E12F95A61557CA210067A653 /* hu */ = {isa = PBXFileReference; lastKnownFileType = text.plist.strings; name = hu; path = hu.lproj/Localizable.strings; sourceTree = "<group>"; };
		E12F95A71557CA400067A653 /* pl */ = {isa = PBXFileReference; lastKnownFileType = text.plist.strings; name = pl; path = pl.lproj/Localizable.strings; sourceTree = "<group>"; };
		E131CB5116CACA6B004B0314 /* CoreText.framework */ = {isa = PBXFileReference; lastKnownFileType = wrapper.framework; name = CoreText.framework; path = System/Library/Frameworks/CoreText.framework; sourceTree = SDKROOT; };
		E131CB5316CACB05004B0314 /* libxml2.dylib */ = {isa = PBXFileReference; lastKnownFileType = "compiled.mach-o.dylib"; name = libxml2.dylib; path = usr/lib/libxml2.dylib; sourceTree = SDKROOT; };
		E131CB5516CACF1E004B0314 /* get-user-blogs_has-blog.json */ = {isa = PBXFileReference; fileEncoding = 4; lastKnownFileType = text.json; path = "get-user-blogs_has-blog.json"; sourceTree = "<group>"; };
		E131CB5716CACFB4004B0314 /* get-user-blogs_doesnt-have-blog.json */ = {isa = PBXFileReference; fileEncoding = 4; lastKnownFileType = text.json; path = "get-user-blogs_doesnt-have-blog.json"; sourceTree = "<group>"; };
		E133DB40137AE180003C0AF9 /* he */ = {isa = PBXFileReference; lastKnownFileType = text.plist.strings; name = he; path = he.lproj/Localizable.strings; sourceTree = "<group>"; };
		E13EB7A3157D230000885780 /* WordPressComApi.h */ = {isa = PBXFileReference; fileEncoding = 4; lastKnownFileType = sourcecode.c.h; path = WordPressComApi.h; sourceTree = "<group>"; };
		E13EB7A4157D230000885780 /* WordPressComApi.m */ = {isa = PBXFileReference; fileEncoding = 4; lastKnownFileType = sourcecode.c.objc; path = WordPressComApi.m; sourceTree = "<group>"; };
		E13F23C114FE84600081D9CC /* NSMutableDictionary+Helpers.h */ = {isa = PBXFileReference; fileEncoding = 4; lastKnownFileType = sourcecode.c.h; path = "NSMutableDictionary+Helpers.h"; sourceTree = "<group>"; };
		E13F23C214FE84600081D9CC /* NSMutableDictionary+Helpers.m */ = {isa = PBXFileReference; fileEncoding = 4; lastKnownFileType = sourcecode.c.objc; path = "NSMutableDictionary+Helpers.m"; sourceTree = "<group>"; };
		E1457202135EC85700C7BAD2 /* sv */ = {isa = PBXFileReference; lastKnownFileType = text.plist.strings; name = sv; path = sv.lproj/Localizable.strings; sourceTree = "<group>"; };
		E1472EF915344A2A00D08657 /* WordPress 5.xcdatamodel */ = {isa = PBXFileReference; lastKnownFileType = wrapper.xcdatamodel; path = "WordPress 5.xcdatamodel"; sourceTree = "<group>"; };
		E14932B4130427B300154804 /* Coordinate.h */ = {isa = PBXFileReference; fileEncoding = 4; lastKnownFileType = sourcecode.c.h; path = Coordinate.h; sourceTree = "<group>"; };
		E14932B5130427B300154804 /* Coordinate.m */ = {isa = PBXFileReference; fileEncoding = 4; lastKnownFileType = sourcecode.c.objc; path = Coordinate.m; sourceTree = "<group>"; };
		E149D64519349E69006A843D /* AccountServiceRemoteREST.h */ = {isa = PBXFileReference; fileEncoding = 4; lastKnownFileType = sourcecode.c.h; path = AccountServiceRemoteREST.h; sourceTree = "<group>"; };
		E149D64619349E69006A843D /* AccountServiceRemoteREST.m */ = {isa = PBXFileReference; fileEncoding = 4; lastKnownFileType = sourcecode.c.objc; path = AccountServiceRemoteREST.m; sourceTree = "<group>"; };
		E149D64719349E69006A843D /* AccountServiceRemoteXMLRPC.h */ = {isa = PBXFileReference; fileEncoding = 4; lastKnownFileType = sourcecode.c.h; path = AccountServiceRemoteXMLRPC.h; sourceTree = "<group>"; };
		E149D64819349E69006A843D /* AccountServiceRemoteXMLRPC.m */ = {isa = PBXFileReference; fileEncoding = 4; lastKnownFileType = sourcecode.c.objc; path = AccountServiceRemoteXMLRPC.m; sourceTree = "<group>"; };
		E149D64919349E69006A843D /* MediaServiceRemote.h */ = {isa = PBXFileReference; fileEncoding = 4; lastKnownFileType = sourcecode.c.h; path = MediaServiceRemote.h; sourceTree = "<group>"; };
		E149D64A19349E69006A843D /* MediaServiceRemoteREST.h */ = {isa = PBXFileReference; fileEncoding = 4; lastKnownFileType = sourcecode.c.h; path = MediaServiceRemoteREST.h; sourceTree = "<group>"; };
		E149D64B19349E69006A843D /* MediaServiceRemoteREST.m */ = {isa = PBXFileReference; fileEncoding = 4; lastKnownFileType = sourcecode.c.objc; path = MediaServiceRemoteREST.m; sourceTree = "<group>"; };
		E149D64C19349E69006A843D /* MediaServiceRemoteXMLRPC.h */ = {isa = PBXFileReference; fileEncoding = 4; lastKnownFileType = sourcecode.c.h; path = MediaServiceRemoteXMLRPC.h; sourceTree = "<group>"; };
		E149D64D19349E69006A843D /* MediaServiceRemoteXMLRPC.m */ = {isa = PBXFileReference; fileEncoding = 4; lastKnownFileType = sourcecode.c.objc; path = MediaServiceRemoteXMLRPC.m; sourceTree = "<group>"; };
		E14D65C717E09663007E3EA4 /* Social.framework */ = {isa = PBXFileReference; lastKnownFileType = wrapper.framework; name = Social.framework; path = System/Library/Frameworks/Social.framework; sourceTree = SDKROOT; };
		E15051C916CA5DDB00D3DDDC /* Blog+Jetpack.h */ = {isa = PBXFileReference; fileEncoding = 4; lastKnownFileType = sourcecode.c.h; path = "Blog+Jetpack.h"; sourceTree = "<group>"; };
		E15051CA16CA5DDB00D3DDDC /* Blog+Jetpack.m */ = {isa = PBXFileReference; fileEncoding = 4; lastKnownFileType = sourcecode.c.objc; path = "Blog+Jetpack.m"; sourceTree = "<group>"; };
		E150520B16CAC5C400D3DDDC /* BlogJetpackTest.m */ = {isa = PBXFileReference; fileEncoding = 4; lastKnownFileType = sourcecode.c.objc; path = BlogJetpackTest.m; sourceTree = "<group>"; };
		E150520D16CAC75A00D3DDDC /* CoreDataTestHelper.h */ = {isa = PBXFileReference; fileEncoding = 4; lastKnownFileType = sourcecode.c.h; path = CoreDataTestHelper.h; sourceTree = "<group>"; };
		E150520E16CAC75A00D3DDDC /* CoreDataTestHelper.m */ = {isa = PBXFileReference; fileEncoding = 4; lastKnownFileType = sourcecode.c.objc; path = CoreDataTestHelper.m; sourceTree = "<group>"; };
		E1523EB316D3B305002C5A36 /* InstapaperActivity.h */ = {isa = PBXFileReference; fileEncoding = 4; lastKnownFileType = sourcecode.c.h; path = InstapaperActivity.h; sourceTree = "<group>"; };
		E1523EB416D3B305002C5A36 /* InstapaperActivity.m */ = {isa = PBXFileReference; fileEncoding = 4; lastKnownFileType = sourcecode.c.objc; path = InstapaperActivity.m; sourceTree = "<group>"; };
		E1556CF0193F6FE900FC52EA /* CommentService.h */ = {isa = PBXFileReference; fileEncoding = 4; lastKnownFileType = sourcecode.c.h; path = CommentService.h; sourceTree = "<group>"; };
		E1556CF1193F6FE900FC52EA /* CommentService.m */ = {isa = PBXFileReference; fileEncoding = 4; lastKnownFileType = sourcecode.c.objc; path = CommentService.m; sourceTree = "<group>"; };
		E15618FB16DB8677006532C4 /* UIKitTestHelper.h */ = {isa = PBXFileReference; fileEncoding = 4; lastKnownFileType = sourcecode.c.h; path = UIKitTestHelper.h; sourceTree = "<group>"; };
		E15618FC16DB8677006532C4 /* UIKitTestHelper.m */ = {isa = PBXFileReference; fileEncoding = 4; lastKnownFileType = sourcecode.c.objc; path = UIKitTestHelper.m; sourceTree = "<group>"; };
		E15618FE16DBA983006532C4 /* xmlrpc-response-newpost.xml */ = {isa = PBXFileReference; fileEncoding = 4; lastKnownFileType = text.xml; path = "xmlrpc-response-newpost.xml"; sourceTree = "<group>"; };
		E156190016DBABDE006532C4 /* xmlrpc-response-getpost.xml */ = {isa = PBXFileReference; fileEncoding = 4; lastKnownFileType = text.xml; path = "xmlrpc-response-getpost.xml"; sourceTree = "<group>"; };
		E1634517183B733B005E967F /* WordPressComOAuthClient.h */ = {isa = PBXFileReference; fileEncoding = 4; lastKnownFileType = sourcecode.c.h; path = WordPressComOAuthClient.h; sourceTree = "<group>"; };
		E1634518183B733B005E967F /* WordPressComOAuthClient.m */ = {isa = PBXFileReference; fileEncoding = 4; lastKnownFileType = sourcecode.c.objc; path = WordPressComOAuthClient.m; sourceTree = "<group>"; };
		E167745A1377F24300EE44DD /* fr */ = {isa = PBXFileReference; lastKnownFileType = text.plist.strings; name = fr; path = fr.lproj/Localizable.strings; sourceTree = "<group>"; };
		E167745B1377F25500EE44DD /* nl */ = {isa = PBXFileReference; lastKnownFileType = text.plist.strings; name = nl; path = nl.lproj/Localizable.strings; sourceTree = "<group>"; };
		E167745C1377F26400EE44DD /* de */ = {isa = PBXFileReference; lastKnownFileType = text.plist.strings; name = de; path = de.lproj/Localizable.strings; sourceTree = "<group>"; };
		E167745D1377F26D00EE44DD /* hr */ = {isa = PBXFileReference; lastKnownFileType = text.plist.strings; name = hr; path = hr.lproj/Localizable.strings; sourceTree = "<group>"; };
		E16AB92A14D978240047A2E5 /* WordPressTest.xctest */ = {isa = PBXFileReference; explicitFileType = wrapper.cfbundle; includeInIndex = 0; path = WordPressTest.xctest; sourceTree = BUILT_PRODUCTS_DIR; };
		E16AB93114D978240047A2E5 /* WordPressTest-Info.plist */ = {isa = PBXFileReference; lastKnownFileType = text.plist.xml; path = "WordPressTest-Info.plist"; sourceTree = "<group>"; };
		E16AB93314D978240047A2E5 /* en */ = {isa = PBXFileReference; lastKnownFileType = text.plist.strings; name = en; path = en.lproj/InfoPlist.strings; sourceTree = "<group>"; };
		E16AB93814D978240047A2E5 /* WordPressTest-Prefix.pch */ = {isa = PBXFileReference; lastKnownFileType = sourcecode.c.h; path = "WordPressTest-Prefix.pch"; sourceTree = "<group>"; };
		E1756DD41694560100D9EC00 /* WordPressComApiCredentials.h */ = {isa = PBXFileReference; fileEncoding = 4; lastKnownFileType = sourcecode.c.h; path = WordPressComApiCredentials.h; sourceTree = "<group>"; };
		E1756DD51694560100D9EC00 /* WordPressComApiCredentials.m */ = {isa = PBXFileReference; fileEncoding = 4; lastKnownFileType = sourcecode.c.objc; path = WordPressComApiCredentials.m; sourceTree = "<group>"; };
		E1756E621694A08200D9EC00 /* gencredentials.rb */ = {isa = PBXFileReference; explicitFileType = text.script.ruby; path = gencredentials.rb; sourceTree = "<group>"; };
		E1756E641694A99400D9EC00 /* WordPressComApiCredentials.m */ = {isa = PBXFileReference; fileEncoding = 4; lastKnownFileType = sourcecode.c.objc; path = WordPressComApiCredentials.m; sourceTree = "<group>"; };
		E17B98E7171FFB450073E30D /* WordPress 11.xcdatamodel */ = {isa = PBXFileReference; lastKnownFileType = wrapper.xcdatamodel; path = "WordPress 11.xcdatamodel"; sourceTree = "<group>"; };
		E17BE7A9134DEC12007285FD /* ja */ = {isa = PBXFileReference; lastKnownFileType = text.plist.strings; name = ja; path = ja.lproj/Localizable.strings; sourceTree = "<group>"; };
		E18165FC14E4428B006CE885 /* loader.html */ = {isa = PBXFileReference; fileEncoding = 4; lastKnownFileType = text.html; name = loader.html; path = Resources/HTML/loader.html; sourceTree = "<group>"; };
		E183BD7217621D85000B0822 /* WPCookie.h */ = {isa = PBXFileReference; fileEncoding = 4; lastKnownFileType = sourcecode.c.h; path = WPCookie.h; sourceTree = "<group>"; };
		E183BD7317621D86000B0822 /* WPCookie.m */ = {isa = PBXFileReference; fileEncoding = 4; lastKnownFileType = sourcecode.c.objc; path = WPCookie.m; sourceTree = "<group>"; };
		E183EC9B16B1C01D00C2EB11 /* WPPostViewController_Internal.h */ = {isa = PBXFileReference; lastKnownFileType = sourcecode.c.h; path = WPPostViewController_Internal.h; sourceTree = "<group>"; usesTabs = 0; };
		E1863F9A1355E0AB0031BBC8 /* pt */ = {isa = PBXFileReference; lastKnownFileType = text.plist.strings; name = pt; path = pt.lproj/Localizable.strings; sourceTree = "<group>"; };
		E1874BFE161C5DBC0058BDC4 /* WordPress 7.xcdatamodel */ = {isa = PBXFileReference; lastKnownFileType = wrapper.xcdatamodel; path = "WordPress 7.xcdatamodel"; sourceTree = "<group>"; };
		E18D8AE21397C51A00000861 /* zh-Hans */ = {isa = PBXFileReference; lastKnownFileType = text.plist.strings; name = "zh-Hans"; path = "zh-Hans.lproj/Localizable.strings"; sourceTree = "<group>"; };
		E18D8AE41397C54E00000861 /* nb */ = {isa = PBXFileReference; lastKnownFileType = text.plist.strings; name = nb; path = nb.lproj/Localizable.strings; sourceTree = "<group>"; };
		E18EE94919349EAE00B0A40C /* AccountServiceRemote.h */ = {isa = PBXFileReference; fileEncoding = 4; lastKnownFileType = sourcecode.c.h; path = AccountServiceRemote.h; sourceTree = "<group>"; };
		E18EE94A19349EAE00B0A40C /* AccountServiceRemote.m */ = {isa = PBXFileReference; fileEncoding = 4; lastKnownFileType = sourcecode.c.objc; path = AccountServiceRemote.m; sourceTree = "<group>"; };
		E18EE94C19349EBA00B0A40C /* BlogServiceRemote.h */ = {isa = PBXFileReference; fileEncoding = 4; lastKnownFileType = sourcecode.c.h; path = BlogServiceRemote.h; sourceTree = "<group>"; };
		E18EE94D19349EBA00B0A40C /* BlogServiceRemote.m */ = {isa = PBXFileReference; fileEncoding = 4; lastKnownFileType = sourcecode.c.objc; path = BlogServiceRemote.m; sourceTree = "<group>"; };
		E18EE94F19349EC300B0A40C /* ReaderTopicServiceRemote.h */ = {isa = PBXFileReference; fileEncoding = 4; lastKnownFileType = sourcecode.c.h; path = ReaderTopicServiceRemote.h; sourceTree = "<group>"; };
		E18EE95019349EC300B0A40C /* ReaderTopicServiceRemote.m */ = {isa = PBXFileReference; fileEncoding = 4; lastKnownFileType = sourcecode.c.objc; path = ReaderTopicServiceRemote.m; sourceTree = "<group>"; };
		E19853331755E461001CC6D5 /* da */ = {isa = PBXFileReference; lastKnownFileType = text.plist.strings; name = da; path = da.lproj/Localizable.strings; sourceTree = "<group>"; };
		E19853341755E4B3001CC6D5 /* ko */ = {isa = PBXFileReference; lastKnownFileType = text.plist.strings; name = ko; path = ko.lproj/Localizable.strings; sourceTree = "<group>"; };
		E19BF8F913CC69E7004753FE /* WordPress 3.xcdatamodel */ = {isa = PBXFileReference; lastKnownFileType = wrapper.xcdatamodel; path = "WordPress 3.xcdatamodel"; sourceTree = "<group>"; };
		E19DF740141F7BDD000002F3 /* libz.dylib */ = {isa = PBXFileReference; includeInIndex = 1; lastKnownFileType = "compiled.mach-o.dylib"; name = libz.dylib; path = usr/lib/libz.dylib; sourceTree = SDKROOT; };
		E1A03EE017422DCD0085D192 /* BlogToAccount.h */ = {isa = PBXFileReference; fileEncoding = 4; lastKnownFileType = sourcecode.c.h; path = BlogToAccount.h; sourceTree = "<group>"; };
		E1A03EE117422DCE0085D192 /* BlogToAccount.m */ = {isa = PBXFileReference; fileEncoding = 4; lastKnownFileType = sourcecode.c.objc; path = BlogToAccount.m; sourceTree = "<group>"; };
		E1A03F46174283DF0085D192 /* BlogToJetpackAccount.h */ = {isa = PBXFileReference; fileEncoding = 4; lastKnownFileType = sourcecode.c.h; path = BlogToJetpackAccount.h; sourceTree = "<group>"; };
		E1A03F47174283E00085D192 /* BlogToJetpackAccount.m */ = {isa = PBXFileReference; fileEncoding = 4; lastKnownFileType = sourcecode.c.objc; path = BlogToJetpackAccount.m; sourceTree = "<group>"; };
		E1A0FAE5162F11CE0063B098 /* UIDevice+WordPressIdentifier.h */ = {isa = PBXFileReference; fileEncoding = 4; lastKnownFileType = sourcecode.c.h; path = "UIDevice+WordPressIdentifier.h"; sourceTree = "<group>"; };
		E1A0FAE6162F11CE0063B098 /* UIDevice+WordPressIdentifier.m */ = {isa = PBXFileReference; fileEncoding = 4; lastKnownFileType = sourcecode.c.objc; path = "UIDevice+WordPressIdentifier.m"; sourceTree = "<group>"; };
		E1A386C714DB05C300954CF8 /* AVFoundation.framework */ = {isa = PBXFileReference; includeInIndex = 1; lastKnownFileType = wrapper.framework; name = AVFoundation.framework; path = System/Library/Frameworks/AVFoundation.framework; sourceTree = SDKROOT; };
		E1A386C914DB05F700954CF8 /* CoreMedia.framework */ = {isa = PBXFileReference; includeInIndex = 1; lastKnownFileType = wrapper.framework; name = CoreMedia.framework; path = System/Library/Frameworks/CoreMedia.framework; sourceTree = SDKROOT; };
		E1A38C921581879D00439E55 /* WPTableViewControllerSubclass.h */ = {isa = PBXFileReference; lastKnownFileType = sourcecode.c.h; path = WPTableViewControllerSubclass.h; sourceTree = "<group>"; };
<<<<<<< HEAD
=======
		E1A6DBD619DC7D080071AC1E /* RemoteCategory.h */ = {isa = PBXFileReference; fileEncoding = 4; lastKnownFileType = sourcecode.c.h; name = RemoteCategory.h; path = "Remote Objects/RemoteCategory.h"; sourceTree = "<group>"; };
		E1A6DBD719DC7D080071AC1E /* RemoteCategory.m */ = {isa = PBXFileReference; fileEncoding = 4; lastKnownFileType = sourcecode.c.objc; name = RemoteCategory.m; path = "Remote Objects/RemoteCategory.m"; sourceTree = "<group>"; };
		E1A6DBD819DC7D080071AC1E /* RemotePost.h */ = {isa = PBXFileReference; fileEncoding = 4; lastKnownFileType = sourcecode.c.h; name = RemotePost.h; path = "Remote Objects/RemotePost.h"; sourceTree = "<group>"; };
		E1A6DBD919DC7D080071AC1E /* RemotePost.m */ = {isa = PBXFileReference; fileEncoding = 4; lastKnownFileType = sourcecode.c.objc; name = RemotePost.m; path = "Remote Objects/RemotePost.m"; sourceTree = "<group>"; };
		E1A6DBDC19DC7D140071AC1E /* PostServiceRemote.h */ = {isa = PBXFileReference; fileEncoding = 4; lastKnownFileType = sourcecode.c.h; path = PostServiceRemote.h; sourceTree = "<group>"; };
		E1A6DBDD19DC7D140071AC1E /* PostServiceRemoteREST.h */ = {isa = PBXFileReference; fileEncoding = 4; lastKnownFileType = sourcecode.c.h; path = PostServiceRemoteREST.h; sourceTree = "<group>"; };
		E1A6DBDE19DC7D140071AC1E /* PostServiceRemoteREST.m */ = {isa = PBXFileReference; fileEncoding = 4; lastKnownFileType = sourcecode.c.objc; path = PostServiceRemoteREST.m; sourceTree = "<group>"; };
		E1A6DBDF19DC7D140071AC1E /* PostServiceRemoteXMLRPC.h */ = {isa = PBXFileReference; fileEncoding = 4; lastKnownFileType = sourcecode.c.h; path = PostServiceRemoteXMLRPC.h; sourceTree = "<group>"; };
		E1A6DBE019DC7D140071AC1E /* PostServiceRemoteXMLRPC.m */ = {isa = PBXFileReference; fileEncoding = 4; lastKnownFileType = sourcecode.c.objc; path = PostServiceRemoteXMLRPC.m; sourceTree = "<group>"; };
		E1A6DBE319DC7D230071AC1E /* PostService.h */ = {isa = PBXFileReference; fileEncoding = 4; lastKnownFileType = sourcecode.c.h; path = PostService.h; sourceTree = "<group>"; };
		E1A6DBE419DC7D230071AC1E /* PostService.m */ = {isa = PBXFileReference; fileEncoding = 4; lastKnownFileType = sourcecode.c.objc; path = PostService.m; sourceTree = "<group>"; };
>>>>>>> fae48b7b
		E1AB07AB1578D34300D6AD64 /* SettingsViewController.h */ = {isa = PBXFileReference; fileEncoding = 4; lastKnownFileType = sourcecode.c.h; path = SettingsViewController.h; sourceTree = "<group>"; };
		E1AB07AC1578D34300D6AD64 /* SettingsViewController.m */ = {isa = PBXFileReference; fileEncoding = 4; lastKnownFileType = sourcecode.c.objc; lineEnding = 0; path = SettingsViewController.m; sourceTree = "<group>"; xcLanguageSpecificationIdentifier = xcode.lang.objc; };
		E1B4A9DF12FC8B1000EB3F67 /* EGORefreshTableHeaderView.h */ = {isa = PBXFileReference; fileEncoding = 4; lastKnownFileType = sourcecode.c.h; path = EGORefreshTableHeaderView.h; sourceTree = "<group>"; };
		E1B4A9E012FC8B1000EB3F67 /* EGORefreshTableHeaderView.m */ = {isa = PBXFileReference; fileEncoding = 4; lastKnownFileType = sourcecode.c.objc; path = EGORefreshTableHeaderView.m; sourceTree = "<group>"; };
		E1B62A7913AA61A100A6FCA4 /* WPWebViewController.h */ = {isa = PBXFileReference; fileEncoding = 4; lastKnownFileType = sourcecode.c.h; path = WPWebViewController.h; sourceTree = "<group>"; };
		E1B62A7A13AA61A100A6FCA4 /* WPWebViewController.m */ = {isa = PBXFileReference; fileEncoding = 4; lastKnownFileType = sourcecode.c.objc; path = WPWebViewController.m; sourceTree = "<group>"; };
		E1C807471696F72E00E545A6 /* WordPress 9.xcdatamodel */ = {isa = PBXFileReference; lastKnownFileType = wrapper.xcdatamodel; path = "WordPress 9.xcdatamodel"; sourceTree = "<group>"; };
		E1CCFB32175D624F0016BD8A /* Crashlytics.framework */ = {isa = PBXFileReference; lastKnownFileType = wrapper.framework; path = Crashlytics.framework; sourceTree = "<group>"; };
		E1D04D7C19374CFE002FADD7 /* BlogServiceRemoteXMLRPC.h */ = {isa = PBXFileReference; fileEncoding = 4; lastKnownFileType = sourcecode.c.h; path = BlogServiceRemoteXMLRPC.h; sourceTree = "<group>"; };
		E1D04D7D19374CFE002FADD7 /* BlogServiceRemoteXMLRPC.m */ = {isa = PBXFileReference; fileEncoding = 4; lastKnownFileType = sourcecode.c.objc; path = BlogServiceRemoteXMLRPC.m; sourceTree = "<group>"; };
		E1D04D7F19374EAF002FADD7 /* BlogServiceRemoteProxy.h */ = {isa = PBXFileReference; fileEncoding = 4; lastKnownFileType = sourcecode.c.h; path = BlogServiceRemoteProxy.h; sourceTree = "<group>"; };
		E1D04D8019374EAF002FADD7 /* BlogServiceRemoteProxy.m */ = {isa = PBXFileReference; fileEncoding = 4; lastKnownFileType = sourcecode.c.objc; path = BlogServiceRemoteProxy.m; sourceTree = "<group>"; };
		E1D04D8219374F2C002FADD7 /* BlogServiceRemoteREST.h */ = {isa = PBXFileReference; fileEncoding = 4; lastKnownFileType = sourcecode.c.h; path = BlogServiceRemoteREST.h; sourceTree = "<group>"; };
		E1D04D8319374F2C002FADD7 /* BlogServiceRemoteREST.m */ = {isa = PBXFileReference; fileEncoding = 4; lastKnownFileType = sourcecode.c.objc; path = BlogServiceRemoteREST.m; sourceTree = "<group>"; };
		E1D062D2177C685700644185 /* ContentActionButton.h */ = {isa = PBXFileReference; lastKnownFileType = sourcecode.c.h; path = ContentActionButton.h; sourceTree = "<group>"; };
		E1D062D3177C685700644185 /* ContentActionButton.m */ = {isa = PBXFileReference; lastKnownFileType = sourcecode.c.objc; path = ContentActionButton.m; sourceTree = "<group>"; };
		E1D086E0194214C600F0CC19 /* NSDate+WordPressJSON.h */ = {isa = PBXFileReference; fileEncoding = 4; lastKnownFileType = sourcecode.c.h; path = "NSDate+WordPressJSON.h"; sourceTree = "<group>"; };
		E1D086E1194214C600F0CC19 /* NSDate+WordPressJSON.m */ = {isa = PBXFileReference; fileEncoding = 4; lastKnownFileType = sourcecode.c.objc; path = "NSDate+WordPressJSON.m"; sourceTree = "<group>"; };
		E1D0D81416D3B86800E33F4C /* SafariActivity.h */ = {isa = PBXFileReference; fileEncoding = 4; lastKnownFileType = sourcecode.c.h; path = SafariActivity.h; sourceTree = "<group>"; };
		E1D0D81516D3B86800E33F4C /* SafariActivity.m */ = {isa = PBXFileReference; fileEncoding = 4; lastKnownFileType = sourcecode.c.objc; path = SafariActivity.m; sourceTree = "<group>"; };
		E1D0D81F16D3D19200E33F4C /* PocketAPI+NSOperation.h */ = {isa = PBXFileReference; fileEncoding = 4; lastKnownFileType = sourcecode.c.h; path = "PocketAPI+NSOperation.h"; sourceTree = "<group>"; };
		E1D0D82016D3D19200E33F4C /* PocketAPI.h */ = {isa = PBXFileReference; fileEncoding = 4; lastKnownFileType = sourcecode.c.h; path = PocketAPI.h; sourceTree = "<group>"; };
		E1D0D82116D3D19200E33F4C /* PocketAPI.m */ = {isa = PBXFileReference; fileEncoding = 4; lastKnownFileType = sourcecode.c.objc; path = PocketAPI.m; sourceTree = "<group>"; };
		E1D0D82216D3D19200E33F4C /* PocketAPILogin.h */ = {isa = PBXFileReference; fileEncoding = 4; lastKnownFileType = sourcecode.c.h; path = PocketAPILogin.h; sourceTree = "<group>"; };
		E1D0D82316D3D19200E33F4C /* PocketAPILogin.m */ = {isa = PBXFileReference; fileEncoding = 4; lastKnownFileType = sourcecode.c.objc; path = PocketAPILogin.m; sourceTree = "<group>"; };
		E1D0D82416D3D19200E33F4C /* PocketAPIOperation.h */ = {isa = PBXFileReference; fileEncoding = 4; lastKnownFileType = sourcecode.c.h; path = PocketAPIOperation.h; sourceTree = "<group>"; };
		E1D0D82516D3D19200E33F4C /* PocketAPIOperation.m */ = {isa = PBXFileReference; fileEncoding = 4; lastKnownFileType = sourcecode.c.objc; path = PocketAPIOperation.m; sourceTree = "<group>"; };
		E1D0D82616D3D19200E33F4C /* PocketAPITypes.h */ = {isa = PBXFileReference; fileEncoding = 4; lastKnownFileType = sourcecode.c.h; path = PocketAPITypes.h; sourceTree = "<group>"; };
		E1D0D84516D3D2EA00E33F4C /* PocketActivity.h */ = {isa = PBXFileReference; fileEncoding = 4; lastKnownFileType = sourcecode.c.h; path = PocketActivity.h; sourceTree = "<group>"; };
		E1D0D84616D3D2EA00E33F4C /* PocketActivity.m */ = {isa = PBXFileReference; fileEncoding = 4; lastKnownFileType = sourcecode.c.objc; path = PocketActivity.m; sourceTree = "<group>"; };
		E1D91455134A853D0089019C /* en */ = {isa = PBXFileReference; lastKnownFileType = text.plist.strings; name = en; path = en.lproj/Localizable.strings; sourceTree = "<group>"; };
		E1D91457134A854A0089019C /* es */ = {isa = PBXFileReference; lastKnownFileType = text.plist.strings; name = es; path = es.lproj/Localizable.strings; sourceTree = "<group>"; };
		E1D95EB617A28F5E00A3E9F3 /* WPActivityDefaults.h */ = {isa = PBXFileReference; fileEncoding = 4; lastKnownFileType = sourcecode.c.h; path = WPActivityDefaults.h; sourceTree = "<group>"; };
		E1D95EB717A28F5E00A3E9F3 /* WPActivityDefaults.m */ = {isa = PBXFileReference; fileEncoding = 4; lastKnownFileType = sourcecode.c.objc; path = WPActivityDefaults.m; sourceTree = "<group>"; };
		E1E4CE0517739FAB00430844 /* test-image.jpg */ = {isa = PBXFileReference; lastKnownFileType = image.jpeg; path = "test-image.jpg"; sourceTree = "<group>"; };
		E1E4CE091773C59B00430844 /* WPAvatarSource.h */ = {isa = PBXFileReference; fileEncoding = 4; lastKnownFileType = sourcecode.c.h; path = WPAvatarSource.h; sourceTree = "<group>"; };
		E1E4CE0A1773C59B00430844 /* WPAvatarSource.m */ = {isa = PBXFileReference; fileEncoding = 4; lastKnownFileType = sourcecode.c.objc; path = WPAvatarSource.m; sourceTree = "<group>"; };
		E1E4CE0C177439D100430844 /* WPAvatarSourceTest.m */ = {isa = PBXFileReference; fileEncoding = 4; lastKnownFileType = sourcecode.c.objc; path = WPAvatarSourceTest.m; sourceTree = "<group>"; };
		E1E4CE0E1774531500430844 /* misteryman.jpg */ = {isa = PBXFileReference; lastKnownFileType = image.jpeg; path = misteryman.jpg; sourceTree = "<group>"; };
		E1E977BC17B0FA9A00AFB867 /* th */ = {isa = PBXFileReference; lastKnownFileType = text.plist.strings; name = th; path = th.lproj/Localizable.strings; sourceTree = "<group>"; };
		E1F5A1BA1771C90A00E0495F /* WPTableImageSource.h */ = {isa = PBXFileReference; fileEncoding = 4; lastKnownFileType = sourcecode.c.h; path = WPTableImageSource.h; sourceTree = "<group>"; };
		E1F5A1BB1771C90A00E0495F /* WPTableImageSource.m */ = {isa = PBXFileReference; fileEncoding = 4; lastKnownFileType = sourcecode.c.objc; path = WPTableImageSource.m; sourceTree = "<group>"; };
		E1F80823146420B000726BC7 /* UIImageView+Gravatar.h */ = {isa = PBXFileReference; fileEncoding = 4; lastKnownFileType = sourcecode.c.h; path = "UIImageView+Gravatar.h"; sourceTree = "<group>"; };
		E1F80824146420B000726BC7 /* UIImageView+Gravatar.m */ = {isa = PBXFileReference; fileEncoding = 4; lastKnownFileType = sourcecode.c.objc; path = "UIImageView+Gravatar.m"; sourceTree = "<group>"; };
		E1FC3DB313C7788700F6B60F /* WPWebViewController~ipad.xib */ = {isa = PBXFileReference; fileEncoding = 4; lastKnownFileType = file.xib; name = "WPWebViewController~ipad.xib"; path = "Resources-iPad/WPWebViewController~ipad.xib"; sourceTree = "<group>"; };
		E23EEC5C185A72C100F4DE2A /* WPContentCell.h */ = {isa = PBXFileReference; fileEncoding = 4; lastKnownFileType = sourcecode.c.h; path = WPContentCell.h; sourceTree = "<group>"; };
		E23EEC5D185A72C100F4DE2A /* WPContentCell.m */ = {isa = PBXFileReference; fileEncoding = 4; lastKnownFileType = sourcecode.c.objc; path = WPContentCell.m; sourceTree = "<group>"; };
		E240859A183D82AE002EB0EF /* WPAnimatedBox.h */ = {isa = PBXFileReference; fileEncoding = 4; lastKnownFileType = sourcecode.c.h; path = WPAnimatedBox.h; sourceTree = "<group>"; };
		E240859B183D82AE002EB0EF /* WPAnimatedBox.m */ = {isa = PBXFileReference; fileEncoding = 4; lastKnownFileType = sourcecode.c.objc; path = WPAnimatedBox.m; sourceTree = "<group>"; };
		E2AA87A318523E5300886693 /* UIView+Subviews.h */ = {isa = PBXFileReference; fileEncoding = 4; lastKnownFileType = sourcecode.c.h; path = "UIView+Subviews.h"; sourceTree = "<group>"; };
		E2AA87A418523E5300886693 /* UIView+Subviews.m */ = {isa = PBXFileReference; fileEncoding = 4; lastKnownFileType = sourcecode.c.objc; path = "UIView+Subviews.m"; sourceTree = "<group>"; };
		E2DA78041864B11D007BA447 /* WPFixedWidthScrollView.h */ = {isa = PBXFileReference; fileEncoding = 4; lastKnownFileType = sourcecode.c.h; path = WPFixedWidthScrollView.h; sourceTree = "<group>"; };
		E2DA78051864B11E007BA447 /* WPFixedWidthScrollView.m */ = {isa = PBXFileReference; fileEncoding = 4; lastKnownFileType = sourcecode.c.objc; path = WPFixedWidthScrollView.m; sourceTree = "<group>"; };
		E2E7EB44185FB140004F5E72 /* WPBlogSelectorButton.h */ = {isa = PBXFileReference; fileEncoding = 4; lastKnownFileType = sourcecode.c.h; path = WPBlogSelectorButton.h; sourceTree = "<group>"; };
		E2E7EB45185FB140004F5E72 /* WPBlogSelectorButton.m */ = {isa = PBXFileReference; fileEncoding = 4; lastKnownFileType = sourcecode.c.objc; path = WPBlogSelectorButton.m; sourceTree = "<group>"; };
		EC4696FD0EA75D460040EE8E /* PagesViewController.h */ = {isa = PBXFileReference; fileEncoding = 4; lastKnownFileType = sourcecode.c.h; path = PagesViewController.h; sourceTree = "<group>"; };
		EC4696FE0EA75D460040EE8E /* PagesViewController.m */ = {isa = PBXFileReference; fileEncoding = 4; lastKnownFileType = sourcecode.c.objc; path = PagesViewController.m; sourceTree = "<group>"; };
		F1564E5A18946087009F8F97 /* NSStringHelpersTest.m */ = {isa = PBXFileReference; fileEncoding = 4; lastKnownFileType = sourcecode.c.objc; path = NSStringHelpersTest.m; sourceTree = "<group>"; };
		FD0D42C11499F31700F5E115 /* WordPress 4.xcdatamodel */ = {isa = PBXFileReference; lastKnownFileType = wrapper.xcdatamodel; path = "WordPress 4.xcdatamodel"; sourceTree = "<group>"; };
		FD21397E13128C5300099582 /* libiconv.dylib */ = {isa = PBXFileReference; includeInIndex = 1; lastKnownFileType = "compiled.mach-o.dylib"; name = libiconv.dylib; path = usr/lib/libiconv.dylib; sourceTree = SDKROOT; };
		FD374343156CF4B800BAB5B5 /* WordPress 6.xcdatamodel */ = {isa = PBXFileReference; lastKnownFileType = wrapper.xcdatamodel; path = "WordPress 6.xcdatamodel"; sourceTree = "<group>"; };
		FD3D6D2B1349F5D30061136A /* ImageIO.framework */ = {isa = PBXFileReference; includeInIndex = 1; lastKnownFileType = wrapper.framework; name = ImageIO.framework; path = System/Library/Frameworks/ImageIO.framework; sourceTree = SDKROOT; };
		FD75DDAB15B021C70043F12C /* UIViewController+Rotation.h */ = {isa = PBXFileReference; fileEncoding = 4; lastKnownFileType = sourcecode.c.h; path = "UIViewController+Rotation.h"; sourceTree = "<group>"; };
		FD75DDAC15B021C80043F12C /* UIViewController+Rotation.m */ = {isa = PBXFileReference; fileEncoding = 4; lastKnownFileType = sourcecode.c.objc; path = "UIViewController+Rotation.m"; sourceTree = "<group>"; };
		FD9A948A12FAEA2300438F94 /* DateUtils.h */ = {isa = PBXFileReference; fileEncoding = 4; lastKnownFileType = sourcecode.c.h; path = DateUtils.h; sourceTree = "<group>"; };
		FD9A948B12FAEA2300438F94 /* DateUtils.m */ = {isa = PBXFileReference; fileEncoding = 4; lastKnownFileType = sourcecode.c.objc; path = DateUtils.m; sourceTree = "<group>"; };
		FDCB9A89134B75B900E5C776 /* it */ = {isa = PBXFileReference; lastKnownFileType = text.plist.strings; name = it; path = it.lproj/Localizable.strings; sourceTree = "<group>"; };
		FDFB011916B1EA1C00F589A8 /* WordPress 10.xcdatamodel */ = {isa = PBXFileReference; lastKnownFileType = wrapper.xcdatamodel; path = "WordPress 10.xcdatamodel"; sourceTree = "<group>"; };
/* End PBXFileReference section */

/* Begin PBXFrameworksBuildPhase section */
		1D60588F0D05DD3D006BFB54 /* Frameworks */ = {
			isa = PBXFrameworksBuildPhase;
			buildActionMask = 2147483647;
			files = (
				93E5285619A77BAC003A1A9C /* NotificationCenter.framework in Frameworks */,
				93A3F7DE1843F6F00082FEEA /* CoreTelephony.framework in Frameworks */,
				E14D65C817E09664007E3EA4 /* Social.framework in Frameworks */,
				8355D67E11D13EAD00A61362 /* MobileCoreServices.framework in Frameworks */,
				A01C542E0E24E88400D411F2 /* SystemConfiguration.framework in Frameworks */,
				374CB16215B93C0800DD0EBC /* AudioToolbox.framework in Frameworks */,
				E10B3655158F2D7800419A93 /* CoreGraphics.framework in Frameworks */,
				E10B3654158F2D4500419A93 /* UIKit.framework in Frameworks */,
				E10B3652158F2D3F00419A93 /* QuartzCore.framework in Frameworks */,
				CC24E5F51577E16B00A6D5B5 /* Accounts.framework in Frameworks */,
				CC24E5F11577DBC300A6D5B5 /* AddressBook.framework in Frameworks */,
				E1A386CB14DB063800954CF8 /* MediaPlayer.framework in Frameworks */,
				E1A386CA14DB05F700954CF8 /* CoreMedia.framework in Frameworks */,
				E1A386C814DB05C300954CF8 /* AVFoundation.framework in Frameworks */,
				E19DF741141F7BDD000002F3 /* libz.dylib in Frameworks */,
				1D60589F0D05DD5A006BFB54 /* Foundation.framework in Frameworks */,
				296890780FE971DC00770264 /* Security.framework in Frameworks */,
				83F3E26011275E07004CD686 /* MapKit.framework in Frameworks */,
				83F3E2D311276371004CD686 /* CoreLocation.framework in Frameworks */,
				8355D7D911D260AA00A61362 /* CoreData.framework in Frameworks */,
				834CE7341256D0DE0046A4A3 /* CFNetwork.framework in Frameworks */,
				835E2403126E66E50085940B /* AssetsLibrary.framework in Frameworks */,
				83043E55126FA31400EC9953 /* MessageUI.framework in Frameworks */,
				FD21397F13128C5300099582 /* libiconv.dylib in Frameworks */,
				FD3D6D2C1349F5D30061136A /* ImageIO.framework in Frameworks */,
				FEA64EDF0F7E4616BA835081 /* libPods.a in Frameworks */,
				E1CCFB33175D62500016BD8A /* Crashlytics.framework in Frameworks */,
			);
			runOnlyForDeploymentPostprocessing = 0;
		};
		93E5283719A7741A003A1A9C /* Frameworks */ = {
			isa = PBXFrameworksBuildPhase;
			buildActionMask = 2147483647;
			files = (
				93E5283C19A7741A003A1A9C /* NotificationCenter.framework in Frameworks */,
				ECFA8F2B890D45298F324B8B /* libPods-WordPressTodayWidget.a in Frameworks */,
			);
			runOnlyForDeploymentPostprocessing = 0;
		};
		E16AB92614D978240047A2E5 /* Frameworks */ = {
			isa = PBXFrameworksBuildPhase;
			buildActionMask = 2147483647;
			files = (
				E131CB5416CACB05004B0314 /* libxml2.dylib in Frameworks */,
				E183EC9D16B2160200C2EB11 /* MobileCoreServices.framework in Frameworks */,
				E183EC9C16B215FE00C2EB11 /* SystemConfiguration.framework in Frameworks */,
				E131CB5216CACA6B004B0314 /* CoreText.framework in Frameworks */,
				E183ECA216B2179B00C2EB11 /* Accounts.framework in Frameworks */,
				E183ECA316B2179B00C2EB11 /* AddressBook.framework in Frameworks */,
				E183ECA416B2179B00C2EB11 /* AssetsLibrary.framework in Frameworks */,
				E183ECA516B2179B00C2EB11 /* AudioToolbox.framework in Frameworks */,
				E183ECA616B2179B00C2EB11 /* AVFoundation.framework in Frameworks */,
				E183ECA716B2179B00C2EB11 /* CFNetwork.framework in Frameworks */,
				E183ECA816B2179B00C2EB11 /* CoreData.framework in Frameworks */,
				00F2E3F8166EEF9800D0527C /* CoreGraphics.framework in Frameworks */,
				E183ECA916B2179B00C2EB11 /* CoreLocation.framework in Frameworks */,
				E183ECAA16B2179B00C2EB11 /* CoreMedia.framework in Frameworks */,
				E16AB92E14D978240047A2E5 /* Foundation.framework in Frameworks */,
				E183ECAB16B2179B00C2EB11 /* ImageIO.framework in Frameworks */,
				E183ECAC16B2179B00C2EB11 /* libiconv.dylib in Frameworks */,
				E183ECAD16B2179B00C2EB11 /* libz.dylib in Frameworks */,
				E183ECAE16B2179B00C2EB11 /* MapKit.framework in Frameworks */,
				E183ECAF16B2179B00C2EB11 /* MediaPlayer.framework in Frameworks */,
				E183ECB016B2179B00C2EB11 /* MessageUI.framework in Frameworks */,
				00F2E3FB166EEFE100D0527C /* QuartzCore.framework in Frameworks */,
				E183ECB116B2179B00C2EB11 /* Security.framework in Frameworks */,
				E183ECB216B2179B00C2EB11 /* Twitter.framework in Frameworks */,
				00F2E3FA166EEFBE00D0527C /* UIKit.framework in Frameworks */,
				067D911C15654CE79F0A4A29 /* libPods-WordPressTest.a in Frameworks */,
			);
			runOnlyForDeploymentPostprocessing = 0;
		};
/* End PBXFrameworksBuildPhase section */

/* Begin PBXGroup section */
		031662E60FFB14C60045D052 /* Views */ = {
			isa = PBXGroup;
			children = (
				37022D8F1981BF9200F322B7 /* VerticallyStackedButton.h */,
				37022D901981BF9200F322B7 /* VerticallyStackedButton.m */,
				5DA5BF2A18E32DCF005F11F9 /* InputViewButton.h */,
				5DA5BF2B18E32DCF005F11F9 /* InputViewButton.m */,
				5DA5BF3B18E32DCF005F11F9 /* WPLoadingView.h */,
				5DA5BF3C18E32DCF005F11F9 /* WPLoadingView.m */,
				46E4792A185BD2B8007AA76F /* CommentView.h */,
				46E4792B185BD2B8007AA76F /* CommentView.m */,
				CC701654185A7513007B37DB /* InlineComposeToolbarView.h */,
				CC701655185A7513007B37DB /* InlineComposeToolbarView.m */,
				CC701656185A7513007B37DB /* InlineComposeView.h */,
				CC701657185A7513007B37DB /* InlineComposeView.m */,
				C58349C31806F95100B64089 /* IOS7CorrectedTextView.h */,
				C58349C41806F95100B64089 /* IOS7CorrectedTextView.m */,
				93740DC817D8F85600C41B2F /* WPAlertView.h */,
				93740DCA17D8F86700C41B2F /* WPAlertView.m */,
				E240859A183D82AE002EB0EF /* WPAnimatedBox.h */,
				E240859B183D82AE002EB0EF /* WPAnimatedBox.m */,
				E2E7EB44185FB140004F5E72 /* WPBlogSelectorButton.h */,
				E2E7EB45185FB140004F5E72 /* WPBlogSelectorButton.m */,
				46F8460F185A6E98009D0DA5 /* WPContentView.h */,
				46F84610185A6E98009D0DA5 /* WPContentView.m */,
				46F84613185AEB38009D0DA5 /* WPContentViewSubclass.h */,
				5DF94E361962BAA700359241 /* WPContentActionView.h */,
				5DF94E371962BAA700359241 /* WPContentActionView.m */,
				5DF94E381962BAA700359241 /* WPContentAttributionView.h */,
				5DF94E391962BAA700359241 /* WPContentAttributionView.m */,
				5DF94E3A1962BAA700359241 /* WPContentViewBase.h */,
				5DF94E3B1962BAA700359241 /* WPContentViewBase.m */,
				E2DA78041864B11D007BA447 /* WPFixedWidthScrollView.h */,
				E2DA78051864B11E007BA447 /* WPFixedWidthScrollView.m */,
				03958060100D6CFC00850742 /* WPLabel.h */,
				03958061100D6CFC00850742 /* WPLabel.m */,
				5DF94E3C1962BAA700359241 /* WPRichContentView.h */,
				5DF94E3D1962BAA700359241 /* WPRichContentView.m */,
<<<<<<< HEAD
=======
				5D7B414319E482C9007D9EC7 /* WPRichTextEmbed.swift */,
				5D7B414419E482C9007D9EC7 /* WPRichTextImage.swift */,
				5D7B414519E482C9007D9EC7 /* WPRichTextMediaAttachment.swift */,
>>>>>>> fae48b7b
				5DF94E3E1962BAA700359241 /* WPRichTextView.h */,
				5DF94E3F1962BAA700359241 /* WPRichTextView.m */,
				5DF94E401962BAA700359241 /* WPSimpleContentAttributionView.h */,
				5DF94E411962BAA700359241 /* WPSimpleContentAttributionView.m */,
				5DEB61B2156FCD3400242C35 /* WPWebView.h */,
				5DEB61B3156FCD3400242C35 /* WPWebView.m */,
				ADF544C0195A0F620092213D /* CustomHighlightButton.h */,
				ADF544C1195A0F620092213D /* CustomHighlightButton.m */,
<<<<<<< HEAD
				5D1945601979C3D5003EDDAD /* WPRichTextImageControl.h */,
				5D1945611979C3D5003EDDAD /* WPRichTextImageControl.m */,
				5D1945631979E091003EDDAD /* WPRichTextVideoControl.h */,
				5D1945641979E091003EDDAD /* WPRichTextVideoControl.m */,
=======
>>>>>>> fae48b7b
			);
			path = Views;
			sourceTree = "<group>";
		};
		080E96DDFE201D6D7F000001 /* Classes */ = {
			isa = PBXGroup;
			children = (
				C59D3D480E6410BC00AA591D /* Categories */,
				B587796C19B799D800E57C5A /* Extensions */,
				2F706A870DFB229B00B43086 /* Models */,
				850BD4531922F95C0032F3AD /* Networking */,
				93FA59DA18D88BDB001446BC /* Services */,
				8584FDB719243E550019C02E /* System */,
				8584FDB4192437160019C02E /* Utility */,
				8584FDB31923EF4F0019C02E /* ViewRelated */,
			);
			path = Classes;
			sourceTree = "<group>";
		};
		19C28FACFE9D520D11CA2CBB /* Products */ = {
			isa = PBXGroup;
			children = (
				1D6058910D05DD3D006BFB54 /* WordPress.app */,
				E16AB92A14D978240047A2E5 /* WordPressTest.xctest */,
				93E5283A19A7741A003A1A9C /* WordPressTodayWidget.appex */,
			);
			name = Products;
			sourceTree = "<group>";
		};
		29B97314FDCFA39411CA2CEA /* CustomTemplate */ = {
			isa = PBXGroup;
			children = (
				E1756E661694AA1500D9EC00 /* Derived Sources */,
				E11F949814A3344300277D31 /* WordPressApi */,
				080E96DDFE201D6D7F000001 /* Classes */,
				E12F55F714A1F2640060A510 /* Vendor */,
				29B97315FDCFA39411CA2CEA /* Other Sources */,
				29B97317FDCFA39411CA2CEA /* Resources */,
				45C73C23113C36F50024D0D2 /* Resources-iPad */,
				E16AB92F14D978240047A2E5 /* WordPressTest */,
				93E5283D19A7741A003A1A9C /* WordPressTodayWidget */,
				29B97323FDCFA39411CA2CEA /* Frameworks */,
				19C28FACFE9D520D11CA2CBB /* Products */,
				A28F6FD119B61ACA00AADE55 /* SwiftPlayground.playground */,
				93FA0F0118E451A80007903B /* LICENSE */,
				93FA0F0218E451A80007903B /* README.md */,
				C430074CAC011A24F4A74E17 /* Pods */,
			);
			name = CustomTemplate;
			sourceTree = "<group>";
			usesTabs = 0;
		};
		29B97315FDCFA39411CA2CEA /* Other Sources */ = {
			isa = PBXGroup;
			children = (
				934F1B3119ACCE5600E9E63E /* WordPress.entitlements */,
				934884AE19B7875C004028D8 /* WordPress-Internal.entitlements */,
				93FA0F0418E451A80007903B /* fix-translation.php */,
				93FA0F0518E451A80007903B /* localize.py */,
				29B97316FDCFA39411CA2CEA /* main.m */,
				93FA0F0318E451A80007903B /* update-translations.rb */,
				28A0AAE50D9B0CCF005BE974 /* WordPress_Prefix.pch */,
			);
			name = "Other Sources";
			sourceTree = "<group>";
		};
		29B97317FDCFA39411CA2CEA /* Resources */ = {
			isa = PBXGroup;
			children = (
				74C1C307199170A30077A7DC /* Post */,
				858DE3FF172F9991000AC628 /* Fonts */,
				CC098B8116A9EB0400450976 /* HTML */,
				5D6651461637324000EBDA7D /* Sounds */,
				E19472D8134E3E4A00879F63 /* UI */,
				4645AFC41961E1FB005F7509 /* AppImages.xcassets */,
				85ED988717DFA00000090D0B /* Images.xcassets */,
				6EDC0E8E105881A800F68A1D /* iTunesArtwork */,
				85ED98AA17DFB17200090D0B /* iTunesArtwork@2x */,
				85D80557171630B30075EEAC /* DotCom-Languages.plist */,
				A2787D0119002AB1000D6CA6 /* HelpshiftConfig.plist */,
				8D1107310486CEB800E47090 /* Info.plist */,
				931DF4D818D09A2F00540BDD /* InfoPlist.strings */,
				E1D91454134A853D0089019C /* Localizable.strings */,
				930C6374182BD86400976C21 /* WordPress-Internal-Info.plist */,
				E125443B12BF5A7200D87A0A /* WordPress.xcdatamodeld */,
			);
			name = Resources;
			sourceTree = "<group>";
		};
		29B97323FDCFA39411CA2CEA /* Frameworks */ = {
			isa = PBXGroup;
			children = (
				E10675C9183FA78E00E5CE5C /* XCTest.framework */,
				93A3F7DD1843F6F00082FEEA /* CoreTelephony.framework */,
				E14D65C717E09663007E3EA4 /* Social.framework */,
				8527B15717CE98C5001CBA2E /* Accelerate.framework */,
				CC24E5F41577E16B00A6D5B5 /* Accounts.framework */,
				CC24E5F01577DBC300A6D5B5 /* AddressBook.framework */,
				835E2402126E66E50085940B /* AssetsLibrary.framework */,
				374CB16115B93C0800DD0EBC /* AudioToolbox.framework */,
				E1A386C714DB05C300954CF8 /* AVFoundation.framework */,
				834CE7331256D0DE0046A4A3 /* CFNetwork.framework */,
				8355D7D811D260AA00A61362 /* CoreData.framework */,
				834CE7371256D0F60046A4A3 /* CoreGraphics.framework */,
				83F3E2D211276371004CD686 /* CoreLocation.framework */,
				E1A386C914DB05F700954CF8 /* CoreMedia.framework */,
				E131CB5116CACA6B004B0314 /* CoreText.framework */,
				E1CCFB32175D624F0016BD8A /* Crashlytics.framework */,
				1D30AB110D05D00D00671497 /* Foundation.framework */,
				FD3D6D2B1349F5D30061136A /* ImageIO.framework */,
				FD21397E13128C5300099582 /* libiconv.dylib */,
				D4972215061A4C21AD2CD5B8 /* libPods-WordPressTest.a */,
				69187343EC8F435684EFFAF1 /* libPods.a */,
				E131CB5316CACB05004B0314 /* libxml2.dylib */,
				E19DF740141F7BDD000002F3 /* libz.dylib */,
				83F3E25F11275E07004CD686 /* MapKit.framework */,
				83FB4D3E122C38F700DB9506 /* MediaPlayer.framework */,
				83043E54126FA31400EC9953 /* MessageUI.framework */,
				8355D67D11D13EAD00A61362 /* MobileCoreServices.framework */,
				E10B3651158F2D3F00419A93 /* QuartzCore.framework */,
				296890770FE971DC00770264 /* Security.framework */,
				A01C542D0E24E88400D411F2 /* SystemConfiguration.framework */,
				CC24E5F21577DFF400A6D5B5 /* Twitter.framework */,
				E10B3653158F2D4500419A93 /* UIKit.framework */,
				93E5283B19A7741A003A1A9C /* NotificationCenter.framework */,
				872A78E046E04A05B17EB1A1 /* libPods-WordPressTodayWidget.a */,
			);
			name = Frameworks;
			sourceTree = "<group>";
		};
		2F706A870DFB229B00B43086 /* Models */ = {
			isa = PBXGroup;
			children = (
				5D42A3D6175E7452005CFF05 /* AbstractPost.h */,
				5D42A3D7175E7452005CFF05 /* AbstractPost.m */,
				5D42A3D8175E7452005CFF05 /* BasePost.h */,
				5D42A3D9175E7452005CFF05 /* BasePost.m */,
				E15051C916CA5DDB00D3DDDC /* Blog+Jetpack.h */,
				E15051CA16CA5DDB00D3DDDC /* Blog+Jetpack.m */,
				CEBD3EA90FF1BA3B00C1396E /* Blog.h */,
				CEBD3EAA0FF1BA3B00C1396E /* Blog.m */,
				E125445412BF5B3900D87A0A /* Category.h */,
				E125445512BF5B3900D87A0A /* Category.m */,
				83418AA811C9FA6E00ACF00C /* Comment.h */,
				83418AA911C9FA6E00ACF00C /* Comment.m */,
				E14932B4130427B300154804 /* Coordinate.h */,
				E14932B5130427B300154804 /* Coordinate.m */,
				8350E49411D2C71E00A7B073 /* Media.h */,
				8350E49511D2C71E00A7B073 /* Media.m */,
				B545186718E9E08000AC3A54 /* Notifications */,
				E125451612BF68F900D87A0A /* Page.h */,
				E125451712BF68F900D87A0A /* Page.m */,
				838C672C1210C3C300B09CA3 /* Post.h */,
				838C672D1210C3C300B09CA3 /* Post.m */,
				833AF259114575A50016DE8F /* PostAnnotation.h */,
				833AF25A114575A50016DE8F /* PostAnnotation.m */,
				5D42A3DC175E7452005CFF05 /* ReaderPost.h */,
				5D42A3DD175E7452005CFF05 /* ReaderPost.m */,
				5DCC4CD619A50CC0003E548C /* ReaderSite.h */,
				5DCC4CD719A50CC0003E548C /* ReaderSite.m */,
				5DBCD9D018F3569F00B32229 /* ReaderTopic.h */,
				5DBCD9D118F3569F00B32229 /* ReaderTopic.m */,
<<<<<<< HEAD
				319D6E7919E447500013871C /* Suggestion.h */,
				319D6E7A19E447500013871C /* Suggestion.m */,
=======
>>>>>>> fae48b7b
				5DA5BF3318E32DCF005F11F9 /* Theme.h */,
				5DA5BF3418E32DCF005F11F9 /* Theme.m */,
				E105E9CD1726955600C0D9E7 /* WPAccount.h */,
				E105E9CE1726955600C0D9E7 /* WPAccount.m */,
				46F84612185A8B7E009D0DA5 /* WPContentViewProvider.h */,
			);
			path = Models;
			sourceTree = "<group>";
		};
<<<<<<< HEAD
		319D6E8219E44C7B0013871C /* Suggestions */ = {
			isa = PBXGroup;
			children = (
				319D6E7F19E44C680013871C /* SuggestionsTableView.h */,
				319D6E8019E44C680013871C /* SuggestionsTableView.m */,
				319D6E8319E44F7F0013871C /* SuggestionsTableViewCell.h */,
				319D6E8419E44F7F0013871C /* SuggestionsTableViewCell.m */,
			);
			name = Suggestions;
			sourceTree = "<group>";
		};
=======
>>>>>>> fae48b7b
		37195B7F166A5DDC005F2292 /* Notifications */ = {
			isa = PBXGroup;
			children = (
				3716E400167296D30035F8C4 /* ToastView.xib */,
			);
			name = Notifications;
			sourceTree = "<group>";
		};
		3792259E12F6DBCC00F2176A /* Stats */ = {
			isa = PBXGroup;
			children = (
				5D1EE7FF15E7AF3E007F1F02 /* JetpackSettingsViewController.h */,
				5D1EE80015E7AF3E007F1F02 /* JetpackSettingsViewController.m */,
				C56636E61868D0CE00226AAB /* StatsViewController.h */,
				C56636E71868D0CE00226AAB /* StatsViewController.m */,
				857610D418C0377300EDF406 /* StatsWebViewController.h */,
				857610D518C0377300EDF406 /* StatsWebViewController.m */,
			);
			path = Stats;
			sourceTree = "<group>";
		};
		45C73C23113C36F50024D0D2 /* Resources-iPad */ = {
			isa = PBXGroup;
			children = (
				74C1C30F199170F10077A7DC /* Post */,
				83F1FCA7123748EF00069F99 /* Blogs */,
				E1FC3DB313C7788700F6B60F /* WPWebViewController~ipad.xib */,
				45C73C24113C36F70024D0D2 /* MainWindow-iPad.xib */,
			);
			name = "Resources-iPad";
			sourceTree = "<group>";
		};
		59379AA1191904C200B49251 /* AnimatedGIFImageSerialization */ = {
			isa = PBXGroup;
			children = (
				59379AA2191904C200B49251 /* AnimatedGIFImageSerialization.h */,
				59379AA3191904C200B49251 /* AnimatedGIFImageSerialization.m */,
			);
			name = AnimatedGIFImageSerialization;
			path = "AnimatedGIFImageSerialization-0.1.0/AnimatedGIFImageSerialization";
			sourceTree = "<group>";
		};
		5D08B8FC19647C0300D5B381 /* Views */ = {
			isa = PBXGroup;
			children = (
				5DB93EE819B6190700EC88EB /* CommentContentView.h */,
				5DB93EE919B6190700EC88EB /* CommentContentView.m */,
				5DB93EEA19B6190700EC88EB /* ReaderCommentCell.h */,
				5DB93EEB19B6190700EC88EB /* ReaderCommentCell.m */,
				5DF94E481962BAEB00359241 /* ReaderPostAttributionView.h */,
				5DF94E491962BAEB00359241 /* ReaderPostAttributionView.m */,
				5DF94E4A1962BAEB00359241 /* ReaderPostContentView.h */,
				5DF94E4B1962BAEB00359241 /* ReaderPostContentView.m */,
				5DF94E4C1962BAEB00359241 /* ReaderPostRichContentView.h */,
				5DF94E4D1962BAEB00359241 /* ReaderPostRichContentView.m */,
				5DF94E4E1962BAEB00359241 /* ReaderPostSimpleContentView.h */,
				5DF94E4F1962BAEB00359241 /* ReaderPostSimpleContentView.m */,
				5D42A3EF175E75EE005CFF05 /* ReaderPostTableViewCell.h */,
				5D42A3F0175E75EE005CFF05 /* ReaderPostTableViewCell.m */,
				5D9B17C319998A430047A4A2 /* ReaderBlockedTableViewCell.h */,
				5D9B17C419998A430047A4A2 /* ReaderBlockedTableViewCell.m */,
				5D42A3E7175E75EE005CFF05 /* ReaderMediaView.h */,
				5D42A3E8175E75EE005CFF05 /* ReaderMediaView.m */,
				5D42A3E5175E75EE005CFF05 /* ReaderImageView.h */,
				5D42A3E6175E75EE005CFF05 /* ReaderImageView.m */,
				5D42A3F5175E75EE005CFF05 /* ReaderVideoView.h */,
				5D42A3F6175E75EE005CFF05 /* ReaderVideoView.m */,
				E1D062D2177C685700644185 /* ContentActionButton.h */,
				E1D062D3177C685700644185 /* ContentActionButton.m */,
			);
			name = Views;
			sourceTree = "<group>";
		};
		5D08B8FD19647C0800D5B381 /* Controllers */ = {
			isa = PBXGroup;
			children = (
				5D1D9C5319885B01009D13B7 /* ReaderEditableSubscriptionPage.h */,
				5D08B90219648C3400D5B381 /* ReaderSubscriptionViewController.h */,
				5D08B90319648C3400D5B381 /* ReaderSubscriptionViewController.m */,
				5DF738921965FAB900393584 /* SubscribedTopicsViewController.h */,
				5DF738931965FAB900393584 /* SubscribedTopicsViewController.m */,
				5DF738951965FACD00393584 /* RecommendedTopicsViewController.h */,
				5DF738961965FACD00393584 /* RecommendedTopicsViewController.m */,
				5D20A6511982D56600463A91 /* FollowedSitesViewController.h */,
				5D20A6521982D56600463A91 /* FollowedSitesViewController.m */,
				5D42A3ED175E75EE005CFF05 /* ReaderPostsViewController.h */,
				5D42A3EE175E75EE005CFF05 /* ReaderPostsViewController.m */,
				5D42A3EB175E75EE005CFF05 /* ReaderPostDetailViewController.h */,
				5D42A3EC175E75EE005CFF05 /* ReaderPostDetailViewController.m */,
				5D37941919216B1300E26CA4 /* RebloggingViewController.h */,
				5D37941A19216B1300E26CA4 /* RebloggingViewController.m */,
				CC24E5ED1577D1EA00A6D5B5 /* WPFriendFinderViewController.h */,
				CC24E5EE1577D1EA00A6D5B5 /* WPFriendFinderViewController.m */,
				5D42A401175E76A1005CFF05 /* WPImageViewController.h */,
				5D42A402175E76A2005CFF05 /* WPImageViewController.m */,
				CCEF152F14C9EA050001176D /* WPWebAppViewController.h */,
				CCEF153014C9EA050001176D /* WPWebAppViewController.m */,
				5D42A403175E76A4005CFF05 /* WPWebVideoViewController.h */,
				5D42A404175E76A5005CFF05 /* WPWebVideoViewController.m */,
			);
			name = Controllers;
			sourceTree = "<group>";
		};
		5D08B8FE19647C2C00D5B381 /* Utils */ = {
			isa = PBXGroup;
			children = (
				5D0C2CB719AB932C002DF1E5 /* WPContentSyncHelper.swift */,
				CC70165C185BB97A007B37DB /* ReaderCommentPublisher.h */,
				CC70165D185BB97A007B37DB /* ReaderCommentPublisher.m */,
				5D0077A5182AE9DF00F865DB /* ReaderMediaQueue.h */,
				5D0077A6182AE9DF00F865DB /* ReaderMediaQueue.m */,
				5DF738981965FB3C00393584 /* WPTableViewHandler.h */,
				5DF738991965FB3C00393584 /* WPTableViewHandler.m */,
				CC0E20AC15B87DA100D3468B /* WPWebBridge.h */,
				CC0E20AD15B87DA100D3468B /* WPWebBridge.m */,
			);
			name = Utils;
			sourceTree = "<group>";
		};
		5D1EBF56187C9B95003393F8 /* Categories */ = {
			isa = PBXGroup;
			children = (
				A0E293EF0E21027E00C6919C /* WPAddCategoryViewController.h */,
				A0E293F00E21027E00C6919C /* WPAddCategoryViewController.m */,
				7059CD1F0F332B6500A0660B /* WPCategoryTree.h */,
				7059CD200F332B6500A0660B /* WPCategoryTree.m */,
				5D5D0025187DA9D30027CEF6 /* CategoriesViewController.h */,
				5D5D0026187DA9D30027CEF6 /* CategoriesViewController.m */,
			);
			path = Categories;
			sourceTree = "<group>";
		};
		5D49B03519BE37CC00703A9B /* 20-21 */ = {
			isa = PBXGroup;
			children = (
				5D49B03919BE3CAD00703A9B /* SafeReaderTopicToReaderTopic.h */,
				5D49B03A19BE3CAD00703A9B /* SafeReaderTopicToReaderTopic.m */,
			);
			name = "20-21";
			sourceTree = "<group>";
		};
		5D577D301891278D00B964C3 /* Geolocation */ = {
			isa = PBXGroup;
			children = (
				5D577D31189127BE00B964C3 /* PostGeolocationViewController.h */,
				5D577D32189127BE00B964C3 /* PostGeolocationViewController.m */,
				5D577D341891360900B964C3 /* PostGeolocationView.h */,
				5D577D351891360900B964C3 /* PostGeolocationView.m */,
			);
			path = Geolocation;
			sourceTree = "<group>";
		};
		5D6651461637324000EBDA7D /* Sounds */ = {
			isa = PBXGroup;
			children = (
				5D69DBC3165428CA00A2D1F7 /* n.caf */,
			);
			name = Sounds;
			sourceTree = "<group>";
		};
		5D87E10D15F512380012C595 /* Settings */ = {
			isa = PBXGroup;
			children = (
				93069F571762410B000C966D /* ActivityLogDetailViewController.h */,
				93069F581762410B000C966D /* ActivityLogDetailViewController.m */,
				93069F54176237A4000C966D /* ActivityLogViewController.h */,
				93069F55176237A4000C966D /* ActivityLogViewController.m */,
				37B7924B16768FCB0021B3A4 /* NotificationSettingsViewController.h */,
				37B7924C16768FCB0021B3A4 /* NotificationSettingsViewController.m */,
				5D87E10915F5120C0012C595 /* SettingsPageViewController.h */,
				5D87E10A15F5120C0012C595 /* SettingsPageViewController.m */,
				E1AB07AB1578D34300D6AD64 /* SettingsViewController.h */,
				E1AB07AC1578D34300D6AD64 /* SettingsViewController.m */,
				93027BB61758332300483FFD /* SupportViewController.h */,
				93027BB71758332300483FFD /* SupportViewController.m */,
				30AF6CFB13C230C600A29C00 /* AboutViewController.h */,
				30AF6CFC13C230C600A29C00 /* AboutViewController.m */,
			);
			path = Settings;
			sourceTree = "<group>";
		};
		5DA5BF4918E32DDB005F11F9 /* Themes */ = {
			isa = PBXGroup;
			children = (
				5DA5BF3518E32DCF005F11F9 /* ThemeBrowserCell.h */,
				5DA5BF3618E32DCF005F11F9 /* ThemeBrowserCell.m */,
				5DA5BF3718E32DCF005F11F9 /* ThemeBrowserViewController.h */,
				5DA5BF3818E32DCF005F11F9 /* ThemeBrowserViewController.m */,
				5DA5BF3918E32DCF005F11F9 /* ThemeDetailsViewController.h */,
				5DA5BF3A18E32DCF005F11F9 /* ThemeDetailsViewController.m */,
			);
			path = Themes;
			sourceTree = "<group>";
		};
		5DA5BF4A18E32DE2005F11F9 /* Media */ = {
			isa = PBXGroup;
			children = (
				5DA5BF2718E32DCF005F11F9 /* EditMediaViewController.h */,
				5DA5BF2818E32DCF005F11F9 /* EditMediaViewController.m */,
				5DA5BF2918E32DCF005F11F9 /* EditMediaViewController.xib */,
				5DA5BF2C18E32DCF005F11F9 /* MediaBrowserCell.h */,
				5DA5BF2D18E32DCF005F11F9 /* MediaBrowserCell.m */,
				5DA5BF2E18E32DCF005F11F9 /* MediaBrowserViewController.h */,
				5DA5BF2F18E32DCF005F11F9 /* MediaBrowserViewController.m */,
				5DA5BF3018E32DCF005F11F9 /* MediaBrowserViewController.xib */,
				5DA5BF3118E32DCF005F11F9 /* MediaSearchFilterHeaderView.h */,
				5DA5BF3218E32DCF005F11F9 /* MediaSearchFilterHeaderView.m */,
				852CD8AB190E0BC4006C9AED /* WPMediaSizing.h */,
				852CD8AC190E0BC4006C9AED /* WPMediaSizing.m */,
				8514DDA5190E2AB3009B6421 /* WPMediaMetadataExtractor.h */,
				8514DDA6190E2AB3009B6421 /* WPMediaMetadataExtractor.m */,
				859CFD44190E3198005FB217 /* WPMediaUploader.h */,
				859CFD45190E3198005FB217 /* WPMediaUploader.m */,
			);
			path = Media;
			sourceTree = "<group>";
		};
		5DC02A3318E4C5A3009A1765 /* Themes */ = {
			isa = PBXGroup;
			children = (
				5DC02A3418E4C5BD009A1765 /* ThemeBrowserViewController.xib */,
				5DC02A3518E4C5BD009A1765 /* ThemeDetailsViewController.xib */,
				5DC02A3618E4C5BD009A1765 /* ThemeDetailsViewController~ipad.xib */,
			);
			name = Themes;
			sourceTree = "<group>";
		};
		5DF94E351962BA5F00359241 /* Reader */ = {
			isa = PBXGroup;
			children = (
				5DE8A0401912D95B00B2FF59 /* ReaderPostServiceTest.m */,
				5DFA9D19196B1BA30061FF96 /* ReaderTopicServiceTest.m */,
			);
			name = Reader;
			sourceTree = "<group>";
		};
		74C1C307199170A30077A7DC /* Post */ = {
			isa = PBXGroup;
			children = (
				74C1C305199170930077A7DC /* PostDetailViewController.xib */,
			);
			name = Post;
			sourceTree = "<group>";
		};
		74C1C30F199170F10077A7DC /* Post */ = {
			isa = PBXGroup;
			children = (
				74C1C30D199170EA0077A7DC /* PostDetailViewController~ipad.xib */,
			);
			name = Post;
			sourceTree = "<group>";
		};
		8320B5CF11FCA3EA00607422 /* Cells */ = {
			isa = PBXGroup;
			children = (
				5DF94E251962B97D00359241 /* NewCommentsTableViewCell.h */,
				5DF94E261962B97D00359241 /* NewCommentsTableViewCell.m */,
				5DF94E291962B97D00359241 /* NewPostTableViewCell.h */,
				5DF94E2A1962B97D00359241 /* NewPostTableViewCell.m */,
				E23EEC5C185A72C100F4DE2A /* WPContentCell.h */,
				E23EEC5D185A72C100F4DE2A /* WPContentCell.m */,
				8370D10811FA499A009D650F /* WPTableViewActivityCell.h */,
				8370D10911FA499A009D650F /* WPTableViewActivityCell.m */,
				30EABE0718A5903400B73A9C /* WPBlogTableViewCell.h */,
				30EABE0818A5903400B73A9C /* WPBlogTableViewCell.m */,
				375D090B133B94C3000CC9CD /* BlogsTableViewCell.h */,
				375D090C133B94C3000CC9CD /* BlogsTableViewCell.m */,
				5D839AA6187F0D6B00811F4A /* PostFeaturedImageCell.h */,
				5D839AA7187F0D6B00811F4A /* PostFeaturedImageCell.m */,
				5D839AA9187F0D8000811F4A /* PostGeolocationCell.h */,
				5D839AAA187F0D8000811F4A /* PostGeolocationCell.m */,
			);
			path = Cells;
			sourceTree = "<group>";
		};
		8320B5D711FCA4EE00607422 /* Cells */ = {
			isa = PBXGroup;
			children = (
				8370D10B11FA4A1B009D650F /* WPTableViewActivityCell.xib */,
			);
			name = Cells;
			sourceTree = "<group>";
		};
		83290399120CF517000A965A /* Media */ = {
			isa = PBXGroup;
			children = (
				83CAD4201235F9F4003DFA20 /* MediaObjectView.xib */,
			);
			name = Media;
			sourceTree = "<group>";
		};
		83F1FCA7123748EF00069F99 /* Blogs */ = {
			isa = PBXGroup;
			children = (
				8362C1031201E7CE00599347 /* WebSignupViewController-iPad.xib */,
			);
			name = Blogs;
			sourceTree = "<group>";
		};
		850BD4531922F95C0032F3AD /* Networking */ = {
			isa = PBXGroup;
			children = (
<<<<<<< HEAD
=======
				E1A6DBDC19DC7D140071AC1E /* PostServiceRemote.h */,
				E1A6DBDD19DC7D140071AC1E /* PostServiceRemoteREST.h */,
				E1A6DBDE19DC7D140071AC1E /* PostServiceRemoteREST.m */,
				E1A6DBDF19DC7D140071AC1E /* PostServiceRemoteXMLRPC.h */,
				E1A6DBE019DC7D140071AC1E /* PostServiceRemoteXMLRPC.m */,
>>>>>>> fae48b7b
				E1249B4019408C6F0035E895 /* Remote Objects */,
				E18EE94919349EAE00B0A40C /* AccountServiceRemote.h */,
				E18EE94A19349EAE00B0A40C /* AccountServiceRemote.m */,
				E149D64519349E69006A843D /* AccountServiceRemoteREST.h */,
				E149D64619349E69006A843D /* AccountServiceRemoteREST.m */,
				E149D64719349E69006A843D /* AccountServiceRemoteXMLRPC.h */,
				E149D64819349E69006A843D /* AccountServiceRemoteXMLRPC.m */,
				E18EE94C19349EBA00B0A40C /* BlogServiceRemote.h */,
				E18EE94D19349EBA00B0A40C /* BlogServiceRemote.m */,
				E1D04D7F19374EAF002FADD7 /* BlogServiceRemoteProxy.h */,
				E1D04D8019374EAF002FADD7 /* BlogServiceRemoteProxy.m */,
				E1D04D8219374F2C002FADD7 /* BlogServiceRemoteREST.h */,
				E1D04D8319374F2C002FADD7 /* BlogServiceRemoteREST.m */,
				E1D04D7C19374CFE002FADD7 /* BlogServiceRemoteXMLRPC.h */,
				E1D04D7D19374CFE002FADD7 /* BlogServiceRemoteXMLRPC.m */,
				93D6D6461924FDAD00A4F44A /* CategoryServiceRemote.h */,
				93D6D6471924FDAD00A4F44A /* CategoryServiceRemote.m */,
				E1249B3D19408C230035E895 /* CommentServiceRemote.h */,
				E1249B491940AECC0035E895 /* CommentServiceRemoteREST.h */,
				E1249B4A1940AECC0035E895 /* CommentServiceRemoteREST.m */,
				E1249B4419408D0F0035E895 /* CommentServiceRemoteXMLRPC.h */,
				E1249B4519408D0F0035E895 /* CommentServiceRemoteXMLRPC.m */,
				E149D64919349E69006A843D /* MediaServiceRemote.h */,
				E149D64A19349E69006A843D /* MediaServiceRemoteREST.h */,
				E149D64B19349E69006A843D /* MediaServiceRemoteREST.m */,
				E149D64C19349E69006A843D /* MediaServiceRemoteXMLRPC.h */,
				E149D64D19349E69006A843D /* MediaServiceRemoteXMLRPC.m */,
				5D3D559818F88C5E00782892 /* ReaderPostServiceRemote.h */,
				5D3D559918F88C5E00782892 /* ReaderPostServiceRemote.m */,
				5D44EB331986D695008B7175 /* ReaderSiteServiceRemote.h */,
				5D44EB341986D695008B7175 /* ReaderSiteServiceRemote.m */,
				E18EE94F19349EC300B0A40C /* ReaderTopicServiceRemote.h */,
				E18EE95019349EC300B0A40C /* ReaderTopicServiceRemote.m */,
				E1249B481940AE610035E895 /* ServiceRemoteREST.h */,
				E1249B471940AE550035E895 /* ServiceRemoteXMLRPC.h */,
<<<<<<< HEAD
				5D11E3241979E76D00E70992 /* VideoThumbnailServiceRemote.h */,
				5D11E3251979E76D00E70992 /* VideoThumbnailServiceRemote.m */,
=======
>>>>>>> fae48b7b
			);
			path = Networking;
			sourceTree = "<group>";
		};
		850D22B21729EE8600EC6A16 /* NUX */ = {
			isa = PBXGroup;
			children = (
				85D08A6F17342ECE00E2BBCA /* AddUsersBlogCell.h */,
				85D08A7017342ECE00E2BBCA /* AddUsersBlogCell.m */,
				85EC44D21739826A00686604 /* CreateAccountAndBlogViewController.h */,
				85EC44D31739826A00686604 /* CreateAccountAndBlogViewController.m */,
				858DE40D1730384F000AC628 /* LoginViewController.h */,
				858DE40E1730384F000AC628 /* LoginViewController.m */,
				85B6F7501742DAE800CE7F3A /* WPNUXBackButton.h */,
				85B6F7511742DAE800CE7F3A /* WPNUXBackButton.m */,
				85B6F74D1742DA1D00CE7F3A /* WPNUXMainButton.h */,
				85B6F74E1742DA1D00CE7F3A /* WPNUXMainButton.m */,
				85AD6AEA173CCF9E002CB896 /* WPNUXPrimaryButton.h */,
				85AD6AEB173CCF9E002CB896 /* WPNUXPrimaryButton.m */,
				85AD6AED173CCFDC002CB896 /* WPNUXSecondaryButton.h */,
				85AD6AEE173CCFDC002CB896 /* WPNUXSecondaryButton.m */,
				85E105841731A597001071A3 /* WPWalkthroughOverlayView.h */,
				85E105851731A597001071A3 /* WPWalkthroughOverlayView.m */,
				85C720AF1730CEFA00460645 /* WPWalkthroughTextField.h */,
				85C720B01730CEFA00460645 /* WPWalkthroughTextField.m */,
				A2DC5B181953451B009584C3 /* WPNUXHelpBadgeLabel.h */,
				A2DC5B191953451B009584C3 /* WPNUXHelpBadgeLabel.m */,
			);
			path = NUX;
			sourceTree = "<group>";
		};
		852CD8AE190E0D04006C9AED /* Media */ = {
			isa = PBXGroup;
			children = (
			);
			name = Media;
			sourceTree = "<group>";
		};
		8584FDB31923EF4F0019C02E /* ViewRelated */ = {
			isa = PBXGroup;
			children = (
				8584FDB619243AC40019C02E /* System */,
				850D22B21729EE8600EC6A16 /* NUX */,
				CC1D800D1656D8B2002A542F /* Notifications */,
				AC34397B0E11443300E5D79B /* Blog */,
				C533CF320E6D3AB3000C3DE8 /* Comments */,
				5DA5BF4A18E32DE2005F11F9 /* Media */,
				EC4696A80EA74DAC0040EE8E /* Pages */,
				AC3439790E11434600E5D79B /* Post */,
<<<<<<< HEAD
				319D6E8219E44C7B0013871C /* Suggestions */,
=======
>>>>>>> fae48b7b
				CCB3A03814C8DD5100D43C3F /* Reader */,
				3792259E12F6DBCC00F2176A /* Stats */,
				5D87E10D15F512380012C595 /* Settings */,
				5DA5BF4918E32DDB005F11F9 /* Themes */,
				8320B5CF11FCA3EA00607422 /* Cells */,
				031662E60FFB14C60045D052 /* Views */,
			);
			path = ViewRelated;
			sourceTree = "<group>";
		};
		8584FDB4192437160019C02E /* Utility */ = {
			isa = PBXGroup;
			children = (
				E159D1011309AAF200F498E2 /* Migrations */,
				85A1B6721742E7DB00BA5E35 /* Analytics */,
				E1523EB216D3B2EE002C5A36 /* Sharing */,
				FD9A948A12FAEA2300438F94 /* DateUtils.h */,
				FD9A948B12FAEA2300438F94 /* DateUtils.m */,
				5DB4683918A2E718004A89A9 /* LocationService.h */,
				5DB4683A18A2E718004A89A9 /* LocationService.m */,
				5D3E334C15EEBB6B005FC6F2 /* ReachabilityUtils.h */,
				5D3E334D15EEBB6B005FC6F2 /* ReachabilityUtils.m */,
				5D2B043515E83800007E3422 /* SettingsViewControllerDelegate.h */,
				292CECFE1027259000BD407D /* SFHFKeychainUtils.h */,
				292CECFF1027259000BD407D /* SFHFKeychainUtils.m */,
				8514973F171E13DF00B87F3F /* WPAsyncBlockOperation.h */,
				85149740171E13DF00B87F3F /* WPAsyncBlockOperation.m */,
				E1E4CE091773C59B00430844 /* WPAvatarSource.h */,
				E1E4CE0A1773C59B00430844 /* WPAvatarSource.m */,
				5DEB61B6156FCD5200242C35 /* WPChromelessWebViewController.h */,
				5DEB61B7156FCD5200242C35 /* WPChromelessWebViewController.m */,
				85253989171761D9003F6B32 /* WPComLanguages.h */,
				8525398A171761D9003F6B32 /* WPComLanguages.m */,
				E183BD7217621D85000B0822 /* WPCookie.h */,
				E183BD7317621D86000B0822 /* WPCookie.m */,
				E114D798153D85A800984182 /* WPError.h */,
				E114D799153D85A800984182 /* WPError.m */,
				5DA3EE0E192508F700294E0B /* WPImageOptimizer.h */,
				5DA3EE0F192508F700294E0B /* WPImageOptimizer.m */,
				5DA3EE10192508F700294E0B /* WPImageOptimizer+Private.h */,
				5DA3EE11192508F700294E0B /* WPImageOptimizer+Private.m */,
				E1F5A1BA1771C90A00E0495F /* WPTableImageSource.h */,
				E1F5A1BB1771C90A00E0495F /* WPTableImageSource.m */,
				8516972A169D42F4006C5DED /* WPToast.h */,
				8516972B169D42F4006C5DED /* WPToast.m */,
				E1B62A7913AA61A100A6FCA4 /* WPWebViewController.h */,
				E1B62A7A13AA61A100A6FCA4 /* WPWebViewController.m */,
				C545E0A01811B9880020844C /* ContextManager.h */,
				C545E0A11811B9880020844C /* ContextManager.m */,
				C57A31A2183D2111007745B9 /* NotificationsManager.h */,
				C57A31A3183D2111007745B9 /* NotificationsManager.m */,
				B5CC05FA196218E100975CAC /* XMLParserCollecter.h */,
				B5CC05FB196218E100975CAC /* XMLParserCollecter.m */,
				B5AB733B19901F85005F5044 /* WPNoResultsView+AnimatedBox.h */,
				B5AB733C19901F85005F5044 /* WPNoResultsView+AnimatedBox.m */,
				B52B4F7919C0E49B00526D6F /* WPDynamicHeightTextView.swift */,
			);
			path = Utility;
			sourceTree = "<group>";
		};
		8584FDB619243AC40019C02E /* System */ = {
			isa = PBXGroup;
			children = (
				5D4AD40D185FE64C00CDEE17 /* WPMainTabBarController.h */,
				5D4AD40E185FE64C00CDEE17 /* WPMainTabBarController.m */,
				A25EBD85156E330600530E3D /* WPTableViewController.h */,
				A25EBD86156E330600530E3D /* WPTableViewController.m */,
				E1A38C921581879D00439E55 /* WPTableViewControllerSubclass.h */,
			);
			path = System;
			sourceTree = "<group>";
		};
		8584FDB719243E550019C02E /* System */ = {
			isa = PBXGroup;
			children = (
				2F970F970DF929B8006BD934 /* Constants.h */,
				B5CC05F51962150600975CAC /* Constants.m */,
				B5FD4520199D0C9A00286FBB /* WordPress-Bridging-Header.h */,
				1D3623240D0F684500981E51 /* WordPressAppDelegate.h */,
				1D3623250D0F684500981E51 /* WordPressAppDelegate.m */,
			);
			path = System;
			sourceTree = "<group>";
		};
		858DE3FF172F9991000AC628 /* Fonts */ = {
			isa = PBXGroup;
			children = (
				B55853F419630AF900FAF6C3 /* Noticons-Regular.otf */,
				462F4E0F183867AE0028D2F8 /* Merriweather-Bold.ttf */,
			);
			name = Fonts;
			sourceTree = "<group>";
		};
		85A1B6721742E7DB00BA5E35 /* Analytics */ = {
			isa = PBXGroup;
			children = (
				85D2275718F1EB8A001DA8DA /* WPAnalyticsTrackerMixpanel.h */,
				85D2275818F1EB8A001DA8DA /* WPAnalyticsTrackerMixpanel.m */,
				859F761B18F2159800EF8D5D /* WPAnalyticsTrackerMixpanelInstructionsForStat.h */,
				859F761C18F2159800EF8D5D /* WPAnalyticsTrackerMixpanelInstructionsForStat.m */,
				85DA8C4218F3F29A0074C8A4 /* WPAnalyticsTrackerWPCom.h */,
				85DA8C4318F3F29A0074C8A4 /* WPAnalyticsTrackerWPCom.m */,
			);
			path = Analytics;
			sourceTree = "<group>";
		};
		93E5283D19A7741A003A1A9C /* WordPressTodayWidget */ = {
			isa = PBXGroup;
			children = (
				93E5285719A7AA5C003A1A9C /* WordPressTodayWidget.entitlements */,
				934884AC19B78723004028D8 /* WordPressTodayWidget-Internal.entitlements */,
				93E5284219A7741A003A1A9C /* MainInterface.storyboard */,
				93E5283E19A7741A003A1A9C /* Supporting Files */,
				93E5284019A7741A003A1A9C /* TodayViewController.swift */,
				93E5284F19A77824003A1A9C /* WordPressTodayWidget-Bridging-Header.h */,
				93E5285319A778AF003A1A9C /* WPDDLogWrapper.h */,
				93E5285419A778AF003A1A9C /* WPDDLogWrapper.m */,
			);
			path = WordPressTodayWidget;
			sourceTree = "<group>";
		};
		93E5283E19A7741A003A1A9C /* Supporting Files */ = {
			isa = PBXGroup;
			children = (
				93E5283F19A7741A003A1A9C /* Info.plist */,
				93267A6019B896CD00997EB8 /* Info-Internal.plist */,
			);
			name = "Supporting Files";
			sourceTree = "<group>";
		};
		93FA59DA18D88BDB001446BC /* Services */ = {
			isa = PBXGroup;
			children = (
<<<<<<< HEAD
=======
				E1A6DBE319DC7D230071AC1E /* PostService.h */,
				E1A6DBE419DC7D230071AC1E /* PostService.m */,
>>>>>>> fae48b7b
				93C1147D18EC5DD500DAC95C /* AccountService.h */,
				93C1147E18EC5DD500DAC95C /* AccountService.m */,
				93C1148318EDF6E100DAC95C /* BlogService.h */,
				93C1148418EDF6E100DAC95C /* BlogService.m */,
				93FA59DB18D88C1C001446BC /* CategoryService.h */,
				93FA59DC18D88C1C001446BC /* CategoryService.m */,
				E1556CF0193F6FE900FC52EA /* CommentService.h */,
				E1556CF1193F6FE900FC52EA /* CommentService.m */,
				930284B618EAF7B600CB0BF4 /* LocalCoreDataService.h */,
				5DA3EE141925090A00294E0B /* MediaService.h */,
				5DA3EE151925090A00294E0B /* MediaService.m */,
				5D3D559518F88C3500782892 /* ReaderPostService.h */,
				5D3D559618F88C3500782892 /* ReaderPostService.m */,
				5D44EB361986D8BA008B7175 /* ReaderSiteService.h */,
				5D44EB371986D8BA008B7175 /* ReaderSiteService.m */,
				5DBCD9D318F35D7500B32229 /* ReaderTopicService.h */,
				5DBCD9D418F35D7500B32229 /* ReaderTopicService.m */,
<<<<<<< HEAD
				319D6E7C19E447C80013871C /* SuggestionService.h */,
				319D6E7D19E447C80013871C /* SuggestionService.m */,
=======
>>>>>>> fae48b7b
			);
			path = Services;
			sourceTree = "<group>";
		};
		AC3439790E11434600E5D79B /* Post */ = {
			isa = PBXGroup;
			children = (
				5D577D301891278D00B964C3 /* Geolocation */,
				5D1EBF56187C9B95003393F8 /* Categories */,
				ACC156CA0E10E67600D6E1A0 /* WPPostViewController.h */,
				ACC156CB0E10E67600D6E1A0 /* WPPostViewController.m */,
				5903AE1C19B60AB9009D5354 /* WPButtonForNavigationBar.h */,
				5903AE1A19B60A98009D5354 /* WPButtonForNavigationBar.m */,
				E183EC9B16B1C01D00C2EB11 /* WPPostViewController_Internal.h */,
				ACBAB6840E1247F700F38795 /* PostPreviewViewController.h */,
				ACBAB6850E1247F700F38795 /* PostPreviewViewController.m */,
				74D5FFD419ACDF6700389E8F /* WPLegacyEditPostViewController.h */,
				74D5FFD319ACDF6700389E8F /* WPLegacyEditPostViewController_Internal.h */,
				74D5FFD519ACDF6700389E8F /* WPLegacyEditPostViewController.m */,
				ACBAB5FC0E121C7300F38795 /* PostSettingsViewController.h */,
				ACBAB5FD0E121C7300F38795 /* PostSettingsViewController.m */,
				5D62BAD818AAAE9B0044E5F7 /* PostSettingsViewController_Internal.h */,
				5DF94E2E1962B99C00359241 /* PostSettingsSelectionViewController.h */,
				5DF94E2F1962B99C00359241 /* PostSettingsSelectionViewController.m */,
				2F970F720DF92274006BD934 /* PostsViewController.h */,
				2F970F730DF92274006BD934 /* PostsViewController.m */,
				5D146EB9189857ED0068FDC6 /* FeaturedImageViewController.h */,
				5D146EBA189857ED0068FDC6 /* FeaturedImageViewController.m */,
				5DB3BA0318D0E7B600F3F3E9 /* WPPickerView.h */,
				5DB3BA0418D0E7B600F3F3E9 /* WPPickerView.m */,
				5DB3BA0618D11D8D00F3F3E9 /* PublishDatePickerView.h */,
				5DB3BA0718D11D8D00F3F3E9 /* PublishDatePickerView.m */,
				85435BE8190F837500E868D0 /* WPUploadStatusView.h */,
				85435BE9190F837500E868D0 /* WPUploadStatusView.m */,
			);
			path = Post;
			sourceTree = "<group>";
		};
		AC34397B0E11443300E5D79B /* Blog */ = {
			isa = PBXGroup;
			children = (
				5D8D53ED19250412003C8859 /* BlogSelectorViewController.h */,
				5D8D53EE19250412003C8859 /* BlogSelectorViewController.m */,
				5D8D53EF19250412003C8859 /* WPComBlogSelectorViewController.h */,
				5D8D53F019250412003C8859 /* WPComBlogSelectorViewController.m */,
				462F4E0618369F0B0028D2F8 /* BlogDetailsViewController.h */,
				462F4E0718369F0B0028D2F8 /* BlogDetailsViewController.m */,
				462F4E0818369F0B0028D2F8 /* BlogListViewController.h */,
				462F4E0918369F0B0028D2F8 /* BlogListViewController.m */,
				83610AA711F4AD2C00421116 /* WPcomLoginViewController.h */,
				83610AA811F4AD2C00421116 /* WPcomLoginViewController.m */,
				83FEFC7311FF6C5A0078B462 /* EditSiteViewController.h */,
				83FEFC7411FF6C5A0078B462 /* EditSiteViewController.m */,
				85D8055B171631F10075EEAC /* SelectWPComLanguageViewController.h */,
				85D8055C171631F10075EEAC /* SelectWPComLanguageViewController.m */,
			);
			path = Blog;
			sourceTree = "<group>";
		};
		ACFF1DC00E231EF600EC6BF5 /* Blog */ = {
			isa = PBXGroup;
			children = (
				8333FE0D11FF6EF200A495C1 /* EditSiteViewController.xib */,
				8370D1BC11FA6295009D650F /* AddSiteViewController.xib */,
				8398EE9811ACE63C000FE6E0 /* WebSignupViewController.xib */,
			);
			name = Blog;
			sourceTree = "<group>";
		};
		B545186718E9E08000AC3A54 /* Notifications */ = {
			isa = PBXGroup;
			children = (
				B5CC05F71962186D00975CAC /* Meta.h */,
				B5CC05F81962186D00975CAC /* Meta.m */,
				B55853F819630E7900FAF6C3 /* Notification.h */,
				B55853F919630E7900FAF6C3 /* Notification.m */,
			);
			path = Notifications;
			sourceTree = "<group>";
		};
		B587796C19B799D800E57C5A /* Extensions */ = {
			isa = PBXGroup;
			children = (
				B587798319B799EB00E57C5A /* Notifications */,
				B587796F19B799D800E57C5A /* NSDate+Helpers.swift */,
				B587797019B799D800E57C5A /* NSIndexPath+Swift.swift */,
				B587797119B799D800E57C5A /* NSParagraphStyle+Helpers.swift */,
				B587797219B799D800E57C5A /* UIDevice+Helpers.swift */,
				B587797319B799D800E57C5A /* UIImageView+Animations.swift */,
				B587797419B799D800E57C5A /* UIImageView+Networking.swift */,
				B587797519B799D800E57C5A /* UITableView+Helpers.swift */,
				B587797619B799D800E57C5A /* UITableViewCell+Helpers.swift */,
				B587797719B799D800E57C5A /* UIView+Helpers.swift */,
				B53FDF6C19B8C336000723B6 /* UIScreen+Helpers.swift */,
				B5E167F319C08D18009535AA /* NSCalendar+Helpers.swift */,
			);
			path = Extensions;
			sourceTree = "<group>";
		};
		B587798319B799EB00E57C5A /* Notifications */ = {
			isa = PBXGroup;
			children = (
				B587798419B799EB00E57C5A /* Notification+Interface.swift */,
				B587798519B799EB00E57C5A /* NotificationBlock+Interface.swift */,
			);
			path = Notifications;
			sourceTree = "<group>";
		};
		B5B56D2F19AFB68800B4E29B /* Style */ = {
			isa = PBXGroup;
			children = (
				B5B56D3019AFB68800B4E29B /* WPStyleGuide+Reply.swift */,
				B5B56D3119AFB68800B4E29B /* WPStyleGuide+Notifications.swift */,
			);
			path = Style;
			sourceTree = "<group>";
		};
		B5E23BD919AD0CED000D6879 /* Tools */ = {
			isa = PBXGroup;
			children = (
				B5E23BDA19AD0CED000D6879 /* ReplyTextView.swift */,
				B5E23BDB19AD0CED000D6879 /* ReplyTextView.xib */,
				B5134AF419B2C4F200FADE8C /* ReplyBezierView.swift */,
			);
			path = Tools;
			sourceTree = "<group>";
		};
		B5FD4523199D0F1100286FBB /* Views */ = {
			isa = PBXGroup;
			children = (
				B57B99D419A2C20200506504 /* NoteTableHeaderView.swift */,
				B52C4C7E199D74AE009FD823 /* NoteTableViewCell.swift */,
				B5E23BDE19AD0D00000D6879 /* NoteTableViewCell.xib */,
				B532D4E7199D4357006E4DF6 /* NoteBlockTableViewCell.swift */,
				B532D4E6199D4357006E4DF6 /* NoteBlockHeaderTableViewCell.swift */,
				B532D4E8199D4357006E4DF6 /* NoteBlockTextTableViewCell.swift */,
				B532D4E5199D4357006E4DF6 /* NoteBlockCommentTableViewCell.swift */,
				B532D4ED199D4418006E4DF6 /* NoteBlockImageTableViewCell.swift */,
				B52C4C7C199D4CD3009FD823 /* NoteBlockUserTableViewCell.swift */,
			);
			path = Views;
			sourceTree = "<group>";
		};
		B5FD453E199D0F2800286FBB /* Controllers */ = {
			isa = PBXGroup;
			children = (
				B5FD4541199D0F2800286FBB /* NotificationsViewController.h */,
				B5FD4542199D0F2800286FBB /* NotificationsViewController.m */,
				B5FD453F199D0F2800286FBB /* NotificationDetailsViewController.h */,
				B5FD4540199D0F2800286FBB /* NotificationDetailsViewController.m */,
			);
			path = Controllers;
			sourceTree = "<group>";
		};
		C430074CAC011A24F4A74E17 /* Pods */ = {
			isa = PBXGroup;
			children = (
				AC055AD29E203B2021E7F39B /* Pods.debug.xcconfig */,
				AEFB66560B716519236CEE67 /* Pods.release.xcconfig */,
				C9F5071C28C57CE611E00B1F /* Pods.release-internal.xcconfig */,
				501C8A355B53A6971F731ECA /* Pods.distribution.xcconfig */,
				B43F6A7D9B3DC5B8B4A7DDCA /* Pods-WordPressTest.debug.xcconfig */,
				9198544476D3B385673B18E9 /* Pods-WordPressTest.release.xcconfig */,
				A42FAD830601402EC061BE54 /* Pods-WordPressTest.release-internal.xcconfig */,
				B6E2365A531EA4BD7025525F /* Pods-WordPressTest.distribution.xcconfig */,
				0CF877DC71756EFA3346E26F /* Pods-WordPressTodayWidget.debug.xcconfig */,
				2B3804821972897F0DEC4183 /* Pods-WordPressTodayWidget.release.xcconfig */,
				052EFF90F810139789A446FB /* Pods-WordPressTodayWidget.release-internal.xcconfig */,
				67040029265369CB7FAE64FA /* Pods-WordPressTodayWidget.distribution.xcconfig */,
			);
			name = Pods;
			sourceTree = "<group>";
		};
		C50E78130E71648100991509 /* Comments */ = {
			isa = PBXGroup;
			children = (
				B5509A9419CA3B9F006D2E49 /* EditReplyViewController.xib */,
				2906F811110CDA8900169D56 /* EditCommentViewController.xib */,
			);
			name = Comments;
			sourceTree = "<group>";
		};
		C533CF320E6D3AB3000C3DE8 /* Comments */ = {
			isa = PBXGroup;
			children = (
				5DF94E211962B90300359241 /* CommentsTableViewDelegate.h */,
				C533CF330E6D3ADA000C3DE8 /* CommentsViewController.h */,
				C533CF340E6D3ADA000C3DE8 /* CommentsViewController.m */,
				313AE49B19E3F20400AAFABE /* CommentViewController.h */,
				313AE49C19E3F20400AAFABE /* CommentViewController.m */,
				313AE49D19E3F20400AAFABE /* CommentTableViewCell.swift */,
				313AE49E19E3F20400AAFABE /* CommentTableViewCell.xib */,
				313AE49F19E3F20400AAFABE /* CommentTableViewHeaderCell.xib */,
				2906F80F110CDA8900169D56 /* EditCommentViewController.h */,
				2906F810110CDA8900169D56 /* EditCommentViewController.m */,
				B5509A9119CA38B3006D2E49 /* EditReplyViewController.h */,
				B5509A9219CA38B3006D2E49 /* EditReplyViewController.m */,
			);
			path = Comments;
			sourceTree = "<group>";
		};
		C59D3D480E6410BC00AA591D /* Categories */ = {
			isa = PBXGroup;
			children = (
				B55853F519630D5400FAF6C3 /* NSAttributedString+Util.h */,
				B55853F619630D5400FAF6C3 /* NSAttributedString+Util.m */,
				E13F23C114FE84600081D9CC /* NSMutableDictionary+Helpers.h */,
				E13F23C214FE84600081D9CC /* NSMutableDictionary+Helpers.m */,
				B55853F11962337500FAF6C3 /* NSScanner+Helpers.h */,
				B55853F21962337500FAF6C3 /* NSScanner+Helpers.m */,
				296526FC105810E100597FA3 /* NSString+Helpers.h */,
				296526FD105810E100597FA3 /* NSString+Helpers.m */,
				E1A0FAE5162F11CE0063B098 /* UIDevice+WordPressIdentifier.h */,
				E1A0FAE6162F11CE0063B098 /* UIDevice+WordPressIdentifier.m */,
				834CAE9B122D56B1003DDF49 /* UIImage+Alpha.h */,
				834CAE9D122D56B1003DDF49 /* UIImage+Alpha.m */,
				834CAE7A122D528A003DDF49 /* UIImage+Resize.h */,
				834CAE7B122D528A003DDF49 /* UIImage+Resize.m */,
				834CAE9C122D56B1003DDF49 /* UIImage+RoundedCorner.h */,
				834CAE9E122D56B1003DDF49 /* UIImage+RoundedCorner.m */,
				E1F80823146420B000726BC7 /* UIImageView+Gravatar.h */,
				E1F80824146420B000726BC7 /* UIImageView+Gravatar.m */,
				5D97C2F115CAF8D8009B44DD /* UINavigationController+KeyboardFix.h */,
				5D97C2F215CAF8D8009B44DD /* UINavigationController+KeyboardFix.m */,
				5DC3A44B1610B9BC00A890BE /* UINavigationController+Rotation.h */,
				5DC3A44C1610B9BC00A890BE /* UINavigationController+Rotation.m */,
				FD75DDAB15B021C70043F12C /* UIViewController+Rotation.h */,
				FD75DDAC15B021C80043F12C /* UIViewController+Rotation.m */,
				5D119DA1176FBE040073D83A /* UIImageView+AFNetworkingExtra.h */,
				5D119DA2176FBE040073D83A /* UIImageView+AFNetworkingExtra.m */,
				5DF59C091770AE3A00171208 /* UILabel+SuggestSize.h */,
				5DF59C0A1770AE3A00171208 /* UILabel+SuggestSize.m */,
				851734411798C64700A30E27 /* NSURL+Util.h */,
				851734421798C64700A30E27 /* NSURL+Util.m */,
				46F8714D1838C41600BC149B /* NSDate+StringFormatting.h */,
				46F8714E1838C41600BC149B /* NSDate+StringFormatting.m */,
				E2AA87A318523E5300886693 /* UIView+Subviews.h */,
				E2AA87A418523E5300886693 /* UIView+Subviews.m */,
				B548458019A258890077E7A5 /* UIActionSheet+Helpers.h */,
				B548458119A258890077E7A5 /* UIActionSheet+Helpers.m */,
				B57B99DC19A2DBF200506504 /* NSObject+Helpers.h */,
				B57B99DD19A2DBF200506504 /* NSObject+Helpers.m */,
			);
			path = Categories;
			sourceTree = "<group>";
		};
		CC098B8116A9EB0400450976 /* HTML */ = {
			isa = PBXGroup;
			children = (
				5DB767401588F64D00EBE36C /* postPreview.html */,
				E18165FC14E4428B006CE885 /* loader.html */,
				A01C55470E25E0D000D411F2 /* defaultPostTemplate.html */,
				2FAE97040E33B21600CA8540 /* defaultPostTemplate_old.html */,
				2FAE97070E33B21600CA8540 /* xhtml1-transitional.dtd */,
				2FAE97080E33B21600CA8540 /* xhtmlValidatorTemplate.xhtml */,
			);
			name = HTML;
			sourceTree = "<group>";
		};
		CC1D800D1656D8B2002A542F /* Notifications */ = {
			isa = PBXGroup;
			children = (
				B5B56D2F19AFB68800B4E29B /* Style */,
				B5E23BD919AD0CED000D6879 /* Tools */,
				B5FD453E199D0F2800286FBB /* Controllers */,
				B5FD4523199D0F1100286FBB /* Views */,
				B558541019631A1000FAF6C3 /* Notifications.storyboard */,
			);
			path = Notifications;
			sourceTree = "<group>";
		};
		CCB3A03814C8DD5100D43C3F /* Reader */ = {
			isa = PBXGroup;
			children = (
				5D08B8FD19647C0800D5B381 /* Controllers */,
				5D08B8FE19647C2C00D5B381 /* Utils */,
				5D08B8FC19647C0300D5B381 /* Views */,
				5D7DEA2819D488DD0032EE77 /* WPStyleGuide+Comments.swift */,
			);
			path = Reader;
			sourceTree = "<group>";
		};
		E11F949814A3344300277D31 /* WordPressApi */ = {
			isa = PBXGroup;
			children = (
				E1D086E0194214C600F0CC19 /* NSDate+WordPressJSON.h */,
				E1D086E1194214C600F0CC19 /* NSDate+WordPressJSON.m */,
				E1756E621694A08200D9EC00 /* gencredentials.rb */,
				E13EB7A3157D230000885780 /* WordPressComApi.h */,
				E13EB7A4157D230000885780 /* WordPressComApi.m */,
				E1756DD41694560100D9EC00 /* WordPressComApiCredentials.h */,
				E1756DD51694560100D9EC00 /* WordPressComApiCredentials.m */,
				E1634517183B733B005E967F /* WordPressComOAuthClient.h */,
				E1634518183B733B005E967F /* WordPressComOAuthClient.m */,
			);
			path = WordPressApi;
			sourceTree = "<group>";
		};
		E1239B7B176A2E0F00D37220 /* Tests */ = {
			isa = PBXGroup;
			children = (
				E150520B16CAC5C400D3DDDC /* BlogJetpackTest.m */,
				930FD0A519882742000CC81D /* BlogServiceTest.m */,
				C5CFDC29184F962B00097B05 /* CoreDataConcurrencyTest.m */,
				852CD8AE190E0D04006C9AED /* Media */,
				F1564E5A18946087009F8F97 /* NSStringHelpersTest.m */,
				5DF94E351962BA5F00359241 /* Reader */,
				E10675C7183F82E900E5CE5C /* SettingsViewControllerTest.m */,
				E1E4CE0C177439D100430844 /* WPAvatarSourceTest.m */,
				5DA3EE191925111700294E0B /* WPImageOptimizerTest.m */,
				5D2BEB4819758102005425F7 /* WPTableImageSourceTest.m */,
			);
			name = Tests;
			sourceTree = "<group>";
		};
		E1249B4019408C6F0035E895 /* Remote Objects */ = {
			isa = PBXGroup;
			children = (
<<<<<<< HEAD
=======
				E1A6DBD619DC7D080071AC1E /* RemoteCategory.h */,
				E1A6DBD719DC7D080071AC1E /* RemoteCategory.m */,
				E1A6DBD819DC7D080071AC1E /* RemotePost.h */,
				E1A6DBD919DC7D080071AC1E /* RemotePost.m */,
>>>>>>> fae48b7b
				E1249B4119408C910035E895 /* RemoteComment.h */,
				E1249B4219408C910035E895 /* RemoteComment.m */,
				5D12FE1A1988243700378BD6 /* RemoteReaderPost.h */,
				5D12FE1B1988243700378BD6 /* RemoteReaderPost.m */,
				5D12FE201988245B00378BD6 /* RemoteReaderSite.h */,
				5D12FE211988245B00378BD6 /* RemoteReaderSite.m */,
				5D12FE1C1988243700378BD6 /* RemoteReaderTopic.h */,
				5D12FE1D1988243700378BD6 /* RemoteReaderTopic.m */,
			);
			name = "Remote Objects";
			sourceTree = "<group>";
		};
		E12F55F714A1F2640060A510 /* Vendor */ = {
			isa = PBXGroup;
			children = (
				59379AA1191904C200B49251 /* AnimatedGIFImageSerialization */,
				E1D0D81E16D3D19200E33F4C /* PocketAPI */,
				E1B4A9DE12FC8B1000EB3F67 /* EGOTableViewPullRefresh */,
			);
			path = Vendor;
			sourceTree = "<group>";
		};
		E131CB5B16CAD638004B0314 /* Test Helpers */ = {
			isa = PBXGroup;
			children = (
				E150520D16CAC75A00D3DDDC /* CoreDataTestHelper.h */,
				E150520E16CAC75A00D3DDDC /* CoreDataTestHelper.m */,
				E15618FB16DB8677006532C4 /* UIKitTestHelper.h */,
				E15618FC16DB8677006532C4 /* UIKitTestHelper.m */,
			);
			name = "Test Helpers";
			sourceTree = "<group>";
		};
		E1523EB216D3B2EE002C5A36 /* Sharing */ = {
			isa = PBXGroup;
			children = (
				E1523EB316D3B305002C5A36 /* InstapaperActivity.h */,
				E1523EB416D3B305002C5A36 /* InstapaperActivity.m */,
				E1D0D81416D3B86800E33F4C /* SafariActivity.h */,
				E1D0D81516D3B86800E33F4C /* SafariActivity.m */,
				E1D0D84516D3D2EA00E33F4C /* PocketActivity.h */,
				E1D0D84616D3D2EA00E33F4C /* PocketActivity.m */,
				E10DB0061771926D00B7A0A3 /* GooglePlusActivity.h */,
				E10DB0071771926D00B7A0A3 /* GooglePlusActivity.m */,
				B5F015C9195DFD7600F6ECF2 /* WordPressActivity.h */,
				B5F015CA195DFD7600F6ECF2 /* WordPressActivity.m */,
				E1D95EB617A28F5E00A3E9F3 /* WPActivityDefaults.h */,
				E1D95EB717A28F5E00A3E9F3 /* WPActivityDefaults.m */,
			);
			path = Sharing;
			sourceTree = "<group>";
		};
		E159D1011309AAF200F498E2 /* Migrations */ = {
			isa = PBXGroup;
			children = (
				E1A03EDF17422DBC0085D192 /* 10-11 */,
				5D49B03519BE37CC00703A9B /* 20-21 */,
				E100C6BA1741472F00AE48D8 /* WordPress-11-12.xcmappingmodel */,
				5D51ADAE19A832AF00539C0B /* WordPress-20-21.xcmappingmodel */,
			);
			path = Migrations;
			sourceTree = "<group>";
		};
		E16AB92F14D978240047A2E5 /* WordPressTest */ = {
			isa = PBXGroup;
			children = (
				E16AB93014D978240047A2E5 /* Supporting Files */,
				E16AB94414D9A13A0047A2E5 /* Test Data */,
				E131CB5B16CAD638004B0314 /* Test Helpers */,
				E1239B7B176A2E0F00D37220 /* Tests */,
			);
			path = WordPressTest;
			sourceTree = "<group>";
		};
		E16AB93014D978240047A2E5 /* Supporting Files */ = {
			isa = PBXGroup;
			children = (
				E16AB93114D978240047A2E5 /* WordPressTest-Info.plist */,
				E16AB93214D978240047A2E5 /* InfoPlist.strings */,
				E16AB93814D978240047A2E5 /* WordPressTest-Prefix.pch */,
			);
			name = "Supporting Files";
			sourceTree = "<group>";
		};
		E16AB94414D9A13A0047A2E5 /* Test Data */ = {
			isa = PBXGroup;
			children = (
				93CD939219099BE70049096E /* authtoken.json */,
				E131CB5716CACFB4004B0314 /* get-user-blogs_doesnt-have-blog.json */,
				E131CB5516CACF1E004B0314 /* get-user-blogs_has-blog.json */,
				E1E4CE0E1774531500430844 /* misteryman.jpg */,
				E1E4CE0517739FAB00430844 /* test-image.jpg */,
				E156190016DBABDE006532C4 /* xmlrpc-response-getpost.xml */,
				E15618FE16DBA983006532C4 /* xmlrpc-response-newpost.xml */,
				93594BD4191D2F5A0079E6B2 /* stats-batch.json */,
			);
			path = "Test Data";
			sourceTree = "<group>";
		};
		E1756E661694AA1500D9EC00 /* Derived Sources */ = {
			isa = PBXGroup;
			children = (
				E1756E641694A99400D9EC00 /* WordPressComApiCredentials.m */,
			);
			name = "Derived Sources";
			path = /private/tmp/WordPress.build;
			sourceTree = "<absolute>";
		};
		E19472D8134E3E4A00879F63 /* UI */ = {
			isa = PBXGroup;
			children = (
				5DC02A3318E4C5A3009A1765 /* Themes */,
				37195B7F166A5DDC005F2292 /* Notifications */,
				ACFF1DC00E231EF600EC6BF5 /* Blog */,
				C50E78130E71648100991509 /* Comments */,
				83290399120CF517000A965A /* Media */,
				8320B5D711FCA4EE00607422 /* Cells */,
				37245ADB13FC23FF006CDBE3 /* WPWebViewController.xib */,
				28AD735F0D9D9599002E5188 /* MainWindow.xib */,
				30AF6CF413C2289600A29C00 /* AboutViewController.xib */,
				3768BEF013041E7900E7C9A9 /* BetaFeedbackViewController.xib */,
				CC70165A185A7536007B37DB /* InlineComposeView.xib */,
				5DF94E311962B9D800359241 /* WPAlertView.xib */,
				5DF94E321962B9D800359241 /* WPAlertViewSideBySide.xib */,
			);
			name = UI;
			sourceTree = "<group>";
		};
		E1A03EDF17422DBC0085D192 /* 10-11 */ = {
			isa = PBXGroup;
			children = (
				E1A03EE017422DCD0085D192 /* BlogToAccount.h */,
				E1A03EE117422DCE0085D192 /* BlogToAccount.m */,
				E1A03F46174283DF0085D192 /* BlogToJetpackAccount.h */,
				E1A03F47174283E00085D192 /* BlogToJetpackAccount.m */,
			);
			path = "10-11";
			sourceTree = "<group>";
		};
		E1B4A9DE12FC8B1000EB3F67 /* EGOTableViewPullRefresh */ = {
			isa = PBXGroup;
			children = (
				E1B4A9DF12FC8B1000EB3F67 /* EGORefreshTableHeaderView.h */,
				E1B4A9E012FC8B1000EB3F67 /* EGORefreshTableHeaderView.m */,
			);
			path = EGOTableViewPullRefresh;
			sourceTree = "<group>";
		};
		E1D0D81E16D3D19200E33F4C /* PocketAPI */ = {
			isa = PBXGroup;
			children = (
				E1D0D81F16D3D19200E33F4C /* PocketAPI+NSOperation.h */,
				E1D0D82016D3D19200E33F4C /* PocketAPI.h */,
				E1D0D82116D3D19200E33F4C /* PocketAPI.m */,
				E1D0D82216D3D19200E33F4C /* PocketAPILogin.h */,
				E1D0D82316D3D19200E33F4C /* PocketAPILogin.m */,
				E1D0D82416D3D19200E33F4C /* PocketAPIOperation.h */,
				E1D0D82516D3D19200E33F4C /* PocketAPIOperation.m */,
				E1D0D82616D3D19200E33F4C /* PocketAPITypes.h */,
			);
			path = PocketAPI;
			sourceTree = "<group>";
		};
		EC4696A80EA74DAC0040EE8E /* Pages */ = {
			isa = PBXGroup;
			children = (
				EC4696FD0EA75D460040EE8E /* PagesViewController.h */,
				EC4696FE0EA75D460040EE8E /* PagesViewController.m */,
				74BB6F1819AE7B9400FB7829 /* WPLegacyEditPageViewController.h */,
				74BB6F1919AE7B9400FB7829 /* WPLegacyEditPageViewController.m */,
				83D180F712329B1A002DCCB0 /* EditPageViewController.h */,
				83D180F812329B1A002DCCB0 /* EditPageViewController.m */,
				5D62BAD518AA88210044E5F7 /* PageSettingsViewController.h */,
				5D62BAD618AA88210044E5F7 /* PageSettingsViewController.m */,
			);
			path = Pages;
			sourceTree = "<group>";
		};
/* End PBXGroup section */

/* Begin PBXNativeTarget section */
		1D6058900D05DD3D006BFB54 /* WordPress */ = {
			isa = PBXNativeTarget;
			buildConfigurationList = 1D6058960D05DD3E006BFB54 /* Build configuration list for PBXNativeTarget "WordPress" */;
			buildPhases = (
				1D60588D0D05DD3D006BFB54 /* Resources */,
				832D4F01120A6F7C001708D4 /* CopyFiles */,
				E1756E61169493AD00D9EC00 /* Generate WP.com credentials */,
				1D60588E0D05DD3D006BFB54 /* Sources */,
				1D60588F0D05DD3D006BFB54 /* Frameworks */,
				79289B3ECCA2441197B8D7F6 /* Copy Pods Resources */,
				E1CCFB31175D62320016BD8A /* Run Script */,
				93E5284E19A7741A003A1A9C /* Embed App Extensions */,
			);
			buildRules = (
			);
			dependencies = (
				93E5284519A7741A003A1A9C /* PBXTargetDependency */,
				93E5284819A7741A003A1A9C /* PBXTargetDependency */,
			);
			name = WordPress;
			productName = WordPress;
			productReference = 1D6058910D05DD3D006BFB54 /* WordPress.app */;
			productType = "com.apple.product-type.application";
		};
		93E5283919A7741A003A1A9C /* WordPressTodayWidget */ = {
			isa = PBXNativeTarget;
			buildConfigurationList = 93E5284D19A7741A003A1A9C /* Build configuration list for PBXNativeTarget "WordPressTodayWidget" */;
			buildPhases = (
				1433631E1B534FCE8E3401B1 /* Check Pods Manifest.lock */,
				93E5283619A7741A003A1A9C /* Sources */,
				93E5283719A7741A003A1A9C /* Frameworks */,
				93E5283819A7741A003A1A9C /* Resources */,
				2AFAFA8761E84119A747E117 /* Copy Pods Resources */,
			);
			buildRules = (
			);
			dependencies = (
			);
			name = WordPressTodayWidget;
			productName = WordPressTodayWidget;
			productReference = 93E5283A19A7741A003A1A9C /* WordPressTodayWidget.appex */;
			productType = "com.apple.product-type.app-extension";
		};
		E16AB92914D978240047A2E5 /* WordPressTest */ = {
			isa = PBXNativeTarget;
			buildConfigurationList = E16AB93D14D978240047A2E5 /* Build configuration list for PBXNativeTarget "WordPressTest" */;
			buildPhases = (
				E16AB92514D978240047A2E5 /* Sources */,
				E16AB92614D978240047A2E5 /* Frameworks */,
				E16AB92714D978240047A2E5 /* Resources */,
				E16AB92814D978240047A2E5 /* ShellScript */,
				08CDD6C52F6F4CE8B478F112 /* Copy Pods Resources */,
			);
			buildRules = (
			);
			dependencies = (
				E16AB93F14D978520047A2E5 /* PBXTargetDependency */,
			);
			name = WordPressTest;
			productName = WordPressTest;
			productReference = E16AB92A14D978240047A2E5 /* WordPressTest.xctest */;
			productType = "com.apple.product-type.bundle.unit-test";
		};
/* End PBXNativeTarget section */

/* Begin PBXProject section */
		29B97313FDCFA39411CA2CEA /* Project object */ = {
			isa = PBXProject;
			attributes = {
				LastUpgradeCheck = 0510;
				ORGANIZATIONNAME = WordPress;
				TargetAttributes = {
					1D6058900D05DD3D006BFB54 = {
						DevelopmentTeam = PZYM8XX95Q;
						SystemCapabilities = {
							com.apple.ApplicationGroups.iOS = {
								enabled = 1;
							};
							com.apple.Keychain = {
								enabled = 1;
							};
						};
					};
					93E5283919A7741A003A1A9C = {
						CreatedOnToolsVersion = 6.0;
						DevelopmentTeam = PZYM8XX95Q;
						SystemCapabilities = {
							com.apple.ApplicationGroups.iOS = {
								enabled = 1;
							};
							com.apple.Keychain = {
								enabled = 1;
							};
						};
					};
					E16AB92914D978240047A2E5 = {
						TestTargetID = 1D6058900D05DD3D006BFB54;
					};
				};
			};
			buildConfigurationList = C01FCF4E08A954540054247B /* Build configuration list for PBXProject "WordPress" */;
			compatibilityVersion = "Xcode 3.2";
			developmentRegion = English;
			hasScannedForEncodings = 1;
			knownRegions = (
				English,
				Japanese,
				French,
				German,
				en,
				es,
				it,
				ja,
				pt,
				sv,
				"zh-Hans",
				nb,
				tr,
				id,
				"zh-Hant",
				hu,
				pl,
				ru,
				da,
				ko,
				th,
				fr,
				nl,
				de,
				"en-GB",
				"pt-BR",
			);
			mainGroup = 29B97314FDCFA39411CA2CEA /* CustomTemplate */;
			projectDirPath = "";
			projectRoot = "";
			targets = (
				1D6058900D05DD3D006BFB54 /* WordPress */,
				E16AB92914D978240047A2E5 /* WordPressTest */,
				A2795807198819DE0031C6A3 /* OCLint */,
				93E5283919A7741A003A1A9C /* WordPressTodayWidget */,
			);
		};
/* End PBXProject section */

/* Begin PBXResourcesBuildPhase section */
		1D60588D0D05DD3D006BFB54 /* Resources */ = {
			isa = PBXResourcesBuildPhase;
			buildActionMask = 2147483647;
			files = (
				B586593F197EE15900F67E57 /* Merriweather-Bold.ttf in Resources */,
				28AD73600D9D9599002E5188 /* MainWindow.xib in Resources */,
				A01C55480E25E0D000D411F2 /* defaultPostTemplate.html in Resources */,
				2FAE97090E33B21600CA8540 /* defaultPostTemplate_old.html in Resources */,
				2FAE970C0E33B21600CA8540 /* xhtml1-transitional.dtd in Resources */,
				2FAE970D0E33B21600CA8540 /* xhtmlValidatorTemplate.xhtml in Resources */,
				931DF4D618D09A2F00540BDD /* InfoPlist.strings in Resources */,
				B558541419631A1000FAF6C3 /* Notifications.storyboard in Resources */,
				2906F813110CDA8900169D56 /* EditCommentViewController.xib in Resources */,
				5DF94E341962B9D800359241 /* WPAlertViewSideBySide.xib in Resources */,
				45C73C25113C36F70024D0D2 /* MainWindow-iPad.xib in Resources */,
				8398EE9A11ACE63C000FE6E0 /* WebSignupViewController.xib in Resources */,
				74C1C30E199170EA0077A7DC /* PostDetailViewController~ipad.xib in Resources */,
				8370D10C11FA4A1B009D650F /* WPTableViewActivityCell.xib in Resources */,
				8370D1BE11FA6295009D650F /* AddSiteViewController.xib in Resources */,
				B5E23BDD19AD0CED000D6879 /* ReplyTextView.xib in Resources */,
				8333FE0E11FF6EF200A495C1 /* EditSiteViewController.xib in Resources */,
				74C1C306199170930077A7DC /* PostDetailViewController.xib in Resources */,
				5DF94E331962B9D800359241 /* WPAlertView.xib in Resources */,
				8362C1041201E7CE00599347 /* WebSignupViewController-iPad.xib in Resources */,
				83CAD4211235F9F4003DFA20 /* MediaObjectView.xib in Resources */,
				3768BEF213041E7900E7C9A9 /* BetaFeedbackViewController.xib in Resources */,
				313AE4A319E3F20400AAFABE /* CommentTableViewHeaderCell.xib in Resources */,
				E1D91456134A853D0089019C /* Localizable.strings in Resources */,
				B5E23BDF19AD0D00000D6879 /* NoteTableViewCell.xib in Resources */,
				5DC02A3918E4C5BD009A1765 /* ThemeDetailsViewController~ipad.xib in Resources */,
				30AF6CF513C2289600A29C00 /* AboutViewController.xib in Resources */,
				E1FC3DB413C7788700F6B60F /* WPWebViewController~ipad.xib in Resources */,
				37245ADC13FC23FF006CDBE3 /* WPWebViewController.xib in Resources */,
				4645AFC51961E1FB005F7509 /* AppImages.xcassets in Resources */,
				E18165FD14E4428B006CE885 /* loader.html in Resources */,
				5DB767411588F64D00EBE36C /* postPreview.html in Resources */,
				93740DC917D8F85600C41B2F /* WPAlertView.h in Resources */,
				85ED988817DFA00000090D0B /* Images.xcassets in Resources */,
				5DC02A3818E4C5BD009A1765 /* ThemeDetailsViewController.xib in Resources */,
				313AE4A219E3F20400AAFABE /* CommentTableViewCell.xib in Resources */,
				CC70165B185A7536007B37DB /* InlineComposeView.xib in Resources */,
				3716E401167296D30035F8C4 /* ToastView.xib in Resources */,
				5DA5BF3E18E32DCF005F11F9 /* EditMediaViewController.xib in Resources */,
				B5509A9519CA3B9F006D2E49 /* EditReplyViewController.xib in Resources */,
				5DA5BF4218E32DCF005F11F9 /* MediaBrowserViewController.xib in Resources */,
				5D69DBC4165428CA00A2D1F7 /* n.caf in Resources */,
				85D80558171630B30075EEAC /* DotCom-Languages.plist in Resources */,
				B51D9A7E19634D4400CA857B /* Noticons-Regular.otf in Resources */,
				5DC02A3718E4C5BD009A1765 /* ThemeBrowserViewController.xib in Resources */,
				A2787D0219002AB1000D6CA6 /* HelpshiftConfig.plist in Resources */,
			);
			runOnlyForDeploymentPostprocessing = 0;
		};
		93E5283819A7741A003A1A9C /* Resources */ = {
			isa = PBXResourcesBuildPhase;
			buildActionMask = 2147483647;
			files = (
				93E5284319A7741A003A1A9C /* MainInterface.storyboard in Resources */,
				934884AF19B7875C004028D8 /* WordPress-Internal.entitlements in Resources */,
				934884AD19B78723004028D8 /* WordPressTodayWidget-Internal.entitlements in Resources */,
				93267A6119B896CD00997EB8 /* Info-Internal.plist in Resources */,
			);
			runOnlyForDeploymentPostprocessing = 0;
		};
		E16AB92714D978240047A2E5 /* Resources */ = {
			isa = PBXResourcesBuildPhase;
			buildActionMask = 2147483647;
			files = (
				E16AB93414D978240047A2E5 /* InfoPlist.strings in Resources */,
				93594BD5191D2F5A0079E6B2 /* stats-batch.json in Resources */,
				93CD939319099BE70049096E /* authtoken.json in Resources */,
				E1E4CE0F1774563F00430844 /* misteryman.jpg in Resources */,
				E1E4CE0617739FAB00430844 /* test-image.jpg in Resources */,
				E131CB5616CACF1E004B0314 /* get-user-blogs_has-blog.json in Resources */,
				E131CB5816CACFB4004B0314 /* get-user-blogs_doesnt-have-blog.json in Resources */,
				E15618FF16DBA983006532C4 /* xmlrpc-response-newpost.xml in Resources */,
				E156190116DBABDE006532C4 /* xmlrpc-response-getpost.xml in Resources */,
			);
			runOnlyForDeploymentPostprocessing = 0;
		};
/* End PBXResourcesBuildPhase section */

/* Begin PBXShellScriptBuildPhase section */
		08CDD6C52F6F4CE8B478F112 /* Copy Pods Resources */ = {
			isa = PBXShellScriptBuildPhase;
			buildActionMask = 2147483647;
			files = (
			);
			inputPaths = (
			);
			name = "Copy Pods Resources";
			outputPaths = (
			);
			runOnlyForDeploymentPostprocessing = 0;
			shellPath = /bin/sh;
			shellScript = "\"${SRCROOT}/../Pods/Target Support Files/Pods-WordPressTest/Pods-WordPressTest-resources.sh\"\n";
		};
		1433631E1B534FCE8E3401B1 /* Check Pods Manifest.lock */ = {
			isa = PBXShellScriptBuildPhase;
			buildActionMask = 2147483647;
			files = (
			);
			inputPaths = (
			);
			name = "Check Pods Manifest.lock";
			outputPaths = (
			);
			runOnlyForDeploymentPostprocessing = 0;
			shellPath = /bin/sh;
			shellScript = "diff \"${PODS_ROOT}/../Podfile.lock\" \"${PODS_ROOT}/Manifest.lock\" > /dev/null\nif [[ $? != 0 ]] ; then\n    cat << EOM\nerror: The sandbox is not in sync with the Podfile.lock. Run 'pod install' or update your CocoaPods installation.\nEOM\n    exit 1\nfi\n";
			showEnvVarsInLog = 0;
		};
		2AFAFA8761E84119A747E117 /* Copy Pods Resources */ = {
			isa = PBXShellScriptBuildPhase;
			buildActionMask = 2147483647;
			files = (
			);
			inputPaths = (
			);
			name = "Copy Pods Resources";
			outputPaths = (
			);
			runOnlyForDeploymentPostprocessing = 0;
			shellPath = /bin/sh;
			shellScript = "\"${SRCROOT}/../Pods/Target Support Files/Pods-WordPressTodayWidget/Pods-WordPressTodayWidget-resources.sh\"\n";
			showEnvVarsInLog = 0;
		};
		79289B3ECCA2441197B8D7F6 /* Copy Pods Resources */ = {
			isa = PBXShellScriptBuildPhase;
			buildActionMask = 2147483647;
			files = (
			);
			inputPaths = (
			);
			name = "Copy Pods Resources";
			outputPaths = (
			);
			runOnlyForDeploymentPostprocessing = 0;
			shellPath = /bin/sh;
			shellScript = "\"${SRCROOT}/../Pods/Target Support Files/Pods/Pods-resources.sh\"\n";
		};
		A279580D198819F50031C6A3 /* ShellScript */ = {
			isa = PBXShellScriptBuildPhase;
			buildActionMask = 2147483647;
			files = (
			);
			inputPaths = (
			);
			outputPaths = (
			);
			runOnlyForDeploymentPostprocessing = 0;
			shellPath = /bin/sh;
			shellScript = "# sh ../run-oclint.sh <optional: filename to lint>\nsh ../run-oclint.sh";
		};
		E16AB92814D978240047A2E5 /* ShellScript */ = {
			isa = PBXShellScriptBuildPhase;
			buildActionMask = 2147483647;
			files = (
			);
			inputPaths = (
			);
			outputPaths = (
			);
			runOnlyForDeploymentPostprocessing = 0;
			shellPath = /bin/sh;
			shellScript = "# Run the unit tests in this test bundle.\n\"${SYSTEM_DEVELOPER_DIR}/Tools/RunUnitTests\"\n";
		};
		E1756E61169493AD00D9EC00 /* Generate WP.com credentials */ = {
			isa = PBXShellScriptBuildPhase;
			buildActionMask = 2147483647;
			files = (
			);
			inputPaths = (
				"$(SRCROOT)/WordPressApi/gencredentials.rb",
			);
			name = "Generate WP.com credentials";
			outputPaths = (
				/tmp/WordPress.build/WordPressComApiCredentials.m,
			);
			runOnlyForDeploymentPostprocessing = 0;
			shellPath = /bin/sh;
			shellScript = "DERIVED_TMP_DIR=/tmp/WordPress.build\ncp ${SOURCE_ROOT}/WordPressApi/WordPressComApiCredentials.m ${DERIVED_TMP_DIR}/WordPressComApiCredentials.m\n\necho \"Checking for WordPress.com Oauth App Secret in $WPCOM_CONFIG\"\nif [ -a $WPCOM_CONFIG ]\nthen\necho \"Config found\"\nsource $WPCOM_CONFIG\nelse\necho \"No config found\"\nexit 0\nfi\n\nif [ -z $WPCOM_APP_ID ]\nthen\necho \"warning: Missing WPCOM_APP_ID\"\nexit 1\nfi\nif [ -z $WPCOM_APP_SECRET ]\nthen\necho \"warning: Missing WPCOM_APP_SECRET\"\nexit 1\nfi\n\necho \"Generating credentials file in ${DERIVED_TMP_DIR}/WordPressComApiCredentials.m\"\nruby ${SOURCE_ROOT}/WordPressApi/gencredentials.rb > ${DERIVED_TMP_DIR}/WordPressComApiCredentials.m\n";
			showEnvVarsInLog = 0;
		};
		E1CCFB31175D62320016BD8A /* Run Script */ = {
			isa = PBXShellScriptBuildPhase;
			buildActionMask = 2147483647;
			files = (
			);
			inputPaths = (
			);
			name = "Run Script";
			outputPaths = (
			);
			runOnlyForDeploymentPostprocessing = 0;
			shellPath = /bin/sh;
			shellScript = "[ -f ~/.wpcom_app_credentials ] && source ~/.wpcom_app_credentials\n \n if [ \"x$CRASHLYTICS_API_KEY\" != \"x\" ]; then\n ./Crashlytics.framework/run $CRASHLYTICS_API_KEY\n else\n echo \"warning: Crashytics API Key not found\"\n fi";
		};
/* End PBXShellScriptBuildPhase section */

/* Begin PBXSourcesBuildPhase section */
		1D60588E0D05DD3D006BFB54 /* Sources */ = {
			isa = PBXSourcesBuildPhase;
			buildActionMask = 2147483647;
			files = (
				37022D931981C19000F322B7 /* VerticallyStackedButton.m in Sources */,
				5D1D9C50198837D0009D13B7 /* RemoteReaderPost.m in Sources */,
				5D1D9C51198837D0009D13B7 /* RemoteReaderSite.m in Sources */,
				5D1D9C52198837D0009D13B7 /* RemoteReaderTopic.m in Sources */,
				C545E0A21811B9880020844C /* ContextManager.m in Sources */,
				5D4AD40F185FE64C00CDEE17 /* WPMainTabBarController.m in Sources */,
				B5F015CB195DFD7600F6ECF2 /* WordPressActivity.m in Sources */,
				1D60589B0D05DD56006BFB54 /* main.m in Sources */,
				5D577D33189127BE00B964C3 /* PostGeolocationViewController.m in Sources */,
				1D3623260D0F684500981E51 /* WordPressAppDelegate.m in Sources */,
				5D7DEA2919D488DD0032EE77 /* WPStyleGuide+Comments.swift in Sources */,
				5DB3BA0818D11D8D00F3F3E9 /* PublishDatePickerView.m in Sources */,
				2F970F740DF92274006BD934 /* PostsViewController.m in Sources */,
<<<<<<< HEAD
				319D6E7B19E447500013871C /* Suggestion.m in Sources */,
=======
>>>>>>> fae48b7b
				46E4792C185BD2B8007AA76F /* CommentView.m in Sources */,
				B5B56D3219AFB68800B4E29B /* WPStyleGuide+Reply.swift in Sources */,
				30EABE0918A5903400B73A9C /* WPBlogTableViewCell.m in Sources */,
				B587797D19B799D800E57C5A /* UIDevice+Helpers.swift in Sources */,
				E2AA87A518523E5300886693 /* UIView+Subviews.m in Sources */,
				5D51ADAF19A832AF00539C0B /* WordPress-20-21.xcmappingmodel in Sources */,
				93C486511810445D00A24725 /* ActivityLogViewController.m in Sources */,
				ACC156CC0E10E67600D6E1A0 /* WPPostViewController.m in Sources */,
				93C1148518EDF6E100DAC95C /* BlogService.m in Sources */,
				B55853F719630D5400FAF6C3 /* NSAttributedString+Util.m in Sources */,
				ACBAB5FE0E121C7300F38795 /* PostSettingsViewController.m in Sources */,
<<<<<<< HEAD
				319D6E8119E44C680013871C /* SuggestionsTableView.m in Sources */,
				ACBAB6860E1247F700F38795 /* PostPreviewViewController.m in Sources */,
=======
				ACBAB6860E1247F700F38795 /* PostPreviewViewController.m in Sources */,
				E1A6DBE519DC7D230071AC1E /* PostService.m in Sources */,
>>>>>>> fae48b7b
				C58349C51806F95100B64089 /* IOS7CorrectedTextView.m in Sources */,
				C56636E91868D0CE00226AAB /* StatsViewController.m in Sources */,
				313AE4A019E3F20400AAFABE /* CommentViewController.m in Sources */,
				A0E293F10E21027E00C6919C /* WPAddCategoryViewController.m in Sources */,
				B5AB733D19901F85005F5044 /* WPNoResultsView+AnimatedBox.m in Sources */,
				C533CF350E6D3ADA000C3DE8 /* CommentsViewController.m in Sources */,
				B532D4EC199D4357006E4DF6 /* NoteBlockTextTableViewCell.swift in Sources */,
				B53FDF6D19B8C336000723B6 /* UIScreen+Helpers.swift in Sources */,
				CC701659185A7513007B37DB /* InlineComposeView.m in Sources */,
				59379AA4191904C200B49251 /* AnimatedGIFImageSerialization.m in Sources */,
				E149D65119349E69006A843D /* MediaServiceRemoteXMLRPC.m in Sources */,
				5D3D559A18F88C5E00782892 /* ReaderPostServiceRemote.m in Sources */,
				313AE4A119E3F20400AAFABE /* CommentTableViewCell.swift in Sources */,
				5DF94E421962BAA700359241 /* WPContentActionView.m in Sources */,
				B52C4C7F199D74AE009FD823 /* NoteTableViewCell.swift in Sources */,
				C57A31A4183D2111007745B9 /* NotificationsManager.m in Sources */,
				5D62BAD718AA88210044E5F7 /* PageSettingsViewController.m in Sources */,
				5D0C2CB819AB932C002DF1E5 /* WPContentSyncHelper.swift in Sources */,
				5DF94E301962B99C00359241 /* PostSettingsSelectionViewController.m in Sources */,
				EC4696FF0EA75D460040EE8E /* PagesViewController.m in Sources */,
				7059CD210F332B6500A0660B /* WPCategoryTree.m in Sources */,
				B5E167F419C08D18009535AA /* NSCalendar+Helpers.swift in Sources */,
				E149D64E19349E69006A843D /* AccountServiceRemoteREST.m in Sources */,
				CEBD3EAB0FF1BA3B00C1396E /* Blog.m in Sources */,
				03958062100D6CFC00850742 /* WPLabel.m in Sources */,
				CC701658185A7513007B37DB /* InlineComposeToolbarView.m in Sources */,
				46F8714F1838C41600BC149B /* NSDate+StringFormatting.m in Sources */,
				296526FE105810E100597FA3 /* NSString+Helpers.m in Sources */,
				5DA5BF4418E32DCF005F11F9 /* Theme.m in Sources */,
				ADF544C2195A0F620092213D /* CustomHighlightButton.m in Sources */,
				B52C4C7D199D4CD3009FD823 /* NoteBlockUserTableViewCell.swift in Sources */,
				2906F812110CDA8900169D56 /* EditCommentViewController.m in Sources */,
				B532D4EB199D4357006E4DF6 /* NoteBlockTableViewCell.swift in Sources */,
				5DA5BF4018E32DCF005F11F9 /* MediaBrowserCell.m in Sources */,
				B57B99D519A2C20200506504 /* NoteTableHeaderView.swift in Sources */,
				83418AAA11C9FA6E00ACF00C /* Comment.m in Sources */,
				E125443C12BF5A7200D87A0A /* WordPress.xcdatamodeld in Sources */,
				8350E49611D2C71E00A7B073 /* Media.m in Sources */,
				83610AAA11F4AD2C00421116 /* WPcomLoginViewController.m in Sources */,
				8370D10A11FA499A009D650F /* WPTableViewActivityCell.m in Sources */,
				5DA5BF4518E32DCF005F11F9 /* ThemeBrowserCell.m in Sources */,
				93C486501810442200A24725 /* SupportViewController.m in Sources */,
				B5509A9319CA38B3006D2E49 /* EditReplyViewController.m in Sources */,
<<<<<<< HEAD
=======
				E1A6DBE119DC7D140071AC1E /* PostServiceRemoteREST.m in Sources */,
>>>>>>> fae48b7b
				5DA5BF3D18E32DCF005F11F9 /* EditMediaViewController.m in Sources */,
				83FEFC7611FF6C5A0078B462 /* EditSiteViewController.m in Sources */,
				838C672E1210C3C300B09CA3 /* Post.m in Sources */,
				834CAE7C122D528A003DDF49 /* UIImage+Resize.m in Sources */,
				5D9B17C519998A430047A4A2 /* ReaderBlockedTableViewCell.m in Sources */,
				834CAE9F122D56B1003DDF49 /* UIImage+Alpha.m in Sources */,
				834CAEA0122D56B1003DDF49 /* UIImage+RoundedCorner.m in Sources */,
				E18EE95119349EC300B0A40C /* ReaderTopicServiceRemote.m in Sources */,
				B5FD4544199D0F2800286FBB /* NotificationsViewController.m in Sources */,
				83D180FA12329B1A002DCCB0 /* EditPageViewController.m in Sources */,
				E125445612BF5B3900D87A0A /* Category.m in Sources */,
				E125451812BF68F900D87A0A /* Page.m in Sources */,
				FD9A948C12FAEA2300438F94 /* DateUtils.m in Sources */,
				E1B4A9E112FC8B1000EB3F67 /* EGORefreshTableHeaderView.m in Sources */,
				5DF94E521962BAEB00359241 /* ReaderPostRichContentView.m in Sources */,
				5DA3EE12192508F700294E0B /* WPImageOptimizer.m in Sources */,
				E1D458691309589C00BF0235 /* Coordinate.m in Sources */,
				375D090D133B94C3000CC9CD /* BlogsTableViewCell.m in Sources */,
				859CFD46190E3198005FB217 /* WPMediaUploader.m in Sources */,
				5DA5BF4618E32DCF005F11F9 /* ThemeBrowserViewController.m in Sources */,
				E10A2E9B134E8AD3007643F9 /* PostAnnotation.m in Sources */,
				E1B62A7B13AA61A100A6FCA4 /* WPWebViewController.m in Sources */,
				B587798119B799D800E57C5A /* UITableViewCell+Helpers.swift in Sources */,
				B587798019B799D800E57C5A /* UITableView+Helpers.swift in Sources */,
				B587797E19B799D800E57C5A /* UIImageView+Animations.swift in Sources */,
<<<<<<< HEAD
=======
				5D7B414719E482C9007D9EC7 /* WPRichTextImage.swift in Sources */,
>>>>>>> fae48b7b
				30AF6CFD13C230C600A29C00 /* AboutViewController.m in Sources */,
				E1F80825146420B000726BC7 /* UIImageView+Gravatar.m in Sources */,
				B587798619B799EB00E57C5A /* Notification+Interface.swift in Sources */,
				CCEF153114C9EA050001176D /* WPWebAppViewController.m in Sources */,
				462F4E0A18369F0B0028D2F8 /* BlogDetailsViewController.m in Sources */,
				B5CC05FC196218E100975CAC /* XMLParserCollecter.m in Sources */,
				85DA8C4418F3F29A0074C8A4 /* WPAnalyticsTrackerWPCom.m in Sources */,
				B55853FC19630E7900FAF6C3 /* Notification.m in Sources */,
				5DF94E431962BAA700359241 /* WPContentAttributionView.m in Sources */,
				5DF94E2D1962B97D00359241 /* NewPostTableViewCell.m in Sources */,
				5DF94E501962BAEB00359241 /* ReaderPostAttributionView.m in Sources */,
				93C1147F18EC5DD500DAC95C /* AccountService.m in Sources */,
				B548458219A258890077E7A5 /* UIActionSheet+Helpers.m in Sources */,
<<<<<<< HEAD
=======
				5D7B414819E482C9007D9EC7 /* WPRichTextMediaAttachment.swift in Sources */,
>>>>>>> fae48b7b
				85435BEA190F837500E868D0 /* WPUploadStatusView.m in Sources */,
				8514DDA7190E2AB3009B6421 /* WPMediaMetadataExtractor.m in Sources */,
				E13F23C314FE84600081D9CC /* NSMutableDictionary+Helpers.m in Sources */,
				E114D79A153D85A800984182 /* WPError.m in Sources */,
				E1D04D8419374F2C002FADD7 /* BlogServiceRemoteREST.m in Sources */,
				46F84611185A6E98009D0DA5 /* WPContentView.m in Sources */,
				A25EBD87156E330600530E3D /* WPTableViewController.m in Sources */,
				5DEB61B4156FCD3400242C35 /* WPWebView.m in Sources */,
				B55853F31962337500FAF6C3 /* NSScanner+Helpers.m in Sources */,
<<<<<<< HEAD
				5D1945651979E091003EDDAD /* WPRichTextVideoControl.m in Sources */,
=======
>>>>>>> fae48b7b
				5D49B03B19BE3CAD00703A9B /* SafeReaderTopicToReaderTopic.m in Sources */,
				5DEB61B8156FCD5200242C35 /* WPChromelessWebViewController.m in Sources */,
				CC24E5EF1577D1EA00A6D5B5 /* WPFriendFinderViewController.m in Sources */,
				5903AE1B19B60A98009D5354 /* WPButtonForNavigationBar.m in Sources */,
				B52B4F7A19C0E49B00526D6F /* WPDynamicHeightTextView.swift in Sources */,
				E1AB07AD1578D34300D6AD64 /* SettingsViewController.m in Sources */,
				E13EB7A5157D230000885780 /* WordPressComApi.m in Sources */,
				5D5D0027187DA9D30027CEF6 /* CategoriesViewController.m in Sources */,
				5DF7389A1965FB3C00393584 /* WPTableViewHandler.m in Sources */,
				E1E4CE0B1773C59B00430844 /* WPAvatarSource.m in Sources */,
				FD75DDAD15B021C80043F12C /* UIViewController+Rotation.m in Sources */,
				CC0E20AE15B87DA100D3468B /* WPWebBridge.m in Sources */,
				5DB93EED19B6190700EC88EB /* ReaderCommentCell.m in Sources */,
				5D97C2F315CAF8D8009B44DD /* UINavigationController+KeyboardFix.m in Sources */,
				5D1EE80215E7AF3E007F1F02 /* JetpackSettingsViewController.m in Sources */,
				5D3E334E15EEBB6B005FC6F2 /* ReachabilityUtils.m in Sources */,
				5D87E10C15F5120C0012C595 /* SettingsPageViewController.m in Sources */,
				5DC3A44D1610B9BC00A890BE /* UINavigationController+Rotation.m in Sources */,
				B532D4E9199D4357006E4DF6 /* NoteBlockCommentTableViewCell.swift in Sources */,
				E1A0FAE7162F11CF0063B098 /* UIDevice+WordPressIdentifier.m in Sources */,
				5D44EB351986D695008B7175 /* ReaderSiteServiceRemote.m in Sources */,
				5DA5BF4318E32DCF005F11F9 /* MediaSearchFilterHeaderView.m in Sources */,
				5DF94E441962BAA700359241 /* WPContentViewBase.m in Sources */,
				B5E23BDC19AD0CED000D6879 /* ReplyTextView.swift in Sources */,
				5DB4683B18A2E718004A89A9 /* LocationService.m in Sources */,
				93740DCB17D8F86700C41B2F /* WPAlertView.m in Sources */,
				E1D04D7E19374CFE002FADD7 /* BlogServiceRemoteXMLRPC.m in Sources */,
				E1249B4B1940AECC0035E895 /* CommentServiceRemoteREST.m in Sources */,
				E240859C183D82AE002EB0EF /* WPAnimatedBox.m in Sources */,
				37B7924D16768FCC0021B3A4 /* NotificationSettingsViewController.m in Sources */,
				B5CC05F91962186D00975CAC /* Meta.m in Sources */,
				5D20A6531982D56600463A91 /* FollowedSitesViewController.m in Sources */,
				E1756E651694A99400D9EC00 /* WordPressComApiCredentials.m in Sources */,
				5D8D53F119250412003C8859 /* BlogSelectorViewController.m in Sources */,
				5D3D559718F88C3500782892 /* ReaderPostService.m in Sources */,
				B532D4EE199D4418006E4DF6 /* NoteBlockImageTableViewCell.swift in Sources */,
				93FA59DD18D88C1C001446BC /* CategoryService.m in Sources */,
				8516972C169D42F4006C5DED /* WPToast.m in Sources */,
				5DCC4CD819A50CC0003E548C /* ReaderSite.m in Sources */,
				93C4864F181043D700A24725 /* ActivityLogDetailViewController.m in Sources */,
				CC70165E185BB97A007B37DB /* ReaderCommentPublisher.m in Sources */,
<<<<<<< HEAD
				5D11E3261979E76D00E70992 /* VideoThumbnailServiceRemote.m in Sources */,
=======
>>>>>>> fae48b7b
				859F761D18F2159800EF8D5D /* WPAnalyticsTrackerMixpanelInstructionsForStat.m in Sources */,
				B57B99DE19A2DBF200506504 /* NSObject+Helpers.m in Sources */,
				E1523EB516D3B305002C5A36 /* InstapaperActivity.m in Sources */,
				E18EE94B19349EAE00B0A40C /* AccountServiceRemote.m in Sources */,
				E1D0D81616D3B86800E33F4C /* SafariActivity.m in Sources */,
				E1D0D82916D3D19200E33F4C /* PocketAPI.m in Sources */,
				E1D0D82A16D3D19200E33F4C /* PocketAPILogin.m in Sources */,
				E1D0D82B16D3D19200E33F4C /* PocketAPIOperation.m in Sources */,
				5DF94E471962BAA700359241 /* WPSimpleContentAttributionView.m in Sources */,
<<<<<<< HEAD
=======
				E1A6DBE219DC7D140071AC1E /* PostServiceRemoteXMLRPC.m in Sources */,
>>>>>>> fae48b7b
				46FE8276184FD8A200535844 /* WordPressComOAuthClient.m in Sources */,
				5DF94E531962BAEB00359241 /* ReaderPostSimpleContentView.m in Sources */,
				E1D0D84716D3D2EA00E33F4C /* PocketActivity.m in Sources */,
				E2DA78061864B11E007BA447 /* WPFixedWidthScrollView.m in Sources */,
				E15051CB16CA5DDB00D3DDDC /* Blog+Jetpack.m in Sources */,
				5DA5BF3F18E32DCF005F11F9 /* InputViewButton.m in Sources */,
				E149D65019349E69006A843D /* MediaServiceRemoteREST.m in Sources */,
				85D8055D171631F10075EEAC /* SelectWPComLanguageViewController.m in Sources */,
				B587798719B799EB00E57C5A /* NotificationBlock+Interface.swift in Sources */,
				E23EEC5E185A72C100F4DE2A /* WPContentCell.m in Sources */,
				8525398B171761D9003F6B32 /* WPComLanguages.m in Sources */,
				E1D04D8119374EAF002FADD7 /* BlogServiceRemoteProxy.m in Sources */,
<<<<<<< HEAD
=======
				5D7B414619E482C9007D9EC7 /* WPRichTextEmbed.swift in Sources */,
>>>>>>> fae48b7b
				85149741171E13DF00B87F3F /* WPAsyncBlockOperation.m in Sources */,
				858DE40F1730384F000AC628 /* LoginViewController.m in Sources */,
				B5CC05F61962150600975CAC /* Constants.m in Sources */,
				5D146EBB189857ED0068FDC6 /* FeaturedImageViewController.m in Sources */,
				85C720B11730CEFA00460645 /* WPWalkthroughTextField.m in Sources */,
				B587797A19B799D800E57C5A /* NSDate+Helpers.swift in Sources */,
				85E105861731A597001071A3 /* WPWalkthroughOverlayView.m in Sources */,
				B587797B19B799D800E57C5A /* NSIndexPath+Swift.swift in Sources */,
				85D08A7117342ECE00E2BBCA /* AddUsersBlogCell.m in Sources */,
				85EC44D41739826A00686604 /* CreateAccountAndBlogViewController.m in Sources */,
				85AD6AEC173CCF9E002CB896 /* WPNUXPrimaryButton.m in Sources */,
<<<<<<< HEAD
=======
				E1A6DBDB19DC7D080071AC1E /* RemotePost.m in Sources */,
>>>>>>> fae48b7b
				E1249B4619408D0F0035E895 /* CommentServiceRemoteXMLRPC.m in Sources */,
				85AD6AEF173CCFDC002CB896 /* WPNUXSecondaryButton.m in Sources */,
				5DBCD9D218F3569F00B32229 /* ReaderTopic.m in Sources */,
				5DF94E2B1962B97D00359241 /* NewCommentsTableViewCell.m in Sources */,
				85B6F74F1742DA1E00CE7F3A /* WPNUXMainButton.m in Sources */,
				5DB93EEC19B6190700EC88EB /* CommentContentView.m in Sources */,
				74BB6F1A19AE7B9400FB7829 /* WPLegacyEditPageViewController.m in Sources */,
				85B6F7521742DAE800CE7F3A /* WPNUXBackButton.m in Sources */,
				5DF738941965FAB900393584 /* SubscribedTopicsViewController.m in Sources */,
				E2E7EB46185FB140004F5E72 /* WPBlogSelectorButton.m in Sources */,
				E183BD7417621D87000B0822 /* WPCookie.m in Sources */,
				5D8D53F219250412003C8859 /* WPComBlogSelectorViewController.m in Sources */,
				E10DB0081771926D00B7A0A3 /* GooglePlusActivity.m in Sources */,
				5DF94E451962BAA700359241 /* WPRichContentView.m in Sources */,
				5DBCD9D518F35D7500B32229 /* ReaderTopicService.m in Sources */,
				5D42A3DF175E7452005CFF05 /* AbstractPost.m in Sources */,
				5D42A3E0175E7452005CFF05 /* BasePost.m in Sources */,
				E1249B4319408C910035E895 /* RemoteComment.m in Sources */,
				5D42A3E2175E7452005CFF05 /* ReaderPost.m in Sources */,
				5D42A3F8175E75EE005CFF05 /* ReaderImageView.m in Sources */,
				B587797F19B799D800E57C5A /* UIImageView+Networking.swift in Sources */,
				5DA5BF4718E32DCF005F11F9 /* ThemeDetailsViewController.m in Sources */,
				E1D062D4177C685C00644185 /* ContentActionButton.m in Sources */,
				5D0077A7182AE9DF00F865DB /* ReaderMediaQueue.m in Sources */,
				462F4E0B18369F0B0028D2F8 /* BlogListViewController.m in Sources */,
				5D42A3F9175E75EE005CFF05 /* ReaderMediaView.m in Sources */,
<<<<<<< HEAD
=======
				E1A6DBDA19DC7D080071AC1E /* RemoteCategory.m in Sources */,
>>>>>>> fae48b7b
				85D2275918F1EB8A001DA8DA /* WPAnalyticsTrackerMixpanel.m in Sources */,
				E149D64F19349E69006A843D /* AccountServiceRemoteXMLRPC.m in Sources */,
				B5134AF519B2C4F200FADE8C /* ReplyBezierView.swift in Sources */,
				5DF94E461962BAA700359241 /* WPRichTextView.m in Sources */,
				5D42A3FB175E75EE005CFF05 /* ReaderPostDetailViewController.m in Sources */,
				E18EE94E19349EBA00B0A40C /* BlogServiceRemote.m in Sources */,
				5D42A3FC175E75EE005CFF05 /* ReaderPostsViewController.m in Sources */,
				E1556CF2193F6FE900FC52EA /* CommentService.m in Sources */,
				5D42A3FD175E75EE005CFF05 /* ReaderPostTableViewCell.m in Sources */,
				5DB3BA0518D0E7B600F3F3E9 /* WPPickerView.m in Sources */,
				5D42A400175E75EE005CFF05 /* ReaderVideoView.m in Sources */,
				5D42A405175E76A7005CFF05 /* WPImageViewController.m in Sources */,
				5DA3EE161925090A00294E0B /* MediaService.m in Sources */,
				5D42A406175E76A7005CFF05 /* WPWebVideoViewController.m in Sources */,
				5D839AA8187F0D6B00811F4A /* PostFeaturedImageCell.m in Sources */,
				B587798219B799D800E57C5A /* UIView+Helpers.swift in Sources */,
				5DA5BF4818E32DCF005F11F9 /* WPLoadingView.m in Sources */,
				B5B56D3319AFB68800B4E29B /* WPStyleGuide+Notifications.swift in Sources */,
				5DF94E511962BAEB00359241 /* ReaderPostContentView.m in Sources */,
				93D6D64A1924FDAD00A4F44A /* CategoryServiceRemote.m in Sources */,
				5D577D361891360900B964C3 /* PostGeolocationView.m in Sources */,
				5DA5BF4118E32DCF005F11F9 /* MediaBrowserViewController.m in Sources */,
				B5FD4543199D0F2800286FBB /* NotificationDetailsViewController.m in Sources */,
				74D5FFD619ACDF6700389E8F /* WPLegacyEditPostViewController.m in Sources */,
				E174F6E6172A73960004F23A /* WPAccount.m in Sources */,
				E100C6BB1741473000AE48D8 /* WordPress-11-12.xcmappingmodel in Sources */,
				E1A03EE217422DCF0085D192 /* BlogToAccount.m in Sources */,
				5D44EB381986D8BA008B7175 /* ReaderSiteService.m in Sources */,
				5D37941B19216B1300E26CA4 /* RebloggingViewController.m in Sources */,
				E1A03F48174283E10085D192 /* BlogToJetpackAccount.m in Sources */,
				5DA3EE13192508F700294E0B /* WPImageOptimizer+Private.m in Sources */,
				B587797C19B799D800E57C5A /* NSParagraphStyle+Helpers.swift in Sources */,
				5D119DA3176FBE040073D83A /* UIImageView+AFNetworkingExtra.m in Sources */,
				5DF59C0B1770AE3A00171208 /* UILabel+SuggestSize.m in Sources */,
<<<<<<< HEAD
				5D1945621979C3D5003EDDAD /* WPRichTextImageControl.m in Sources */,
=======
>>>>>>> fae48b7b
				E1F5A1BC1771C90A00E0495F /* WPTableImageSource.m in Sources */,
				851734431798C64700A30E27 /* NSURL+Util.m in Sources */,
				5DF738971965FACD00393584 /* RecommendedTopicsViewController.m in Sources */,
				E1D95EB817A28F5E00A3E9F3 /* WPActivityDefaults.m in Sources */,
				857610D618C0377300EDF406 /* StatsWebViewController.m in Sources */,
				5D08B90419648C3400D5B381 /* ReaderSubscriptionViewController.m in Sources */,
				E1D086E2194214C600F0CC19 /* NSDate+WordPressJSON.m in Sources */,
				5D839AAB187F0D8000811F4A /* PostGeolocationCell.m in Sources */,
				A2DC5B1A1953451B009584C3 /* WPNUXHelpBadgeLabel.m in Sources */,
				B532D4EA199D4357006E4DF6 /* NoteBlockHeaderTableViewCell.swift in Sources */,
<<<<<<< HEAD
				319D6E8519E44F7F0013871C /* SuggestionsTableViewCell.m in Sources */,
				E1AC282D18282423004D394C /* SFHFKeychainUtils.m in Sources */,
				319D6E7E19E447C80013871C /* SuggestionService.m in Sources */,
=======
				E1AC282D18282423004D394C /* SFHFKeychainUtils.m in Sources */,
>>>>>>> fae48b7b
			);
			runOnlyForDeploymentPostprocessing = 0;
		};
		93E5283619A7741A003A1A9C /* Sources */ = {
			isa = PBXSourcesBuildPhase;
			buildActionMask = 2147483647;
			files = (
				93E5284119A7741A003A1A9C /* TodayViewController.swift in Sources */,
				93E5285519A778AF003A1A9C /* WPDDLogWrapper.m in Sources */,
				93E3D3C819ACE8E300B1C509 /* SFHFKeychainUtils.m in Sources */,
				934884AB19B73BA6004028D8 /* Constants.m in Sources */,
			);
			runOnlyForDeploymentPostprocessing = 0;
		};
		E16AB92514D978240047A2E5 /* Sources */ = {
			isa = PBXSourcesBuildPhase;
			buildActionMask = 2147483647;
			files = (
				5D12FE1E1988243700378BD6 /* RemoteReaderPost.m in Sources */,
				5D12FE221988245B00378BD6 /* RemoteReaderSite.m in Sources */,
				5DA3EE1A1925111700294E0B /* WPImageOptimizerTest.m in Sources */,
				E150520C16CAC5C400D3DDDC /* BlogJetpackTest.m in Sources */,
				5DFA9D1A196B1BA30061FF96 /* ReaderTopicServiceTest.m in Sources */,
				5D12FE1F1988243700378BD6 /* RemoteReaderTopic.m in Sources */,
				C5CFDC2A184F962B00097B05 /* CoreDataConcurrencyTest.m in Sources */,
				5DE8A0411912D95B00B2FF59 /* ReaderPostServiceTest.m in Sources */,
				930FD0A619882742000CC81D /* BlogServiceTest.m in Sources */,
				5D2BEB4919758102005425F7 /* WPTableImageSourceTest.m in Sources */,
				E150520F16CAC75A00D3DDDC /* CoreDataTestHelper.m in Sources */,
				E10675C8183F82E900E5CE5C /* SettingsViewControllerTest.m in Sources */,
				F1564E5B18946087009F8F97 /* NSStringHelpersTest.m in Sources */,
				E15618FD16DB8677006532C4 /* UIKitTestHelper.m in Sources */,
				E1E4CE0D177439D100430844 /* WPAvatarSourceTest.m in Sources */,
			);
			runOnlyForDeploymentPostprocessing = 0;
		};
/* End PBXSourcesBuildPhase section */

/* Begin PBXTargetDependency section */
		93E5284519A7741A003A1A9C /* PBXTargetDependency */ = {
			isa = PBXTargetDependency;
			target = 93E5283919A7741A003A1A9C /* WordPressTodayWidget */;
			targetProxy = 93E5284419A7741A003A1A9C /* PBXContainerItemProxy */;
		};
		93E5284819A7741A003A1A9C /* PBXTargetDependency */ = {
			isa = PBXTargetDependency;
			target = 93E5283919A7741A003A1A9C /* WordPressTodayWidget */;
			targetProxy = 93E5284719A7741A003A1A9C /* PBXContainerItemProxy */;
		};
		E16AB93F14D978520047A2E5 /* PBXTargetDependency */ = {
			isa = PBXTargetDependency;
			target = 1D6058900D05DD3D006BFB54 /* WordPress */;
			targetProxy = E16AB93E14D978520047A2E5 /* PBXContainerItemProxy */;
		};
/* End PBXTargetDependency section */

/* Begin PBXVariantGroup section */
		931DF4D818D09A2F00540BDD /* InfoPlist.strings */ = {
			isa = PBXVariantGroup;
			children = (
				931DF4D718D09A2F00540BDD /* en */,
				931DF4D918D09A9B00540BDD /* pt */,
				931DF4DA18D09AE100540BDD /* fr */,
				931DF4DB18D09AF600540BDD /* nl */,
				931DF4DC18D09B0100540BDD /* it */,
				931DF4DD18D09B1900540BDD /* th */,
				931DF4DE18D09B2600540BDD /* de */,
				931DF4DF18D09B3900540BDD /* id */,
				A20971B519B0BC390058F395 /* en-GB */,
				A20971B819B0BC570058F395 /* pt-BR */,
			);
			name = InfoPlist.strings;
			sourceTree = "<group>";
		};
		E16AB93214D978240047A2E5 /* InfoPlist.strings */ = {
			isa = PBXVariantGroup;
			children = (
				E16AB93314D978240047A2E5 /* en */,
				A20971B619B0BC390058F395 /* en-GB */,
				A20971B919B0BC580058F395 /* pt-BR */,
			);
			name = InfoPlist.strings;
			sourceTree = "<group>";
		};
		E1D91454134A853D0089019C /* Localizable.strings */ = {
			isa = PBXVariantGroup;
			children = (
				E1D91455134A853D0089019C /* en */,
				E1D91457134A854A0089019C /* es */,
				FDCB9A89134B75B900E5C776 /* it */,
				E17BE7A9134DEC12007285FD /* ja */,
				E1863F9A1355E0AB0031BBC8 /* pt */,
				E1457202135EC85700C7BAD2 /* sv */,
				E167745A1377F24300EE44DD /* fr */,
				E167745B1377F25500EE44DD /* nl */,
				E167745C1377F26400EE44DD /* de */,
				E167745D1377F26D00EE44DD /* hr */,
				E133DB40137AE180003C0AF9 /* he */,
				E18D8AE21397C51A00000861 /* zh-Hans */,
				E18D8AE41397C54E00000861 /* nb */,
				E1225A4C147E6D2400B4F3A0 /* tr */,
				E1225A4D147E6D2C00B4F3A0 /* id */,
				E12F95A51557C9C20067A653 /* zh-Hant */,
				E12F95A61557CA210067A653 /* hu */,
				E12F95A71557CA400067A653 /* pl */,
				E12963A8174654B2002E7744 /* ru */,
				E19853331755E461001CC6D5 /* da */,
				E19853341755E4B3001CC6D5 /* ko */,
				E1E977BC17B0FA9A00AFB867 /* th */,
				A20971B419B0BC390058F395 /* en-GB */,
				A20971B719B0BC570058F395 /* pt-BR */,
			);
			name = Localizable.strings;
			path = Resources;
			sourceTree = "<group>";
		};
/* End PBXVariantGroup section */

/* Begin XCBuildConfiguration section */
		1D6058940D05DD3E006BFB54 /* Debug */ = {
			isa = XCBuildConfiguration;
			baseConfigurationReference = AC055AD29E203B2021E7F39B /* Pods.debug.xcconfig */;
			buildSettings = {
				ASSETCATALOG_COMPILER_APPICON_NAME = AppIcon;
				ASSETCATALOG_COMPILER_LAUNCHIMAGE_NAME = LaunchImage;
				CLANG_ENABLE_MODULES = NO;
				CLANG_ENABLE_OBJC_ARC = YES;
				CLANG_WARN__ARC_BRIDGE_CAST_NONARC = NO;
				CODE_SIGN_ENTITLEMENTS = WordPress.entitlements;
				CODE_SIGN_IDENTITY = "";
				COPY_PHASE_STRIP = NO;
				DEFINES_MODULE = YES;
				FRAMEWORK_SEARCH_PATHS = (
					"$(inherited)",
					"\"$(SRCROOT)/Classes\"",
					"$(SRCROOT)",
				);
				GCC_OPTIMIZATION_LEVEL = 0;
				GCC_PRECOMPILE_PREFIX_HEADER = YES;
				GCC_PREFIX_HEADER = WordPress_Prefix.pch;
				GCC_PREPROCESSOR_DEFINITIONS = (
					"$(inherited)",
					"COCOAPODS=1",
					"$(inherited)",
					"BITHOCKEY_VERSION=\"@\\\"3.5.7\\\"\"",
					"BITHOCKEY_C_VERSION=\"\\\"3.5.7\\\"\"",
					"BITHOCKEY_BUILD=\"@\\\"32\\\"\"",
					"BITHOCKEY_C_BUILD=\"\\\"32\\\"\"",
					"${inherited}",
					"NSLOGGER_BUILD_USERNAME=\"${USER}\"",
					LOOKBACK_ENABLED,
				);
				GCC_SYMBOLS_PRIVATE_EXTERN = NO;
				GCC_THUMB_SUPPORT = NO;
				GCC_TREAT_WARNINGS_AS_ERRORS = NO;
				INFOPLIST_FILE = Info.plist;
				IPHONEOS_DEPLOYMENT_TARGET = 7.0;
				LD_RUNPATH_SEARCH_PATHS = "$(inherited) @executable_path/Frameworks";
				OTHER_CFLAGS = (
					"$(inherited)",
					"-Wno-format-security",
					"-DDEBUG",
					"-Wno-format",
				);
				OTHER_LDFLAGS = (
					"$(inherited)",
					"-ObjC",
					"-l\"c++\"",
					"-l\"iconv\"",
					"-l\"sqlite3.0\"",
					"-l\"z\"",
				);
				PRODUCT_NAME = WordPress;
				PROVISIONING_PROFILE = "2244abeb-0ce8-4f28-aef7-aa4e8e73cefd";
				SWIFT_OBJC_BRIDGING_HEADER = "Classes/System/WordPress-Bridging-Header.h";
				SWIFT_OPTIMIZATION_LEVEL = "-Onone";
				TARGETED_DEVICE_FAMILY = "1,2";
				USER_HEADER_SEARCH_PATHS = "";
				WPCOM_CONFIG = $HOME/.wpcom_app_credentials;
			};
			name = Debug;
		};
		1D6058950D05DD3E006BFB54 /* Release */ = {
			isa = XCBuildConfiguration;
			baseConfigurationReference = AEFB66560B716519236CEE67 /* Pods.release.xcconfig */;
			buildSettings = {
				ASSETCATALOG_COMPILER_APPICON_NAME = AppIcon;
				ASSETCATALOG_COMPILER_LAUNCHIMAGE_NAME = LaunchImage;
				CLANG_ENABLE_MODULES = NO;
				CLANG_ENABLE_OBJC_ARC = YES;
				CLANG_WARN__ARC_BRIDGE_CAST_NONARC = NO;
				CODE_SIGN_ENTITLEMENTS = WordPress.entitlements;
				CODE_SIGN_IDENTITY = "iPhone Distribution: Automattic, Inc. (PZYM8XX95Q)";
				COPY_PHASE_STRIP = YES;
				DEFINES_MODULE = YES;
				FRAMEWORK_SEARCH_PATHS = (
					"$(inherited)",
					"\"$(SRCROOT)/Classes\"",
					"$(SRCROOT)",
				);
				GCC_PRECOMPILE_PREFIX_HEADER = YES;
				GCC_PREFIX_HEADER = WordPress_Prefix.pch;
				GCC_PREPROCESSOR_DEFINITIONS = (
					"$(inherited)",
					NS_BLOCK_ASSERTIONS,
				);
				GCC_SYMBOLS_PRIVATE_EXTERN = NO;
				GCC_THUMB_SUPPORT = NO;
				GCC_TREAT_WARNINGS_AS_ERRORS = YES;
				INFOPLIST_FILE = Info.plist;
				IPHONEOS_DEPLOYMENT_TARGET = 7.0;
				LD_RUNPATH_SEARCH_PATHS = "$(inherited) @executable_path/Frameworks";
				OTHER_CFLAGS = (
					"$(inherited)",
					"-Wno-format-security",
					"-Wno-format",
				);
				OTHER_LDFLAGS = (
					"$(inherited)",
					"-ObjC",
					"-l\"c++\"",
					"-l\"iconv\"",
					"-l\"sqlite3.0\"",
					"-l\"z\"",
				);
				PRODUCT_NAME = WordPress;
				PROVISIONING_PROFILE = "83f5ccad-a92d-4158-9cb6-d3428fbba51d";
				SWIFT_OBJC_BRIDGING_HEADER = "Classes/System/WordPress-Bridging-Header.h";
				TARGETED_DEVICE_FAMILY = "1,2";
				USER_HEADER_SEARCH_PATHS = "";
				WPCOM_CONFIG = $HOME/.wpcom_app_credentials;
			};
			name = Release;
		};
		2F30B4C10E342FDF00211B15 /* Distribution */ = {
			isa = XCBuildConfiguration;
			buildSettings = {
				DEFINES_MODULE = YES;
				GCC_C_LANGUAGE_STANDARD = c99;
				GCC_THUMB_SUPPORT = NO;
				GCC_TREAT_WARNINGS_AS_ERRORS = NO;
				GCC_WARN_ABOUT_RETURN_TYPE = YES;
				GCC_WARN_UNUSED_VARIABLE = YES;
				HEADER_SEARCH_PATHS = "";
				OTHER_CFLAGS = "-Wno-format-security";
				OTHER_LDFLAGS = (
					"-lxml2",
					"-licucore",
				);
				PRODUCT_MODULE_NAME = WordPress;
				SDKROOT = iphoneos;
				VALIDATE_PRODUCT = YES;
			};
			name = Distribution;
		};
		2F30B4C20E342FDF00211B15 /* Distribution */ = {
			isa = XCBuildConfiguration;
			baseConfigurationReference = 501C8A355B53A6971F731ECA /* Pods.distribution.xcconfig */;
			buildSettings = {
				ASSETCATALOG_COMPILER_APPICON_NAME = AppIcon;
				ASSETCATALOG_COMPILER_LAUNCHIMAGE_NAME = LaunchImage;
				CLANG_ENABLE_MODULES = NO;
				CLANG_ENABLE_OBJC_ARC = YES;
				CLANG_WARN__ARC_BRIDGE_CAST_NONARC = NO;
				CODE_SIGN_ENTITLEMENTS = WordPress.entitlements;
				CODE_SIGN_IDENTITY = "iPhone Distribution: Automattic, Inc. (PZYM8XX95Q)";
				COPY_PHASE_STRIP = YES;
				DEFINES_MODULE = YES;
				FRAMEWORK_SEARCH_PATHS = (
					"$(inherited)",
					"\"$(SRCROOT)/Classes\"",
					"$(SRCROOT)",
				);
				GCC_PRECOMPILE_PREFIX_HEADER = YES;
				GCC_PREFIX_HEADER = WordPress_Prefix.pch;
				GCC_SYMBOLS_PRIVATE_EXTERN = NO;
				GCC_THUMB_SUPPORT = NO;
				GCC_TREAT_WARNINGS_AS_ERRORS = YES;
				INFOPLIST_FILE = Info.plist;
				IPHONEOS_DEPLOYMENT_TARGET = 7.0;
				LD_RUNPATH_SEARCH_PATHS = "$(inherited) @executable_path/Frameworks";
				OTHER_CFLAGS = (
					"$(inherited)",
					"-Wno-format",
					"-Wno-format-security",
				);
				OTHER_LDFLAGS = (
					"$(inherited)",
					"-ObjC",
					"-l\"c++\"",
					"-l\"iconv\"",
					"-l\"sqlite3.0\"",
					"-l\"z\"",
				);
				PRODUCT_NAME = WordPress;
				PROVISIONING_PROFILE = "83f5ccad-a92d-4158-9cb6-d3428fbba51d";
				STRIP_INSTALLED_PRODUCT = NO;
				SWIFT_OBJC_BRIDGING_HEADER = "Classes/System/WordPress-Bridging-Header.h";
				TARGETED_DEVICE_FAMILY = "1,2";
				USER_HEADER_SEARCH_PATHS = "";
				WPCOM_CONFIG = $HOME/.wpcom_app_credentials;
			};
			name = Distribution;
		};
		93DEAA9D182D567A004E34D1 /* Release-Internal */ = {
			isa = XCBuildConfiguration;
			buildSettings = {
				DEFINES_MODULE = YES;
				GCC_C_LANGUAGE_STANDARD = c99;
				GCC_THUMB_SUPPORT = NO;
				GCC_WARN_ABOUT_RETURN_TYPE = YES;
				GCC_WARN_UNUSED_VARIABLE = YES;
				HEADER_SEARCH_PATHS = "";
				OTHER_CFLAGS = "-Wno-format-security";
				OTHER_LDFLAGS = (
					"-lxml2",
					"-licucore",
				);
				PRODUCT_MODULE_NAME = WordPress;
				SDKROOT = iphoneos;
				VALIDATE_PRODUCT = YES;
			};
			name = "Release-Internal";
		};
		93DEAA9E182D567A004E34D1 /* Release-Internal */ = {
			isa = XCBuildConfiguration;
			baseConfigurationReference = C9F5071C28C57CE611E00B1F /* Pods.release-internal.xcconfig */;
			buildSettings = {
				ASSETCATALOG_COMPILER_APPICON_NAME = "AppIcon-Internal";
				ASSETCATALOG_COMPILER_LAUNCHIMAGE_NAME = LaunchImage;
				CLANG_ENABLE_MODULES = NO;
				CLANG_ENABLE_OBJC_ARC = YES;
				CLANG_WARN__ARC_BRIDGE_CAST_NONARC = NO;
				CODE_SIGN_ENTITLEMENTS = "WordPress-Internal.entitlements";
				CODE_SIGN_IDENTITY = "iPhone Distribution: Automattic, Inc.";
				COPY_PHASE_STRIP = YES;
				DEFINES_MODULE = YES;
				FRAMEWORK_SEARCH_PATHS = (
					"$(inherited)",
					"\"$(SRCROOT)/Classes\"",
					"$(SRCROOT)",
				);
				GCC_PRECOMPILE_PREFIX_HEADER = YES;
				GCC_PREFIX_HEADER = WordPress_Prefix.pch;
				GCC_PREPROCESSOR_DEFINITIONS = (
					"$(inherited)",
					INTERNAL_BUILD,
					LOOKBACK_ENABLED,
				);
				GCC_SYMBOLS_PRIVATE_EXTERN = NO;
				GCC_THUMB_SUPPORT = NO;
				GCC_TREAT_WARNINGS_AS_ERRORS = YES;
				INFOPLIST_FILE = "WordPress-Internal-Info.plist";
				IPHONEOS_DEPLOYMENT_TARGET = 7.0;
				LD_RUNPATH_SEARCH_PATHS = "$(inherited) @executable_path/Frameworks";
				OTHER_CFLAGS = (
					"$(inherited)",
					"-Wno-format-security",
					"-Wno-format",
				);
				OTHER_LDFLAGS = (
					"$(inherited)",
					"-ObjC",
					"-l\"c++\"",
					"-l\"iconv\"",
					"-l\"sqlite3.0\"",
					"-l\"z\"",
				);
				PRODUCT_NAME = WordPress;
				PROVISIONING_PROFILE = "066f2737-68fe-4cf2-a7be-2c3f2cfa4a86";
				SWIFT_OBJC_BRIDGING_HEADER = "Classes/System/WordPress-Bridging-Header.h";
				TARGETED_DEVICE_FAMILY = "1,2";
				USER_HEADER_SEARCH_PATHS = "";
				WPCOM_CONFIG = $HOME/.wpcom_internal_app_credentials;
			};
			name = "Release-Internal";
		};
		93DEAAA0182D567A004E34D1 /* Release-Internal */ = {
			isa = XCBuildConfiguration;
			baseConfigurationReference = A42FAD830601402EC061BE54 /* Pods-WordPressTest.release-internal.xcconfig */;
			buildSettings = {
				BUNDLE_LOADER = "$(BUILT_PRODUCTS_DIR)/WordPress.app/WordPress";
				CLANG_ENABLE_OBJC_ARC = YES;
				COPY_PHASE_STRIP = YES;
				FRAMEWORK_SEARCH_PATHS = (
					"$(SDKROOT)/Developer/Library/Frameworks",
					"$(inherited)",
					"$(DEVELOPER_FRAMEWORKS_DIR)",
				);
				GCC_C_LANGUAGE_STANDARD = gnu99;
				GCC_PRECOMPILE_PREFIX_HEADER = YES;
				GCC_PREFIX_HEADER = "WordPressTest/WordPressTest-Prefix.pch";
				GCC_WARN_ABOUT_MISSING_PROTOTYPES = YES;
				INFOPLIST_FILE = "WordPressTest/WordPressTest-Info.plist";
				PRODUCT_NAME = "$(TARGET_NAME)";
				SDKROOT = iphoneos;
				TEST_HOST = "$(BUNDLE_LOADER)";
			};
			name = "Release-Internal";
		};
		93E5284919A7741A003A1A9C /* Debug */ = {
			isa = XCBuildConfiguration;
			baseConfigurationReference = 0CF877DC71756EFA3346E26F /* Pods-WordPressTodayWidget.debug.xcconfig */;
			buildSettings = {
				ALWAYS_SEARCH_USER_PATHS = NO;
				CLANG_CXX_LANGUAGE_STANDARD = "gnu++0x";
				CLANG_CXX_LIBRARY = "libc++";
				CLANG_ENABLE_MODULES = YES;
				CLANG_ENABLE_OBJC_ARC = YES;
				CLANG_WARN_BOOL_CONVERSION = YES;
				CLANG_WARN_CONSTANT_CONVERSION = YES;
				CLANG_WARN_DIRECT_OBJC_ISA_USAGE = YES_ERROR;
				CLANG_WARN_EMPTY_BODY = YES;
				CLANG_WARN_ENUM_CONVERSION = YES;
				CLANG_WARN_INT_CONVERSION = YES;
				CLANG_WARN_OBJC_ROOT_CLASS = YES_ERROR;
				CLANG_WARN_UNREACHABLE_CODE = YES;
				CLANG_WARN__DUPLICATE_METHOD_MATCH = YES;
				CODE_SIGN_ENTITLEMENTS = WordPressTodayWidget/WordPressTodayWidget.entitlements;
				COPY_PHASE_STRIP = NO;
				ENABLE_STRICT_OBJC_MSGSEND = YES;
				GCC_C_LANGUAGE_STANDARD = gnu99;
				GCC_DYNAMIC_NO_PIC = NO;
				GCC_OPTIMIZATION_LEVEL = 0;
				GCC_PREPROCESSOR_DEFINITIONS = (
					"DEBUG=1",
					"$(inherited)",
				);
				GCC_SYMBOLS_PRIVATE_EXTERN = NO;
				GCC_WARN_64_TO_32_BIT_CONVERSION = YES;
				GCC_WARN_ABOUT_RETURN_TYPE = YES_ERROR;
				GCC_WARN_UNDECLARED_SELECTOR = YES;
				GCC_WARN_UNINITIALIZED_AUTOS = YES_AGGRESSIVE;
				GCC_WARN_UNUSED_FUNCTION = YES;
				INFOPLIST_FILE = WordPressTodayWidget/Info.plist;
				IPHONEOS_DEPLOYMENT_TARGET = 8.0;
				LD_RUNPATH_SEARCH_PATHS = "$(inherited) @executable_path/Frameworks @executable_path/../../Frameworks";
				MTL_ENABLE_DEBUG_INFO = YES;
				PRODUCT_NAME = "$(TARGET_NAME)";
				PROVISIONING_PROFILE = "a9a52988-1de9-4add-a494-c015ab081f35";
				SKIP_INSTALL = YES;
				SWIFT_OBJC_BRIDGING_HEADER = "WordPressTodayWidget/WordPressTodayWidget-Bridging-Header.h";
				SWIFT_OPTIMIZATION_LEVEL = "-Onone";
			};
			name = Debug;
		};
		93E5284A19A7741A003A1A9C /* Release */ = {
			isa = XCBuildConfiguration;
			baseConfigurationReference = 2B3804821972897F0DEC4183 /* Pods-WordPressTodayWidget.release.xcconfig */;
			buildSettings = {
				ALWAYS_SEARCH_USER_PATHS = NO;
				CLANG_CXX_LANGUAGE_STANDARD = "gnu++0x";
				CLANG_CXX_LIBRARY = "libc++";
				CLANG_ENABLE_MODULES = YES;
				CLANG_ENABLE_OBJC_ARC = YES;
				CLANG_WARN_BOOL_CONVERSION = YES;
				CLANG_WARN_CONSTANT_CONVERSION = YES;
				CLANG_WARN_DIRECT_OBJC_ISA_USAGE = YES_ERROR;
				CLANG_WARN_EMPTY_BODY = YES;
				CLANG_WARN_ENUM_CONVERSION = YES;
				CLANG_WARN_INT_CONVERSION = YES;
				CLANG_WARN_OBJC_ROOT_CLASS = YES_ERROR;
				CLANG_WARN_UNREACHABLE_CODE = YES;
				CLANG_WARN__DUPLICATE_METHOD_MATCH = YES;
				CODE_SIGN_ENTITLEMENTS = WordPressTodayWidget/WordPressTodayWidget.entitlements;
				CODE_SIGN_IDENTITY = "iPhone Distribution: Automattic, Inc. (PZYM8XX95Q)";
				COPY_PHASE_STRIP = YES;
				ENABLE_NS_ASSERTIONS = NO;
				ENABLE_STRICT_OBJC_MSGSEND = YES;
				GCC_C_LANGUAGE_STANDARD = gnu99;
				GCC_WARN_64_TO_32_BIT_CONVERSION = YES;
				GCC_WARN_ABOUT_RETURN_TYPE = YES_ERROR;
				GCC_WARN_UNDECLARED_SELECTOR = YES;
				GCC_WARN_UNINITIALIZED_AUTOS = YES_AGGRESSIVE;
				GCC_WARN_UNUSED_FUNCTION = YES;
				INFOPLIST_FILE = WordPressTodayWidget/Info.plist;
				IPHONEOS_DEPLOYMENT_TARGET = 8.0;
				LD_RUNPATH_SEARCH_PATHS = "$(inherited) @executable_path/Frameworks @executable_path/../../Frameworks";
				MTL_ENABLE_DEBUG_INFO = NO;
				PRODUCT_NAME = "$(TARGET_NAME)";
				PROVISIONING_PROFILE = "b35b9741-bb16-483b-9c85-d3b21e724828";
				SKIP_INSTALL = YES;
				SWIFT_OBJC_BRIDGING_HEADER = "WordPressTodayWidget/WordPressTodayWidget-Bridging-Header.h";
			};
			name = Release;
		};
		93E5284B19A7741A003A1A9C /* Release-Internal */ = {
			isa = XCBuildConfiguration;
			baseConfigurationReference = 052EFF90F810139789A446FB /* Pods-WordPressTodayWidget.release-internal.xcconfig */;
			buildSettings = {
				ALWAYS_SEARCH_USER_PATHS = NO;
				CLANG_CXX_LANGUAGE_STANDARD = "gnu++0x";
				CLANG_CXX_LIBRARY = "libc++";
				CLANG_ENABLE_MODULES = YES;
				CLANG_ENABLE_OBJC_ARC = YES;
				CLANG_WARN_BOOL_CONVERSION = YES;
				CLANG_WARN_CONSTANT_CONVERSION = YES;
				CLANG_WARN_DIRECT_OBJC_ISA_USAGE = YES_ERROR;
				CLANG_WARN_EMPTY_BODY = YES;
				CLANG_WARN_ENUM_CONVERSION = YES;
				CLANG_WARN_INT_CONVERSION = YES;
				CLANG_WARN_OBJC_ROOT_CLASS = YES_ERROR;
				CLANG_WARN_UNREACHABLE_CODE = YES;
				CLANG_WARN__DUPLICATE_METHOD_MATCH = YES;
				CODE_SIGN_ENTITLEMENTS = "WordPressTodayWidget/WordPressTodayWidget-Internal.entitlements";
				CODE_SIGN_IDENTITY = "iPhone Distribution: Automattic, Inc.";
				COPY_PHASE_STRIP = YES;
				ENABLE_NS_ASSERTIONS = NO;
				ENABLE_STRICT_OBJC_MSGSEND = YES;
				GCC_C_LANGUAGE_STANDARD = gnu99;
				GCC_PREPROCESSOR_DEFINITIONS = (
					"$(inherited)",
					"COCOAPODS=1",
					INTERNAL_BUILD,
				);
				GCC_WARN_64_TO_32_BIT_CONVERSION = YES;
				GCC_WARN_ABOUT_RETURN_TYPE = YES_ERROR;
				GCC_WARN_UNDECLARED_SELECTOR = YES;
				GCC_WARN_UNINITIALIZED_AUTOS = YES_AGGRESSIVE;
				GCC_WARN_UNUSED_FUNCTION = YES;
				INFOPLIST_FILE = "WordPressTodayWidget/Info-Internal.plist";
				IPHONEOS_DEPLOYMENT_TARGET = 8.0;
				LD_RUNPATH_SEARCH_PATHS = "$(inherited) @executable_path/Frameworks @executable_path/../../Frameworks";
				MTL_ENABLE_DEBUG_INFO = NO;
				PRODUCT_NAME = "$(TARGET_NAME)";
				PROVISIONING_PROFILE = "17367b9c-c421-466b-b4f9-d4acb1cf9eb4";
				SKIP_INSTALL = YES;
				SWIFT_OBJC_BRIDGING_HEADER = "WordPressTodayWidget/WordPressTodayWidget-Bridging-Header.h";
			};
			name = "Release-Internal";
		};
		93E5284C19A7741A003A1A9C /* Distribution */ = {
			isa = XCBuildConfiguration;
			baseConfigurationReference = 67040029265369CB7FAE64FA /* Pods-WordPressTodayWidget.distribution.xcconfig */;
			buildSettings = {
				ALWAYS_SEARCH_USER_PATHS = NO;
				CLANG_CXX_LANGUAGE_STANDARD = "gnu++0x";
				CLANG_CXX_LIBRARY = "libc++";
				CLANG_ENABLE_MODULES = YES;
				CLANG_ENABLE_OBJC_ARC = YES;
				CLANG_WARN_BOOL_CONVERSION = YES;
				CLANG_WARN_CONSTANT_CONVERSION = YES;
				CLANG_WARN_DIRECT_OBJC_ISA_USAGE = YES_ERROR;
				CLANG_WARN_EMPTY_BODY = YES;
				CLANG_WARN_ENUM_CONVERSION = YES;
				CLANG_WARN_INT_CONVERSION = YES;
				CLANG_WARN_OBJC_ROOT_CLASS = YES_ERROR;
				CLANG_WARN_UNREACHABLE_CODE = YES;
				CLANG_WARN__DUPLICATE_METHOD_MATCH = YES;
				CODE_SIGN_ENTITLEMENTS = WordPressTodayWidget/WordPressTodayWidget.entitlements;
				CODE_SIGN_IDENTITY = "iPhone Distribution: Automattic, Inc. (PZYM8XX95Q)";
				COPY_PHASE_STRIP = YES;
				ENABLE_NS_ASSERTIONS = NO;
				ENABLE_STRICT_OBJC_MSGSEND = YES;
				GCC_C_LANGUAGE_STANDARD = gnu99;
				GCC_WARN_64_TO_32_BIT_CONVERSION = YES;
				GCC_WARN_ABOUT_RETURN_TYPE = YES_ERROR;
				GCC_WARN_UNDECLARED_SELECTOR = YES;
				GCC_WARN_UNINITIALIZED_AUTOS = YES_AGGRESSIVE;
				GCC_WARN_UNUSED_FUNCTION = YES;
				INFOPLIST_FILE = WordPressTodayWidget/Info.plist;
				IPHONEOS_DEPLOYMENT_TARGET = 8.0;
				LD_RUNPATH_SEARCH_PATHS = "$(inherited) @executable_path/Frameworks @executable_path/../../Frameworks";
				MTL_ENABLE_DEBUG_INFO = NO;
				PRODUCT_NAME = "$(TARGET_NAME)";
				PROVISIONING_PROFILE = "b35b9741-bb16-483b-9c85-d3b21e724828";
				SKIP_INSTALL = YES;
				SWIFT_OBJC_BRIDGING_HEADER = "WordPressTodayWidget/WordPressTodayWidget-Bridging-Header.h";
			};
			name = Distribution;
		};
		A2795808198819DE0031C6A3 /* Debug */ = {
			isa = XCBuildConfiguration;
			buildSettings = {
				PRODUCT_NAME = "$(TARGET_NAME)";
			};
			name = Debug;
		};
		A2795809198819DE0031C6A3 /* Release */ = {
			isa = XCBuildConfiguration;
			buildSettings = {
				PRODUCT_NAME = "$(TARGET_NAME)";
			};
			name = Release;
		};
		A279580A198819DE0031C6A3 /* Release-Internal */ = {
			isa = XCBuildConfiguration;
			buildSettings = {
				PRODUCT_NAME = "$(TARGET_NAME)";
			};
			name = "Release-Internal";
		};
		A279580B198819DE0031C6A3 /* Distribution */ = {
			isa = XCBuildConfiguration;
			buildSettings = {
				PRODUCT_NAME = "$(TARGET_NAME)";
			};
			name = Distribution;
		};
		C01FCF4F08A954540054247B /* Debug */ = {
			isa = XCBuildConfiguration;
			buildSettings = {
				DEFINES_MODULE = YES;
				GCC_C_LANGUAGE_STANDARD = c99;
				GCC_PREPROCESSOR_DEFINITIONS = "";
				GCC_THUMB_SUPPORT = NO;
				GCC_WARN_ABOUT_RETURN_TYPE = YES;
				GCC_WARN_UNUSED_VARIABLE = YES;
				HEADER_SEARCH_PATHS = "";
				ONLY_ACTIVE_ARCH = YES;
				OTHER_CFLAGS = (
					"-Wno-format-security",
					"-DDEBUG",
				);
				OTHER_LDFLAGS = (
					"-lxml2",
					"-licucore",
				);
				PRODUCT_MODULE_NAME = WordPress;
				SDKROOT = iphoneos;
			};
			name = Debug;
		};
		C01FCF5008A954540054247B /* Release */ = {
			isa = XCBuildConfiguration;
			buildSettings = {
				DEFINES_MODULE = YES;
				GCC_C_LANGUAGE_STANDARD = c99;
				GCC_THUMB_SUPPORT = NO;
				GCC_WARN_ABOUT_RETURN_TYPE = YES;
				GCC_WARN_UNUSED_VARIABLE = YES;
				HEADER_SEARCH_PATHS = "";
				OTHER_CFLAGS = "-Wno-format-security";
				OTHER_LDFLAGS = (
					"-lxml2",
					"-licucore",
				);
				PRODUCT_MODULE_NAME = WordPress;
				SDKROOT = iphoneos;
				VALIDATE_PRODUCT = YES;
			};
			name = Release;
		};
		E16AB93914D978240047A2E5 /* Debug */ = {
			isa = XCBuildConfiguration;
			baseConfigurationReference = B43F6A7D9B3DC5B8B4A7DDCA /* Pods-WordPressTest.debug.xcconfig */;
			buildSettings = {
				BUNDLE_LOADER = "$(BUILT_PRODUCTS_DIR)/WordPress.app/WordPress";
				CLANG_ENABLE_OBJC_ARC = YES;
				COPY_PHASE_STRIP = NO;
				FRAMEWORK_SEARCH_PATHS = (
					"$(SDKROOT)/Developer/Library/Frameworks",
					"$(inherited)",
					"$(DEVELOPER_FRAMEWORKS_DIR)",
				);
				GCC_C_LANGUAGE_STANDARD = gnu99;
				GCC_DYNAMIC_NO_PIC = NO;
				GCC_OPTIMIZATION_LEVEL = 0;
				GCC_PRECOMPILE_PREFIX_HEADER = YES;
				GCC_PREFIX_HEADER = "WordPressTest/WordPressTest-Prefix.pch";
				GCC_PREPROCESSOR_DEFINITIONS = (
					"DEBUG=1",
					"$(inherited)",
				);
				GCC_SYMBOLS_PRIVATE_EXTERN = NO;
				GCC_WARN_ABOUT_MISSING_PROTOTYPES = YES;
				INFOPLIST_FILE = "WordPressTest/WordPressTest-Info.plist";
				PRODUCT_NAME = "$(TARGET_NAME)";
				SDKROOT = iphoneos;
				TEST_HOST = "$(BUNDLE_LOADER)";
			};
			name = Debug;
		};
		E16AB93A14D978240047A2E5 /* Release */ = {
			isa = XCBuildConfiguration;
			baseConfigurationReference = 9198544476D3B385673B18E9 /* Pods-WordPressTest.release.xcconfig */;
			buildSettings = {
				BUNDLE_LOADER = "$(BUILT_PRODUCTS_DIR)/WordPress.app/WordPress";
				CLANG_ENABLE_OBJC_ARC = YES;
				COPY_PHASE_STRIP = YES;
				FRAMEWORK_SEARCH_PATHS = (
					"$(SDKROOT)/Developer/Library/Frameworks",
					"$(inherited)",
					"$(DEVELOPER_FRAMEWORKS_DIR)",
				);
				GCC_C_LANGUAGE_STANDARD = gnu99;
				GCC_PRECOMPILE_PREFIX_HEADER = YES;
				GCC_PREFIX_HEADER = "WordPressTest/WordPressTest-Prefix.pch";
				GCC_WARN_ABOUT_MISSING_PROTOTYPES = YES;
				INFOPLIST_FILE = "WordPressTest/WordPressTest-Info.plist";
				PRODUCT_NAME = "$(TARGET_NAME)";
				SDKROOT = iphoneos;
				TEST_HOST = "$(BUNDLE_LOADER)";
			};
			name = Release;
		};
		E16AB93B14D978240047A2E5 /* Distribution */ = {
			isa = XCBuildConfiguration;
			baseConfigurationReference = B6E2365A531EA4BD7025525F /* Pods-WordPressTest.distribution.xcconfig */;
			buildSettings = {
				BUNDLE_LOADER = "$(BUILT_PRODUCTS_DIR)/WordPress.app/WordPress";
				CLANG_ENABLE_OBJC_ARC = YES;
				COPY_PHASE_STRIP = YES;
				FRAMEWORK_SEARCH_PATHS = (
					"$(SDKROOT)/Developer/Library/Frameworks",
					"$(inherited)",
					"$(DEVELOPER_FRAMEWORKS_DIR)",
				);
				GCC_C_LANGUAGE_STANDARD = gnu99;
				GCC_PRECOMPILE_PREFIX_HEADER = YES;
				GCC_PREFIX_HEADER = "WordPressTest/WordPressTest-Prefix.pch";
				GCC_WARN_ABOUT_MISSING_PROTOTYPES = YES;
				INFOPLIST_FILE = "WordPressTest/WordPressTest-Info.plist";
				PRODUCT_NAME = "$(TARGET_NAME)";
				SDKROOT = iphoneos;
				TEST_HOST = "$(BUNDLE_LOADER)";
			};
			name = Distribution;
		};
/* End XCBuildConfiguration section */

/* Begin XCConfigurationList section */
		1D6058960D05DD3E006BFB54 /* Build configuration list for PBXNativeTarget "WordPress" */ = {
			isa = XCConfigurationList;
			buildConfigurations = (
				1D6058940D05DD3E006BFB54 /* Debug */,
				1D6058950D05DD3E006BFB54 /* Release */,
				93DEAA9E182D567A004E34D1 /* Release-Internal */,
				2F30B4C20E342FDF00211B15 /* Distribution */,
			);
			defaultConfigurationIsVisible = 0;
			defaultConfigurationName = Release;
		};
		93E5284D19A7741A003A1A9C /* Build configuration list for PBXNativeTarget "WordPressTodayWidget" */ = {
			isa = XCConfigurationList;
			buildConfigurations = (
				93E5284919A7741A003A1A9C /* Debug */,
				93E5284A19A7741A003A1A9C /* Release */,
				93E5284B19A7741A003A1A9C /* Release-Internal */,
				93E5284C19A7741A003A1A9C /* Distribution */,
			);
			defaultConfigurationIsVisible = 0;
			defaultConfigurationName = Release;
		};
		A279580C198819DE0031C6A3 /* Build configuration list for PBXAggregateTarget "OCLint" */ = {
			isa = XCConfigurationList;
			buildConfigurations = (
				A2795808198819DE0031C6A3 /* Debug */,
				A2795809198819DE0031C6A3 /* Release */,
				A279580A198819DE0031C6A3 /* Release-Internal */,
				A279580B198819DE0031C6A3 /* Distribution */,
			);
			defaultConfigurationIsVisible = 0;
			defaultConfigurationName = Release;
		};
		C01FCF4E08A954540054247B /* Build configuration list for PBXProject "WordPress" */ = {
			isa = XCConfigurationList;
			buildConfigurations = (
				C01FCF4F08A954540054247B /* Debug */,
				C01FCF5008A954540054247B /* Release */,
				93DEAA9D182D567A004E34D1 /* Release-Internal */,
				2F30B4C10E342FDF00211B15 /* Distribution */,
			);
			defaultConfigurationIsVisible = 0;
			defaultConfigurationName = Release;
		};
		E16AB93D14D978240047A2E5 /* Build configuration list for PBXNativeTarget "WordPressTest" */ = {
			isa = XCConfigurationList;
			buildConfigurations = (
				E16AB93914D978240047A2E5 /* Debug */,
				E16AB93A14D978240047A2E5 /* Release */,
				93DEAAA0182D567A004E34D1 /* Release-Internal */,
				E16AB93B14D978240047A2E5 /* Distribution */,
			);
			defaultConfigurationIsVisible = 0;
			defaultConfigurationName = Release;
		};
/* End XCConfigurationList section */

/* Begin XCVersionGroup section */
		E125443B12BF5A7200D87A0A /* WordPress.xcdatamodeld */ = {
			isa = XCVersionGroup;
			children = (
				313AE4A419E3F23B00AAFABE /* WordPress 22.xcdatamodel */,
				5D229A78199AB74F00685123 /* WordPress 21.xcdatamodel */,
				DA67DF58196D8F6A005B5BC8 /* WordPress 20.xcdatamodel */,
				B5B63F3F19621A9F001601C3 /* WordPress 19.xcdatamodel */,
				5D6CF8B4193BD96E0041D28F /* WordPress 18.xcdatamodel */,
				5DB6D8F618F5DA6300956529 /* WordPress 17.xcdatamodel */,
				5DA5BF4B18E331D8005F11F9 /* WordPress 16.xcdatamodel */,
				A284044518BFE7F300D982B6 /* WordPress 15.xcdatamodel */,
				93460A36189D5091000E26CE /* WordPress 14.xcdatamodel */,
				C52812131832E071008931FD /* WordPress 13.xcdatamodel */,
				5D42A3BB175E686F005CFF05 /* WordPress 12.xcdatamodel */,
				E17B98E7171FFB450073E30D /* WordPress 11.xcdatamodel */,
				FDFB011916B1EA1C00F589A8 /* WordPress 10.xcdatamodel */,
				E1874BFE161C5DBC0058BDC4 /* WordPress 7.xcdatamodel */,
				E1C807471696F72E00E545A6 /* WordPress 9.xcdatamodel */,
				E115F2D116776A2900CCF00D /* WordPress 8.xcdatamodel */,
				FD374343156CF4B800BAB5B5 /* WordPress 6.xcdatamodel */,
				E1472EF915344A2A00D08657 /* WordPress 5.xcdatamodel */,
				FD0D42C11499F31700F5E115 /* WordPress 4.xcdatamodel */,
				E19BF8F913CC69E7004753FE /* WordPress 3.xcdatamodel */,
				8350E15911D28B4A00A7B073 /* WordPress.xcdatamodel */,
				E125443D12BF5A7200D87A0A /* WordPress 2.xcdatamodel */,
			);
			currentVersion = 313AE4A419E3F23B00AAFABE /* WordPress 22.xcdatamodel */;
			name = WordPress.xcdatamodeld;
			path = Classes/WordPress.xcdatamodeld;
			sourceTree = "<group>";
			versionGroupType = wrapper.xcdatamodel;
		};
/* End XCVersionGroup section */
	};
	rootObject = 29B97313FDCFA39411CA2CEA /* Project object */;
}<|MERGE_RESOLUTION|>--- conflicted
+++ resolved
@@ -45,13 +45,10 @@
 		313AE4A119E3F20400AAFABE /* CommentTableViewCell.swift in Sources */ = {isa = PBXBuildFile; fileRef = 313AE49D19E3F20400AAFABE /* CommentTableViewCell.swift */; };
 		313AE4A219E3F20400AAFABE /* CommentTableViewCell.xib in Resources */ = {isa = PBXBuildFile; fileRef = 313AE49E19E3F20400AAFABE /* CommentTableViewCell.xib */; };
 		313AE4A319E3F20400AAFABE /* CommentTableViewHeaderCell.xib in Resources */ = {isa = PBXBuildFile; fileRef = 313AE49F19E3F20400AAFABE /* CommentTableViewHeaderCell.xib */; };
-<<<<<<< HEAD
 		319D6E7B19E447500013871C /* Suggestion.m in Sources */ = {isa = PBXBuildFile; fileRef = 319D6E7A19E447500013871C /* Suggestion.m */; };
 		319D6E7E19E447C80013871C /* SuggestionService.m in Sources */ = {isa = PBXBuildFile; fileRef = 319D6E7D19E447C80013871C /* SuggestionService.m */; };
 		319D6E8119E44C680013871C /* SuggestionsTableView.m in Sources */ = {isa = PBXBuildFile; fileRef = 319D6E8019E44C680013871C /* SuggestionsTableView.m */; };
 		319D6E8519E44F7F0013871C /* SuggestionsTableViewCell.m in Sources */ = {isa = PBXBuildFile; fileRef = 319D6E8419E44F7F0013871C /* SuggestionsTableViewCell.m */; };
-=======
->>>>>>> fae48b7b
 		37022D931981C19000F322B7 /* VerticallyStackedButton.m in Sources */ = {isa = PBXBuildFile; fileRef = 37022D901981BF9200F322B7 /* VerticallyStackedButton.m */; };
 		3716E401167296D30035F8C4 /* ToastView.xib in Resources */ = {isa = PBXBuildFile; fileRef = 3716E400167296D30035F8C4 /* ToastView.xib */; };
 		37245ADC13FC23FF006CDBE3 /* WPWebViewController.xib in Resources */ = {isa = PBXBuildFile; fileRef = 37245ADB13FC23FF006CDBE3 /* WPWebViewController.xib */; };
@@ -73,19 +70,10 @@
 		5D08B90419648C3400D5B381 /* ReaderSubscriptionViewController.m in Sources */ = {isa = PBXBuildFile; fileRef = 5D08B90319648C3400D5B381 /* ReaderSubscriptionViewController.m */; };
 		5D0C2CB819AB932C002DF1E5 /* WPContentSyncHelper.swift in Sources */ = {isa = PBXBuildFile; fileRef = 5D0C2CB719AB932C002DF1E5 /* WPContentSyncHelper.swift */; };
 		5D119DA3176FBE040073D83A /* UIImageView+AFNetworkingExtra.m in Sources */ = {isa = PBXBuildFile; fileRef = 5D119DA2176FBE040073D83A /* UIImageView+AFNetworkingExtra.m */; };
-<<<<<<< HEAD
-		5D11E3261979E76D00E70992 /* VideoThumbnailServiceRemote.m in Sources */ = {isa = PBXBuildFile; fileRef = 5D11E3251979E76D00E70992 /* VideoThumbnailServiceRemote.m */; };
-=======
->>>>>>> fae48b7b
 		5D12FE1E1988243700378BD6 /* RemoteReaderPost.m in Sources */ = {isa = PBXBuildFile; fileRef = 5D12FE1B1988243700378BD6 /* RemoteReaderPost.m */; };
 		5D12FE1F1988243700378BD6 /* RemoteReaderTopic.m in Sources */ = {isa = PBXBuildFile; fileRef = 5D12FE1D1988243700378BD6 /* RemoteReaderTopic.m */; };
 		5D12FE221988245B00378BD6 /* RemoteReaderSite.m in Sources */ = {isa = PBXBuildFile; fileRef = 5D12FE211988245B00378BD6 /* RemoteReaderSite.m */; };
 		5D146EBB189857ED0068FDC6 /* FeaturedImageViewController.m in Sources */ = {isa = PBXBuildFile; fileRef = 5D146EBA189857ED0068FDC6 /* FeaturedImageViewController.m */; };
-<<<<<<< HEAD
-		5D1945621979C3D5003EDDAD /* WPRichTextImageControl.m in Sources */ = {isa = PBXBuildFile; fileRef = 5D1945611979C3D5003EDDAD /* WPRichTextImageControl.m */; };
-		5D1945651979E091003EDDAD /* WPRichTextVideoControl.m in Sources */ = {isa = PBXBuildFile; fileRef = 5D1945641979E091003EDDAD /* WPRichTextVideoControl.m */; };
-=======
->>>>>>> fae48b7b
 		5D1D9C50198837D0009D13B7 /* RemoteReaderPost.m in Sources */ = {isa = PBXBuildFile; fileRef = 5D12FE1B1988243700378BD6 /* RemoteReaderPost.m */; };
 		5D1D9C51198837D0009D13B7 /* RemoteReaderSite.m in Sources */ = {isa = PBXBuildFile; fileRef = 5D12FE211988245B00378BD6 /* RemoteReaderSite.m */; };
 		5D1D9C52198837D0009D13B7 /* RemoteReaderTopic.m in Sources */ = {isa = PBXBuildFile; fileRef = 5D12FE1D1988243700378BD6 /* RemoteReaderTopic.m */; };
@@ -117,12 +105,9 @@
 		5D5D0027187DA9D30027CEF6 /* CategoriesViewController.m in Sources */ = {isa = PBXBuildFile; fileRef = 5D5D0026187DA9D30027CEF6 /* CategoriesViewController.m */; };
 		5D62BAD718AA88210044E5F7 /* PageSettingsViewController.m in Sources */ = {isa = PBXBuildFile; fileRef = 5D62BAD618AA88210044E5F7 /* PageSettingsViewController.m */; };
 		5D69DBC4165428CA00A2D1F7 /* n.caf in Resources */ = {isa = PBXBuildFile; fileRef = 5D69DBC3165428CA00A2D1F7 /* n.caf */; };
-<<<<<<< HEAD
-=======
 		5D7B414619E482C9007D9EC7 /* WPRichTextEmbed.swift in Sources */ = {isa = PBXBuildFile; fileRef = 5D7B414319E482C9007D9EC7 /* WPRichTextEmbed.swift */; };
 		5D7B414719E482C9007D9EC7 /* WPRichTextImage.swift in Sources */ = {isa = PBXBuildFile; fileRef = 5D7B414419E482C9007D9EC7 /* WPRichTextImage.swift */; };
 		5D7B414819E482C9007D9EC7 /* WPRichTextMediaAttachment.swift in Sources */ = {isa = PBXBuildFile; fileRef = 5D7B414519E482C9007D9EC7 /* WPRichTextMediaAttachment.swift */; };
->>>>>>> fae48b7b
 		5D7DEA2919D488DD0032EE77 /* WPStyleGuide+Comments.swift in Sources */ = {isa = PBXBuildFile; fileRef = 5D7DEA2819D488DD0032EE77 /* WPStyleGuide+Comments.swift */; };
 		5D839AA8187F0D6B00811F4A /* PostFeaturedImageCell.m in Sources */ = {isa = PBXBuildFile; fileRef = 5D839AA7187F0D6B00811F4A /* PostFeaturedImageCell.m */; };
 		5D839AAB187F0D8000811F4A /* PostGeolocationCell.m in Sources */ = {isa = PBXBuildFile; fileRef = 5D839AAA187F0D8000811F4A /* PostGeolocationCell.m */; };
@@ -398,14 +383,11 @@
 		E1A386C814DB05C300954CF8 /* AVFoundation.framework in Frameworks */ = {isa = PBXBuildFile; fileRef = E1A386C714DB05C300954CF8 /* AVFoundation.framework */; };
 		E1A386CA14DB05F700954CF8 /* CoreMedia.framework in Frameworks */ = {isa = PBXBuildFile; fileRef = E1A386C914DB05F700954CF8 /* CoreMedia.framework */; };
 		E1A386CB14DB063800954CF8 /* MediaPlayer.framework in Frameworks */ = {isa = PBXBuildFile; fileRef = 83FB4D3E122C38F700DB9506 /* MediaPlayer.framework */; };
-<<<<<<< HEAD
-=======
 		E1A6DBDA19DC7D080071AC1E /* RemoteCategory.m in Sources */ = {isa = PBXBuildFile; fileRef = E1A6DBD719DC7D080071AC1E /* RemoteCategory.m */; };
 		E1A6DBDB19DC7D080071AC1E /* RemotePost.m in Sources */ = {isa = PBXBuildFile; fileRef = E1A6DBD919DC7D080071AC1E /* RemotePost.m */; };
 		E1A6DBE119DC7D140071AC1E /* PostServiceRemoteREST.m in Sources */ = {isa = PBXBuildFile; fileRef = E1A6DBDE19DC7D140071AC1E /* PostServiceRemoteREST.m */; };
 		E1A6DBE219DC7D140071AC1E /* PostServiceRemoteXMLRPC.m in Sources */ = {isa = PBXBuildFile; fileRef = E1A6DBE019DC7D140071AC1E /* PostServiceRemoteXMLRPC.m */; };
 		E1A6DBE519DC7D230071AC1E /* PostService.m in Sources */ = {isa = PBXBuildFile; fileRef = E1A6DBE419DC7D230071AC1E /* PostService.m */; };
->>>>>>> fae48b7b
 		E1AB07AD1578D34300D6AD64 /* SettingsViewController.m in Sources */ = {isa = PBXBuildFile; fileRef = E1AB07AC1578D34300D6AD64 /* SettingsViewController.m */; };
 		E1AC282D18282423004D394C /* SFHFKeychainUtils.m in Sources */ = {isa = PBXBuildFile; fileRef = 292CECFF1027259000BD407D /* SFHFKeychainUtils.m */; settings = {COMPILER_FLAGS = "-fno-objc-arc"; }; };
 		E1B4A9E112FC8B1000EB3F67 /* EGORefreshTableHeaderView.m in Sources */ = {isa = PBXBuildFile; fileRef = E1B4A9E012FC8B1000EB3F67 /* EGORefreshTableHeaderView.m */; };
@@ -531,7 +513,6 @@
 		313AE49E19E3F20400AAFABE /* CommentTableViewCell.xib */ = {isa = PBXFileReference; fileEncoding = 4; lastKnownFileType = file.xib; path = CommentTableViewCell.xib; sourceTree = "<group>"; };
 		313AE49F19E3F20400AAFABE /* CommentTableViewHeaderCell.xib */ = {isa = PBXFileReference; fileEncoding = 4; lastKnownFileType = file.xib; path = CommentTableViewHeaderCell.xib; sourceTree = "<group>"; };
 		313AE4A419E3F23B00AAFABE /* WordPress 22.xcdatamodel */ = {isa = PBXFileReference; lastKnownFileType = wrapper.xcdatamodel; path = "WordPress 22.xcdatamodel"; sourceTree = "<group>"; };
-<<<<<<< HEAD
 		319D6E7919E447500013871C /* Suggestion.h */ = {isa = PBXFileReference; fileEncoding = 4; lastKnownFileType = sourcecode.c.h; path = Suggestion.h; sourceTree = "<group>"; };
 		319D6E7A19E447500013871C /* Suggestion.m */ = {isa = PBXFileReference; fileEncoding = 4; lastKnownFileType = sourcecode.c.objc; path = Suggestion.m; sourceTree = "<group>"; };
 		319D6E7C19E447C80013871C /* SuggestionService.h */ = {isa = PBXFileReference; fileEncoding = 4; lastKnownFileType = sourcecode.c.h; path = SuggestionService.h; sourceTree = "<group>"; };
@@ -540,8 +521,6 @@
 		319D6E8019E44C680013871C /* SuggestionsTableView.m */ = {isa = PBXFileReference; fileEncoding = 4; lastKnownFileType = sourcecode.c.objc; name = SuggestionsTableView.m; path = Suggestions/SuggestionsTableView.m; sourceTree = "<group>"; };
 		319D6E8319E44F7F0013871C /* SuggestionsTableViewCell.h */ = {isa = PBXFileReference; fileEncoding = 4; lastKnownFileType = sourcecode.c.h; name = SuggestionsTableViewCell.h; path = Suggestions/SuggestionsTableViewCell.h; sourceTree = "<group>"; };
 		319D6E8419E44F7F0013871C /* SuggestionsTableViewCell.m */ = {isa = PBXFileReference; fileEncoding = 4; lastKnownFileType = sourcecode.c.objc; name = SuggestionsTableViewCell.m; path = Suggestions/SuggestionsTableViewCell.m; sourceTree = "<group>"; };
-=======
->>>>>>> fae48b7b
 		37022D8F1981BF9200F322B7 /* VerticallyStackedButton.h */ = {isa = PBXFileReference; fileEncoding = 4; lastKnownFileType = sourcecode.c.h; path = VerticallyStackedButton.h; sourceTree = "<group>"; };
 		37022D901981BF9200F322B7 /* VerticallyStackedButton.m */ = {isa = PBXFileReference; fileEncoding = 4; lastKnownFileType = sourcecode.c.objc; path = VerticallyStackedButton.m; sourceTree = "<group>"; };
 		3716E400167296D30035F8C4 /* ToastView.xib */ = {isa = PBXFileReference; fileEncoding = 4; lastKnownFileType = file.xib; name = ToastView.xib; path = Resources/ToastView.xib; sourceTree = "<group>"; };
@@ -579,11 +558,6 @@
 		5D0C2CB719AB932C002DF1E5 /* WPContentSyncHelper.swift */ = {isa = PBXFileReference; fileEncoding = 4; lastKnownFileType = sourcecode.swift; path = WPContentSyncHelper.swift; sourceTree = "<group>"; };
 		5D119DA1176FBE040073D83A /* UIImageView+AFNetworkingExtra.h */ = {isa = PBXFileReference; fileEncoding = 4; lastKnownFileType = sourcecode.c.h; path = "UIImageView+AFNetworkingExtra.h"; sourceTree = "<group>"; };
 		5D119DA2176FBE040073D83A /* UIImageView+AFNetworkingExtra.m */ = {isa = PBXFileReference; fileEncoding = 4; lastKnownFileType = sourcecode.c.objc; path = "UIImageView+AFNetworkingExtra.m"; sourceTree = "<group>"; };
-<<<<<<< HEAD
-		5D11E3241979E76D00E70992 /* VideoThumbnailServiceRemote.h */ = {isa = PBXFileReference; fileEncoding = 4; lastKnownFileType = sourcecode.c.h; path = VideoThumbnailServiceRemote.h; sourceTree = "<group>"; };
-		5D11E3251979E76D00E70992 /* VideoThumbnailServiceRemote.m */ = {isa = PBXFileReference; fileEncoding = 4; lastKnownFileType = sourcecode.c.objc; path = VideoThumbnailServiceRemote.m; sourceTree = "<group>"; };
-=======
->>>>>>> fae48b7b
 		5D12FE1A1988243700378BD6 /* RemoteReaderPost.h */ = {isa = PBXFileReference; fileEncoding = 4; lastKnownFileType = sourcecode.c.h; name = RemoteReaderPost.h; path = "Remote Objects/RemoteReaderPost.h"; sourceTree = "<group>"; };
 		5D12FE1B1988243700378BD6 /* RemoteReaderPost.m */ = {isa = PBXFileReference; fileEncoding = 4; lastKnownFileType = sourcecode.c.objc; name = RemoteReaderPost.m; path = "Remote Objects/RemoteReaderPost.m"; sourceTree = "<group>"; };
 		5D12FE1C1988243700378BD6 /* RemoteReaderTopic.h */ = {isa = PBXFileReference; fileEncoding = 4; lastKnownFileType = sourcecode.c.h; name = RemoteReaderTopic.h; path = "Remote Objects/RemoteReaderTopic.h"; sourceTree = "<group>"; };
@@ -592,13 +566,6 @@
 		5D12FE211988245B00378BD6 /* RemoteReaderSite.m */ = {isa = PBXFileReference; fileEncoding = 4; lastKnownFileType = sourcecode.c.objc; name = RemoteReaderSite.m; path = "Remote Objects/RemoteReaderSite.m"; sourceTree = "<group>"; };
 		5D146EB9189857ED0068FDC6 /* FeaturedImageViewController.h */ = {isa = PBXFileReference; fileEncoding = 4; lastKnownFileType = sourcecode.c.h; path = FeaturedImageViewController.h; sourceTree = "<group>"; usesTabs = 0; };
 		5D146EBA189857ED0068FDC6 /* FeaturedImageViewController.m */ = {isa = PBXFileReference; fileEncoding = 4; lastKnownFileType = sourcecode.c.objc; path = FeaturedImageViewController.m; sourceTree = "<group>"; usesTabs = 0; };
-<<<<<<< HEAD
-		5D1945601979C3D5003EDDAD /* WPRichTextImageControl.h */ = {isa = PBXFileReference; fileEncoding = 4; lastKnownFileType = sourcecode.c.h; path = WPRichTextImageControl.h; sourceTree = "<group>"; };
-		5D1945611979C3D5003EDDAD /* WPRichTextImageControl.m */ = {isa = PBXFileReference; fileEncoding = 4; lastKnownFileType = sourcecode.c.objc; path = WPRichTextImageControl.m; sourceTree = "<group>"; };
-		5D1945631979E091003EDDAD /* WPRichTextVideoControl.h */ = {isa = PBXFileReference; fileEncoding = 4; lastKnownFileType = sourcecode.c.h; path = WPRichTextVideoControl.h; sourceTree = "<group>"; };
-		5D1945641979E091003EDDAD /* WPRichTextVideoControl.m */ = {isa = PBXFileReference; fileEncoding = 4; lastKnownFileType = sourcecode.c.objc; path = WPRichTextVideoControl.m; sourceTree = "<group>"; };
-=======
->>>>>>> fae48b7b
 		5D1D9C5319885B01009D13B7 /* ReaderEditableSubscriptionPage.h */ = {isa = PBXFileReference; lastKnownFileType = sourcecode.c.h; path = ReaderEditableSubscriptionPage.h; sourceTree = "<group>"; };
 		5D1EE7FF15E7AF3E007F1F02 /* JetpackSettingsViewController.h */ = {isa = PBXFileReference; fileEncoding = 4; lastKnownFileType = sourcecode.c.h; path = JetpackSettingsViewController.h; sourceTree = "<group>"; };
 		5D1EE80015E7AF3E007F1F02 /* JetpackSettingsViewController.m */ = {isa = PBXFileReference; fileEncoding = 4; lastKnownFileType = sourcecode.c.objc; path = JetpackSettingsViewController.m; sourceTree = "<group>"; };
@@ -658,12 +625,9 @@
 		5D62BAD818AAAE9B0044E5F7 /* PostSettingsViewController_Internal.h */ = {isa = PBXFileReference; lastKnownFileType = sourcecode.c.h; path = PostSettingsViewController_Internal.h; sourceTree = "<group>"; usesTabs = 0; };
 		5D69DBC3165428CA00A2D1F7 /* n.caf */ = {isa = PBXFileReference; lastKnownFileType = file; name = n.caf; path = Resources/Sounds/n.caf; sourceTree = "<group>"; };
 		5D6CF8B4193BD96E0041D28F /* WordPress 18.xcdatamodel */ = {isa = PBXFileReference; lastKnownFileType = wrapper.xcdatamodel; path = "WordPress 18.xcdatamodel"; sourceTree = "<group>"; };
-<<<<<<< HEAD
-=======
 		5D7B414319E482C9007D9EC7 /* WPRichTextEmbed.swift */ = {isa = PBXFileReference; fileEncoding = 4; lastKnownFileType = sourcecode.swift; path = WPRichTextEmbed.swift; sourceTree = "<group>"; };
 		5D7B414419E482C9007D9EC7 /* WPRichTextImage.swift */ = {isa = PBXFileReference; fileEncoding = 4; lastKnownFileType = sourcecode.swift; path = WPRichTextImage.swift; sourceTree = "<group>"; };
 		5D7B414519E482C9007D9EC7 /* WPRichTextMediaAttachment.swift */ = {isa = PBXFileReference; fileEncoding = 4; lastKnownFileType = sourcecode.swift; path = WPRichTextMediaAttachment.swift; sourceTree = "<group>"; };
->>>>>>> fae48b7b
 		5D7DEA2819D488DD0032EE77 /* WPStyleGuide+Comments.swift */ = {isa = PBXFileReference; fileEncoding = 4; lastKnownFileType = sourcecode.swift; path = "WPStyleGuide+Comments.swift"; sourceTree = "<group>"; };
 		5D839AA6187F0D6B00811F4A /* PostFeaturedImageCell.h */ = {isa = PBXFileReference; fileEncoding = 4; lastKnownFileType = sourcecode.c.h; path = PostFeaturedImageCell.h; sourceTree = "<group>"; };
 		5D839AA7187F0D6B00811F4A /* PostFeaturedImageCell.m */ = {isa = PBXFileReference; fileEncoding = 4; lastKnownFileType = sourcecode.c.objc; path = PostFeaturedImageCell.m; sourceTree = "<group>"; };
@@ -1157,8 +1121,6 @@
 		E1A386C714DB05C300954CF8 /* AVFoundation.framework */ = {isa = PBXFileReference; includeInIndex = 1; lastKnownFileType = wrapper.framework; name = AVFoundation.framework; path = System/Library/Frameworks/AVFoundation.framework; sourceTree = SDKROOT; };
 		E1A386C914DB05F700954CF8 /* CoreMedia.framework */ = {isa = PBXFileReference; includeInIndex = 1; lastKnownFileType = wrapper.framework; name = CoreMedia.framework; path = System/Library/Frameworks/CoreMedia.framework; sourceTree = SDKROOT; };
 		E1A38C921581879D00439E55 /* WPTableViewControllerSubclass.h */ = {isa = PBXFileReference; lastKnownFileType = sourcecode.c.h; path = WPTableViewControllerSubclass.h; sourceTree = "<group>"; };
-<<<<<<< HEAD
-=======
 		E1A6DBD619DC7D080071AC1E /* RemoteCategory.h */ = {isa = PBXFileReference; fileEncoding = 4; lastKnownFileType = sourcecode.c.h; name = RemoteCategory.h; path = "Remote Objects/RemoteCategory.h"; sourceTree = "<group>"; };
 		E1A6DBD719DC7D080071AC1E /* RemoteCategory.m */ = {isa = PBXFileReference; fileEncoding = 4; lastKnownFileType = sourcecode.c.objc; name = RemoteCategory.m; path = "Remote Objects/RemoteCategory.m"; sourceTree = "<group>"; };
 		E1A6DBD819DC7D080071AC1E /* RemotePost.h */ = {isa = PBXFileReference; fileEncoding = 4; lastKnownFileType = sourcecode.c.h; name = RemotePost.h; path = "Remote Objects/RemotePost.h"; sourceTree = "<group>"; };
@@ -1170,7 +1132,6 @@
 		E1A6DBE019DC7D140071AC1E /* PostServiceRemoteXMLRPC.m */ = {isa = PBXFileReference; fileEncoding = 4; lastKnownFileType = sourcecode.c.objc; path = PostServiceRemoteXMLRPC.m; sourceTree = "<group>"; };
 		E1A6DBE319DC7D230071AC1E /* PostService.h */ = {isa = PBXFileReference; fileEncoding = 4; lastKnownFileType = sourcecode.c.h; path = PostService.h; sourceTree = "<group>"; };
 		E1A6DBE419DC7D230071AC1E /* PostService.m */ = {isa = PBXFileReference; fileEncoding = 4; lastKnownFileType = sourcecode.c.objc; path = PostService.m; sourceTree = "<group>"; };
->>>>>>> fae48b7b
 		E1AB07AB1578D34300D6AD64 /* SettingsViewController.h */ = {isa = PBXFileReference; fileEncoding = 4; lastKnownFileType = sourcecode.c.h; path = SettingsViewController.h; sourceTree = "<group>"; };
 		E1AB07AC1578D34300D6AD64 /* SettingsViewController.m */ = {isa = PBXFileReference; fileEncoding = 4; lastKnownFileType = sourcecode.c.objc; lineEnding = 0; path = SettingsViewController.m; sourceTree = "<group>"; xcLanguageSpecificationIdentifier = xcode.lang.objc; };
 		E1B4A9DF12FC8B1000EB3F67 /* EGORefreshTableHeaderView.h */ = {isa = PBXFileReference; fileEncoding = 4; lastKnownFileType = sourcecode.c.h; path = EGORefreshTableHeaderView.h; sourceTree = "<group>"; };
@@ -1359,12 +1320,9 @@
 				03958061100D6CFC00850742 /* WPLabel.m */,
 				5DF94E3C1962BAA700359241 /* WPRichContentView.h */,
 				5DF94E3D1962BAA700359241 /* WPRichContentView.m */,
-<<<<<<< HEAD
-=======
 				5D7B414319E482C9007D9EC7 /* WPRichTextEmbed.swift */,
 				5D7B414419E482C9007D9EC7 /* WPRichTextImage.swift */,
 				5D7B414519E482C9007D9EC7 /* WPRichTextMediaAttachment.swift */,
->>>>>>> fae48b7b
 				5DF94E3E1962BAA700359241 /* WPRichTextView.h */,
 				5DF94E3F1962BAA700359241 /* WPRichTextView.m */,
 				5DF94E401962BAA700359241 /* WPSimpleContentAttributionView.h */,
@@ -1373,13 +1331,6 @@
 				5DEB61B3156FCD3400242C35 /* WPWebView.m */,
 				ADF544C0195A0F620092213D /* CustomHighlightButton.h */,
 				ADF544C1195A0F620092213D /* CustomHighlightButton.m */,
-<<<<<<< HEAD
-				5D1945601979C3D5003EDDAD /* WPRichTextImageControl.h */,
-				5D1945611979C3D5003EDDAD /* WPRichTextImageControl.m */,
-				5D1945631979E091003EDDAD /* WPRichTextVideoControl.h */,
-				5D1945641979E091003EDDAD /* WPRichTextVideoControl.m */,
-=======
->>>>>>> fae48b7b
 			);
 			path = Views;
 			sourceTree = "<group>";
@@ -1542,11 +1493,8 @@
 				5DCC4CD719A50CC0003E548C /* ReaderSite.m */,
 				5DBCD9D018F3569F00B32229 /* ReaderTopic.h */,
 				5DBCD9D118F3569F00B32229 /* ReaderTopic.m */,
-<<<<<<< HEAD
 				319D6E7919E447500013871C /* Suggestion.h */,
 				319D6E7A19E447500013871C /* Suggestion.m */,
-=======
->>>>>>> fae48b7b
 				5DA5BF3318E32DCF005F11F9 /* Theme.h */,
 				5DA5BF3418E32DCF005F11F9 /* Theme.m */,
 				E105E9CD1726955600C0D9E7 /* WPAccount.h */,
@@ -1556,7 +1504,6 @@
 			path = Models;
 			sourceTree = "<group>";
 		};
-<<<<<<< HEAD
 		319D6E8219E44C7B0013871C /* Suggestions */ = {
 			isa = PBXGroup;
 			children = (
@@ -1568,8 +1515,6 @@
 			name = Suggestions;
 			sourceTree = "<group>";
 		};
-=======
->>>>>>> fae48b7b
 		37195B7F166A5DDC005F2292 /* Notifications */ = {
 			isa = PBXGroup;
 			children = (
@@ -1872,14 +1817,11 @@
 		850BD4531922F95C0032F3AD /* Networking */ = {
 			isa = PBXGroup;
 			children = (
-<<<<<<< HEAD
-=======
 				E1A6DBDC19DC7D140071AC1E /* PostServiceRemote.h */,
 				E1A6DBDD19DC7D140071AC1E /* PostServiceRemoteREST.h */,
 				E1A6DBDE19DC7D140071AC1E /* PostServiceRemoteREST.m */,
 				E1A6DBDF19DC7D140071AC1E /* PostServiceRemoteXMLRPC.h */,
 				E1A6DBE019DC7D140071AC1E /* PostServiceRemoteXMLRPC.m */,
->>>>>>> fae48b7b
 				E1249B4019408C6F0035E895 /* Remote Objects */,
 				E18EE94919349EAE00B0A40C /* AccountServiceRemote.h */,
 				E18EE94A19349EAE00B0A40C /* AccountServiceRemote.m */,
@@ -1915,11 +1857,6 @@
 				E18EE95019349EC300B0A40C /* ReaderTopicServiceRemote.m */,
 				E1249B481940AE610035E895 /* ServiceRemoteREST.h */,
 				E1249B471940AE550035E895 /* ServiceRemoteXMLRPC.h */,
-<<<<<<< HEAD
-				5D11E3241979E76D00E70992 /* VideoThumbnailServiceRemote.h */,
-				5D11E3251979E76D00E70992 /* VideoThumbnailServiceRemote.m */,
-=======
->>>>>>> fae48b7b
 			);
 			path = Networking;
 			sourceTree = "<group>";
@@ -1969,10 +1906,7 @@
 				5DA5BF4A18E32DE2005F11F9 /* Media */,
 				EC4696A80EA74DAC0040EE8E /* Pages */,
 				AC3439790E11434600E5D79B /* Post */,
-<<<<<<< HEAD
 				319D6E8219E44C7B0013871C /* Suggestions */,
-=======
->>>>>>> fae48b7b
 				CCB3A03814C8DD5100D43C3F /* Reader */,
 				3792259E12F6DBCC00F2176A /* Stats */,
 				5D87E10D15F512380012C595 /* Settings */,
@@ -2106,11 +2040,8 @@
 		93FA59DA18D88BDB001446BC /* Services */ = {
 			isa = PBXGroup;
 			children = (
-<<<<<<< HEAD
-=======
 				E1A6DBE319DC7D230071AC1E /* PostService.h */,
 				E1A6DBE419DC7D230071AC1E /* PostService.m */,
->>>>>>> fae48b7b
 				93C1147D18EC5DD500DAC95C /* AccountService.h */,
 				93C1147E18EC5DD500DAC95C /* AccountService.m */,
 				93C1148318EDF6E100DAC95C /* BlogService.h */,
@@ -2128,11 +2059,8 @@
 				5D44EB371986D8BA008B7175 /* ReaderSiteService.m */,
 				5DBCD9D318F35D7500B32229 /* ReaderTopicService.h */,
 				5DBCD9D418F35D7500B32229 /* ReaderTopicService.m */,
-<<<<<<< HEAD
 				319D6E7C19E447C80013871C /* SuggestionService.h */,
 				319D6E7D19E447C80013871C /* SuggestionService.m */,
-=======
->>>>>>> fae48b7b
 			);
 			path = Services;
 			sourceTree = "<group>";
@@ -2451,13 +2379,10 @@
 		E1249B4019408C6F0035E895 /* Remote Objects */ = {
 			isa = PBXGroup;
 			children = (
-<<<<<<< HEAD
-=======
 				E1A6DBD619DC7D080071AC1E /* RemoteCategory.h */,
 				E1A6DBD719DC7D080071AC1E /* RemoteCategory.m */,
 				E1A6DBD819DC7D080071AC1E /* RemotePost.h */,
 				E1A6DBD919DC7D080071AC1E /* RemotePost.m */,
->>>>>>> fae48b7b
 				E1249B4119408C910035E895 /* RemoteComment.h */,
 				E1249B4219408C910035E895 /* RemoteComment.m */,
 				5D12FE1A1988243700378BD6 /* RemoteReaderPost.h */,
@@ -3002,10 +2927,7 @@
 				5D7DEA2919D488DD0032EE77 /* WPStyleGuide+Comments.swift in Sources */,
 				5DB3BA0818D11D8D00F3F3E9 /* PublishDatePickerView.m in Sources */,
 				2F970F740DF92274006BD934 /* PostsViewController.m in Sources */,
-<<<<<<< HEAD
 				319D6E7B19E447500013871C /* Suggestion.m in Sources */,
-=======
->>>>>>> fae48b7b
 				46E4792C185BD2B8007AA76F /* CommentView.m in Sources */,
 				B5B56D3219AFB68800B4E29B /* WPStyleGuide+Reply.swift in Sources */,
 				30EABE0918A5903400B73A9C /* WPBlogTableViewCell.m in Sources */,
@@ -3017,13 +2939,9 @@
 				93C1148518EDF6E100DAC95C /* BlogService.m in Sources */,
 				B55853F719630D5400FAF6C3 /* NSAttributedString+Util.m in Sources */,
 				ACBAB5FE0E121C7300F38795 /* PostSettingsViewController.m in Sources */,
-<<<<<<< HEAD
 				319D6E8119E44C680013871C /* SuggestionsTableView.m in Sources */,
 				ACBAB6860E1247F700F38795 /* PostPreviewViewController.m in Sources */,
-=======
-				ACBAB6860E1247F700F38795 /* PostPreviewViewController.m in Sources */,
 				E1A6DBE519DC7D230071AC1E /* PostService.m in Sources */,
->>>>>>> fae48b7b
 				C58349C51806F95100B64089 /* IOS7CorrectedTextView.m in Sources */,
 				C56636E91868D0CE00226AAB /* StatsViewController.m in Sources */,
 				313AE4A019E3F20400AAFABE /* CommentViewController.m in Sources */,
@@ -3067,10 +2985,7 @@
 				5DA5BF4518E32DCF005F11F9 /* ThemeBrowserCell.m in Sources */,
 				93C486501810442200A24725 /* SupportViewController.m in Sources */,
 				B5509A9319CA38B3006D2E49 /* EditReplyViewController.m in Sources */,
-<<<<<<< HEAD
-=======
 				E1A6DBE119DC7D140071AC1E /* PostServiceRemoteREST.m in Sources */,
->>>>>>> fae48b7b
 				5DA5BF3D18E32DCF005F11F9 /* EditMediaViewController.m in Sources */,
 				83FEFC7611FF6C5A0078B462 /* EditSiteViewController.m in Sources */,
 				838C672E1210C3C300B09CA3 /* Post.m in Sources */,
@@ -3096,10 +3011,7 @@
 				B587798119B799D800E57C5A /* UITableViewCell+Helpers.swift in Sources */,
 				B587798019B799D800E57C5A /* UITableView+Helpers.swift in Sources */,
 				B587797E19B799D800E57C5A /* UIImageView+Animations.swift in Sources */,
-<<<<<<< HEAD
-=======
 				5D7B414719E482C9007D9EC7 /* WPRichTextImage.swift in Sources */,
->>>>>>> fae48b7b
 				30AF6CFD13C230C600A29C00 /* AboutViewController.m in Sources */,
 				E1F80825146420B000726BC7 /* UIImageView+Gravatar.m in Sources */,
 				B587798619B799EB00E57C5A /* Notification+Interface.swift in Sources */,
@@ -3113,10 +3025,7 @@
 				5DF94E501962BAEB00359241 /* ReaderPostAttributionView.m in Sources */,
 				93C1147F18EC5DD500DAC95C /* AccountService.m in Sources */,
 				B548458219A258890077E7A5 /* UIActionSheet+Helpers.m in Sources */,
-<<<<<<< HEAD
-=======
 				5D7B414819E482C9007D9EC7 /* WPRichTextMediaAttachment.swift in Sources */,
->>>>>>> fae48b7b
 				85435BEA190F837500E868D0 /* WPUploadStatusView.m in Sources */,
 				8514DDA7190E2AB3009B6421 /* WPMediaMetadataExtractor.m in Sources */,
 				E13F23C314FE84600081D9CC /* NSMutableDictionary+Helpers.m in Sources */,
@@ -3126,10 +3035,6 @@
 				A25EBD87156E330600530E3D /* WPTableViewController.m in Sources */,
 				5DEB61B4156FCD3400242C35 /* WPWebView.m in Sources */,
 				B55853F31962337500FAF6C3 /* NSScanner+Helpers.m in Sources */,
-<<<<<<< HEAD
-				5D1945651979E091003EDDAD /* WPRichTextVideoControl.m in Sources */,
-=======
->>>>>>> fae48b7b
 				5D49B03B19BE3CAD00703A9B /* SafeReaderTopicToReaderTopic.m in Sources */,
 				5DEB61B8156FCD5200242C35 /* WPChromelessWebViewController.m in Sources */,
 				CC24E5EF1577D1EA00A6D5B5 /* WPFriendFinderViewController.m in Sources */,
@@ -3171,10 +3076,6 @@
 				5DCC4CD819A50CC0003E548C /* ReaderSite.m in Sources */,
 				93C4864F181043D700A24725 /* ActivityLogDetailViewController.m in Sources */,
 				CC70165E185BB97A007B37DB /* ReaderCommentPublisher.m in Sources */,
-<<<<<<< HEAD
-				5D11E3261979E76D00E70992 /* VideoThumbnailServiceRemote.m in Sources */,
-=======
->>>>>>> fae48b7b
 				859F761D18F2159800EF8D5D /* WPAnalyticsTrackerMixpanelInstructionsForStat.m in Sources */,
 				B57B99DE19A2DBF200506504 /* NSObject+Helpers.m in Sources */,
 				E1523EB516D3B305002C5A36 /* InstapaperActivity.m in Sources */,
@@ -3184,10 +3085,7 @@
 				E1D0D82A16D3D19200E33F4C /* PocketAPILogin.m in Sources */,
 				E1D0D82B16D3D19200E33F4C /* PocketAPIOperation.m in Sources */,
 				5DF94E471962BAA700359241 /* WPSimpleContentAttributionView.m in Sources */,
-<<<<<<< HEAD
-=======
 				E1A6DBE219DC7D140071AC1E /* PostServiceRemoteXMLRPC.m in Sources */,
->>>>>>> fae48b7b
 				46FE8276184FD8A200535844 /* WordPressComOAuthClient.m in Sources */,
 				5DF94E531962BAEB00359241 /* ReaderPostSimpleContentView.m in Sources */,
 				E1D0D84716D3D2EA00E33F4C /* PocketActivity.m in Sources */,
@@ -3200,10 +3098,7 @@
 				E23EEC5E185A72C100F4DE2A /* WPContentCell.m in Sources */,
 				8525398B171761D9003F6B32 /* WPComLanguages.m in Sources */,
 				E1D04D8119374EAF002FADD7 /* BlogServiceRemoteProxy.m in Sources */,
-<<<<<<< HEAD
-=======
 				5D7B414619E482C9007D9EC7 /* WPRichTextEmbed.swift in Sources */,
->>>>>>> fae48b7b
 				85149741171E13DF00B87F3F /* WPAsyncBlockOperation.m in Sources */,
 				858DE40F1730384F000AC628 /* LoginViewController.m in Sources */,
 				B5CC05F61962150600975CAC /* Constants.m in Sources */,
@@ -3215,10 +3110,7 @@
 				85D08A7117342ECE00E2BBCA /* AddUsersBlogCell.m in Sources */,
 				85EC44D41739826A00686604 /* CreateAccountAndBlogViewController.m in Sources */,
 				85AD6AEC173CCF9E002CB896 /* WPNUXPrimaryButton.m in Sources */,
-<<<<<<< HEAD
-=======
 				E1A6DBDB19DC7D080071AC1E /* RemotePost.m in Sources */,
->>>>>>> fae48b7b
 				E1249B4619408D0F0035E895 /* CommentServiceRemoteXMLRPC.m in Sources */,
 				85AD6AEF173CCFDC002CB896 /* WPNUXSecondaryButton.m in Sources */,
 				5DBCD9D218F3569F00B32229 /* ReaderTopic.m in Sources */,
@@ -3245,10 +3137,7 @@
 				5D0077A7182AE9DF00F865DB /* ReaderMediaQueue.m in Sources */,
 				462F4E0B18369F0B0028D2F8 /* BlogListViewController.m in Sources */,
 				5D42A3F9175E75EE005CFF05 /* ReaderMediaView.m in Sources */,
-<<<<<<< HEAD
-=======
 				E1A6DBDA19DC7D080071AC1E /* RemoteCategory.m in Sources */,
->>>>>>> fae48b7b
 				85D2275918F1EB8A001DA8DA /* WPAnalyticsTrackerMixpanel.m in Sources */,
 				E149D64F19349E69006A843D /* AccountServiceRemoteXMLRPC.m in Sources */,
 				B5134AF519B2C4F200FADE8C /* ReplyBezierView.swift in Sources */,
@@ -3283,10 +3172,6 @@
 				B587797C19B799D800E57C5A /* NSParagraphStyle+Helpers.swift in Sources */,
 				5D119DA3176FBE040073D83A /* UIImageView+AFNetworkingExtra.m in Sources */,
 				5DF59C0B1770AE3A00171208 /* UILabel+SuggestSize.m in Sources */,
-<<<<<<< HEAD
-				5D1945621979C3D5003EDDAD /* WPRichTextImageControl.m in Sources */,
-=======
->>>>>>> fae48b7b
 				E1F5A1BC1771C90A00E0495F /* WPTableImageSource.m in Sources */,
 				851734431798C64700A30E27 /* NSURL+Util.m in Sources */,
 				5DF738971965FACD00393584 /* RecommendedTopicsViewController.m in Sources */,
@@ -3297,13 +3182,9 @@
 				5D839AAB187F0D8000811F4A /* PostGeolocationCell.m in Sources */,
 				A2DC5B1A1953451B009584C3 /* WPNUXHelpBadgeLabel.m in Sources */,
 				B532D4EA199D4357006E4DF6 /* NoteBlockHeaderTableViewCell.swift in Sources */,
-<<<<<<< HEAD
 				319D6E8519E44F7F0013871C /* SuggestionsTableViewCell.m in Sources */,
 				E1AC282D18282423004D394C /* SFHFKeychainUtils.m in Sources */,
 				319D6E7E19E447C80013871C /* SuggestionService.m in Sources */,
-=======
-				E1AC282D18282423004D394C /* SFHFKeychainUtils.m in Sources */,
->>>>>>> fae48b7b
 			);
 			runOnlyForDeploymentPostprocessing = 0;
 		};
