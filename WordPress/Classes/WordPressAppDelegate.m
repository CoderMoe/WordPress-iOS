--- conflicted
+++ resolved
@@ -27,13 +27,10 @@
 #import "BlogListViewController.h"
 #import "LoginViewController.h"
 #import <CrashlyticsLumberjack/CrashlyticsLogger.h>
-<<<<<<< HEAD
 #import <HockeySDK/HockeySDK.h>
-=======
 #import "NotificationsManager.h"
 #import <DDFileLogger.h>
 #import <AFNetworking/AFNetworking.h>
->>>>>>> 57a7233d
 
 #if DEBUG
 #import "DDTTYLogger.h"
@@ -128,6 +125,12 @@
 
 - (BOOL)application:(UIApplication *)application openURL:(NSURL *)url sourceApplication:(NSString *)sourceApplication annotation:(id)annotation
 {
+    if ([[BITHockeyManager sharedHockeyManager].authenticator handleOpenURL:url
+                                                          sourceApplication:sourceApplication
+                                                                 annotation:annotation]) {
+        return YES;
+    }
+
     if ([[GPPShare sharedInstance] handleURL:url sourceApplication:sourceApplication annotation:annotation]) {
         return YES;
     }
@@ -136,21 +139,11 @@
         return YES;
     }
 
-<<<<<<< HEAD
-- (void)configureCrashlytics {
-#if DEBUG
-    return;
-#endif
-#ifdef INTERNAL_BUILD
-    return;
-#endif
-=======
     if ([[CameraPlusPickerManager sharedManager] shouldHandleURLAsCameraPlusPickerCallback:url]) {
         /* Note that your application has been in the background and may have been terminated.
          * The only CameraPlusPickerManager state that is restored is the pickerMode, which is
          * restored to indicate the mode used to pick images.
          */
->>>>>>> 57a7233d
 
         /* Handle the callback and notify the delegate. */
         [[CameraPlusPickerManager sharedManager] handleCameraPlusPickerCallback:url usingBlock:^(CameraPlusPickedImages *images) {
@@ -194,18 +187,11 @@
     [[BITHockeyManager sharedHockeyManager].authenticator authenticateInstallation];
 }
 
-<<<<<<< HEAD
-- (void)setCommonCrashlyticsParameters {
-    [Crashlytics setObjectValue:[NSNumber numberWithBool:[[WordPressComApi sharedApi] hasCredentials]] forKey:@"logged_in"];
-    [Crashlytics setObjectValue:@([[WordPressComApi sharedApi] hasCredentials]) forKey:@"connected_to_dotcom"];
-    [Crashlytics setObjectValue:@([Blog countWithContext:[self managedObjectContext]]) forKey:@"number_of_blogs"];
-=======
 - (void)applicationWillTerminate:(UIApplication *)application {
     DDLogInfo(@"%@ %@", self, NSStringFromSelector(_cmd));
     
     [UIApplication sharedApplication].applicationIconBadgeNumber = 0;
     [WPMobileStats endSession];
->>>>>>> 57a7233d
 }
 
 - (void)applicationDidEnterBackground:(UIApplication *)application {
@@ -259,41 +245,6 @@
     [[WordPressComApi sharedApi] syncPushNotificationInfo];
 }
 
-<<<<<<< HEAD
-- (BOOL)application:(UIApplication *)application didFinishLaunchingWithOptions:(NSDictionary *)launchOptions {
-    UIDevice *device = [UIDevice currentDevice];
-    NSInteger crashCount = [[NSUserDefaults standardUserDefaults] integerForKey:@"crashCount"];
-
-    [self configureCrashlytics];
-    [self configureHockeySDK];
-    [self configureLogging];
-
-    NSArray *languages = [[NSUserDefaults standardUserDefaults] objectForKey:@"AppleLanguages"];
-    NSString *currentLanguage = [languages objectAtIndex:0];
-    BOOL extraDebug = [[NSUserDefaults standardUserDefaults] boolForKey:@"extra_debug"];
-    
-    DDLogInfo(@"===========================================================================");
-	DDLogInfo(@"Launching WordPress for iOS %@...", [[NSBundle mainBundle] objectForInfoDictionaryKey:@"CFBundleVersion"]);
-    DDLogInfo(@"Crash count:       %d", crashCount);
-#ifdef DEBUG
-    DDLogInfo(@"Debug mode:  Debug");
-#else
-    DDLogInfo(@"Debug mode:  Production");
-#endif
-    DDLogInfo(@"Extra debug: %@", extraDebug ? @"YES" : @"NO");
-    DDLogInfo(@"Device model: %@ (%@)", [UIDeviceHardware platformString], [UIDeviceHardware platform]);
-    DDLogInfo(@"OS:        %@ %@", [device systemName], [device systemVersion]);
-    DDLogInfo(@"Language:  %@", currentLanguage);
-    DDLogInfo(@"UDID:      %@", [device wordpressIdentifier]);
-    DDLogInfo(@"APN token: %@", [[NSUserDefaults standardUserDefaults] objectForKey:kApnsDeviceTokenPrefKey]);
-    DDLogInfo(@"===========================================================================");
-
-    [self setupUserAgent];
-    [WPMobileStats initializeStats];
-    [[GPPSignIn sharedInstance] setClientID:[WordPressComApiCredentials googlePlusClientId]];
-=======
->>>>>>> 57a7233d
-
 #pragma mark - Push Notification delegate
 
 - (void)application:(UIApplication *)application didRegisterForRemoteNotificationsWithDeviceToken:(NSData *)deviceToken {
@@ -340,57 +291,6 @@
 
 - (void)customizeAppearance
 {
-<<<<<<< HEAD
-    if ([[BITHockeyManager sharedHockeyManager].authenticator handleOpenURL:url
-                                                          sourceApplication:sourceApplication
-                                                                 annotation:annotation]) {
-        return YES;
-    }
-    
-    if ([[GPPShare sharedInstance] handleURL:url sourceApplication:sourceApplication annotation:annotation]) {
-        return YES;
-    }
-
-    if ([[PocketAPI sharedAPI] handleOpenURL:url]) {
-        return YES;
-    }
-
-    if ([[CameraPlusPickerManager sharedManager] shouldHandleURLAsCameraPlusPickerCallback:url]) {
-        /* Note that your application has been in the background and may have been terminated.
-         * The only CameraPlusPickerManager state that is restored is the pickerMode, which is
-         * restored to indicate the mode used to pick images.
-         */
-
-        /* Handle the callback and notify the delegate. */
-        [[CameraPlusPickerManager sharedManager] handleCameraPlusPickerCallback:url usingBlock:^(CameraPlusPickedImages *images) {
-            DDLogInfo(@"Camera+ returned %@", [images images]);
-            UIImage *image = [images image];
-            UIImageWriteToSavedPhotosAlbum(image, nil, nil, nil);
-            NSDictionary *userInfo = [NSDictionary dictionaryWithObject:image forKey:@"image"];
-            [[NSNotificationCenter defaultCenter] postNotificationName:kCameraPlusImagesNotification object:nil userInfo:userInfo];
-        } cancelBlock:^(void) {
-            DDLogInfo(@"Camera+ picker canceled");
-        }];
-        return YES;
-    }
-
-    if ([WordPressApi handleOpenURL:url]) {
-        return YES;
-    }
-
-    if (url && [url isKindOfClass:[NSURL class]]) {
-        NSString *URLString = [url absoluteString];
-        DDLogInfo(@"Application launched with URL: %@", URLString);
-        if ([[url absoluteString] hasPrefix:@"wordpress://wpcom_signup_completed"]) {
-            NSDictionary *params = [[url query] dictionaryFromQueryString];
-            DDLogInfo(@"%@", params);
-            [[NSNotificationCenter defaultCenter] postNotificationName:@"wpcomSignupNotification" object:nil userInfo:params];
-            return YES;
-        }
-    }
-
-    return NO;
-=======
     UIColor *defaultTintColor = self.window.tintColor;
     self.window.tintColor = [WPStyleGuide newKidOnTheBlockBlue];
     
@@ -406,7 +306,6 @@
     [[UIToolbar appearance] setBarTintColor:[WPStyleGuide newKidOnTheBlockBlue]];
     [[UISwitch appearance] setOnTintColor:[WPStyleGuide newKidOnTheBlockBlue]];
     [[UIApplication sharedApplication] setStatusBarStyle:UIStatusBarStyleLightContent];
->>>>>>> 57a7233d
 }
 
 
@@ -807,6 +706,9 @@
 #if DEBUG
     return;
 #endif
+#ifdef INTERNAL_BUILD
+    return;
+#endif
     
     if ([[WordPressComApiCredentials crashlyticsApiKey] length] == 0) {
         return;
@@ -964,12 +866,7 @@
     
     // allocate the internet reachability object
     _internetReachability = [Reachability reachabilityForInternetConnection];
-    
-<<<<<<< HEAD
-#ifndef INTERNAL_BUILD
-    [DDLog addLogger:[CrashlyticsLogger sharedInstance]];
-#endif
-=======
+
     self.connectionAvailable = [_internetReachability isReachable];
     // set the blocks
     _internetReachability.reachableBlock = ^(Reachability*reach)
@@ -984,7 +881,6 @@
     };
     // start the notifier which will cause the reachability object to retain itself!
     [_internetReachability startNotifier];
->>>>>>> 57a7233d
     
     // allocate the WP.com reachability object
     _wpcomReachability = [Reachability reachabilityWithHostname:@"wordpress.com"];
@@ -1167,7 +1063,9 @@
     [DDLog addLogger:[DDTTYLogger sharedInstance]];
 #endif
     
+#ifndef INTERNAL_BUILD
     [DDLog addLogger:[CrashlyticsLogger sharedInstance]];
+#endif
     
     BOOL extraDebug = [[NSUserDefaults standardUserDefaults] boolForKey:@"extra_debug"];
     if (extraDebug) {
