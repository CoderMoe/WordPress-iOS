//
//  GeneralWalkthroughViewController.m
//  WordPress
//
//  Created by Sendhil Panchadsaram on 4/30/13.
//  Copyright (c) 2013 WordPress. All rights reserved.
//

#import <SVProgressHUD/SVProgressHUD.h>
#import <WPXMLRPC/WPXMLRPC.h>
#import <QuartzCore/QuartzCore.h>
#import "UIView+FormSheetHelpers.h"
#import "GeneralWalkthroughViewController.h"
#import "CreateAccountAndBlogViewController.h"
#import "NewAddUsersBlogViewController.h"
#import "AboutViewController.h"
#import "SupportViewController.h"
#import "WPNUXMainButton.h"
#import "WPNUXPrimaryButton.h"
#import "WPNUXSecondaryButton.h"
#import "WPWalkthroughTextField.h"
#import "WordPressComApi.h"
#import "WPWebViewController.h"
#import "Blog+Jetpack.h"
#import "LoginCompletedWalkthroughViewController.h"
#import "JetpackSettingsViewController.h"
#import "WPWalkthroughOverlayView.h"
#import "LoginCompletedWalkthroughViewController.h"
#import "ReachabilityUtils.h"
#import "WPNUXUtility.h"
#import "WPAccount.h"

@interface GeneralWalkthroughViewController () <
    UIScrollViewDelegate,
    UITextFieldDelegate> {
    UIScrollView *_scrollView;
    UIView *_mainView;
    WPNUXSecondaryButton *_skipToCreateAccount;
    
    // Page 1
    UIButton *_page1InfoButton;
    UIImageView *_page1Icon;
    UILabel *_page1Title;
    UIView *_bottomPanel;
    WPNUXMainButton *_skipToSignIn;
    
    // Page 2
    UIImageView *_page2Icon;
    WPWalkthroughTextField *_usernameText;
    WPWalkthroughTextField *_passwordText;
    WPWalkthroughTextField *_siteUrlText;
    WPNUXMainButton *_signInButton;
    
    CGFloat _viewWidth;
    CGFloat _viewHeight;
    
    CGFloat _bottomPanelOriginalX;
    CGFloat _skipToCreateAccountOriginalX;
    CGFloat _heightFromBottomPanel;
        
    CGFloat _keyboardOffset;
    
    BOOL _userIsDotCom;
    BOOL _blogConnectedToJetpack;
    BOOL _savedOriginalPositionsOfStickyControls;
    BOOL _hasViewAppeared;
    BOOL _viewedPage2;
    NSString *_dotComSiteUrl;
    NSUInteger _currentPage;
    NSArray *_blogs;
    Blog *_blog;
}

@end

@implementation GeneralWalkthroughViewController

CGFloat const GeneralWalkthroughIconVerticalOffset = 77;
CGFloat const GeneralWalkthroughStandardOffset = 16;
CGFloat const GeneralWalkthroughBottomBackgroundHeight = 64;
CGFloat const GeneralWalkthroughMaxTextWidth = 289.0;
CGFloat const GeneralWalkthroughSwipeToContinueTopOffset = 14.0;
CGFloat const GeneralWalkthroughTextFieldWidth = 320.0;
CGFloat const GeneralWalkthroughTextFieldHeight = 44.0;
CGFloat const GeneralWalkthroughSignInButtonWidth = 289.0;
CGFloat const GeneralWalkthroughSignInButtonHeight = 41.0;
CGFloat const GeneralWalkthroughiOS7StatusBarOffset = 20.0;

- (void)dealloc
{
    [[NSNotificationCenter defaultCenter] removeObserver:self];
}

- (void)viewDidLoad
{
    [super viewDidLoad];
    
    _viewWidth = [self.view formSheetViewWidth];
    _viewHeight = [self.view formSheetViewHeight];
        
    self.view.backgroundColor = [WPNUXUtility backgroundColor];

    [self addMainView];
    [self addScrollview];
    [self initializePage1];
    [self initializePage2];
    
    if (!IS_IPAD) {
        // We don't need to shift the controls up on the iPad as there's enough space.
        [[NSNotificationCenter defaultCenter] addObserver:self selector:@selector(keyboardWillShow:) name:UIKeyboardWillShowNotification object:nil];
        [[NSNotificationCenter defaultCenter] addObserver:self selector:@selector(keyboardWillHide:) name:UIKeyboardWillHideNotification object:nil];
    }
    
    [WPMobileStats trackEventForSelfHostedAndWPCom:StatsEventNUXFirstWalkthroughOpened];
}

- (void)viewWillAppear:(BOOL)animated
{
    [super viewWillAppear:animated];
    [self.navigationController setNavigationBarHidden:YES animated:animated];
}

- (void)viewDidAppear:(BOOL)animated
{
    [super viewDidAppear:animated];

    [self layoutScrollview];
    [self savePositionsOfStickyControls];
    
    if (_hasViewAppeared) {
        // This is for the case when the user pulls up another view from the sign in page and returns to this view. When that
        // happens the sticky controls on the bottom won't be in the correct place, so in order to set them up we first
        // 'page' to the second page to make sure that the controls at the bottom are in place should the user page back
        // and then we 'page' to the current content offset in the _scrollView to ensure that the bottom panel is in
        // the correct place
        [self moveStickyControlsForContentOffset:CGPointMake(_viewWidth, 0)];
        [self moveStickyControlsForContentOffset:_scrollView.contentOffset];
    }
    
    _hasViewAppeared = YES;
}

- (NSUInteger)supportedInterfaceOrientations {
    if (IS_IPHONE)
        return UIInterfaceOrientationMaskPortrait;
    
    return UIInterfaceOrientationMaskAll;
}

#pragma mark - UIScrollView Delegate Methods

- (void)scrollViewDidScroll:(UIScrollView *)scrollView
{
    NSUInteger pageViewed = ceil(scrollView.contentOffset.x/_viewWidth) + 1;
    [self flagPageViewed:pageViewed];
    [self moveStickyControlsForContentOffset:scrollView.contentOffset];
}

- (void)moveStickyControlsForContentOffset:(CGPoint)contentOffset
{
    NSUInteger pageViewed = ceil(contentOffset.x/_viewWidth) + 1;

    // We only want the sign in, create account and help buttons to drag along until we hit the sign in screen
    if (pageViewed < 2) {
        // If the user is editing the sign in page and then swipes over, dismiss keyboard
        [self.view endEditing:YES];
    }
    
    CGRect skipToCreateAccountFrame = _skipToCreateAccount.frame;
    skipToCreateAccountFrame.origin.x = _skipToCreateAccountOriginalX + contentOffset.x;
    _skipToCreateAccount.frame = skipToCreateAccountFrame;
    
    CGRect bottomPanelFrame = _bottomPanel.frame;
    bottomPanelFrame.origin.x = _bottomPanelOriginalX + contentOffset.x;
    _bottomPanel.frame = bottomPanelFrame;
}

#pragma mark - UITextField delegate methods

- (BOOL)textFieldShouldReturn:(UITextField *)textField {    
    if (textField == _usernameText) {
        [_passwordText becomeFirstResponder];
    } else if (textField == _passwordText) {
        [_siteUrlText becomeFirstResponder];
    } else if (textField == _siteUrlText) {
        if (_signInButton.enabled) {
            [self clickedSignIn:nil];
        }
    }
    
	return YES;
}

- (BOOL)textFieldShouldBeginEditing:(UITextField *)textField
{
    _signInButton.enabled = [self areDotComFieldsFilled];
    return YES;
}

- (BOOL)textFieldShouldEndEditing:(UITextField *)textField
{
    _signInButton.enabled = [self areDotComFieldsFilled];
    return YES;
}

- (BOOL)textField:(UITextField *)textField shouldChangeCharactersInRange:(NSRange)range replacementString:(NSString *)string
{
    BOOL isUsernameFilled = [self isUsernameFilled];
    BOOL isPasswordFilled = [self isPasswordFilled];
    
    NSMutableString *updatedString = [[NSMutableString alloc] initWithString:textField.text];
    [updatedString replaceCharactersInRange:range withString:string];
    BOOL updatedStringHasContent = [[updatedString trim] length] != 0;
    if (textField == _usernameText) {
        isUsernameFilled = updatedStringHasContent;
    } else if (textField == _passwordText) {
        isPasswordFilled = updatedStringHasContent;
    }
    _signInButton.enabled = isUsernameFilled && isPasswordFilled;
    
    return YES;
}

#pragma mark - Displaying of Error Messages

- (WPWalkthroughOverlayView *)baseLoginErrorOverlayView:(NSString *)message
{
    WPWalkthroughOverlayView *overlayView = [[WPWalkthroughOverlayView alloc] initWithFrame:self.view.bounds];
    overlayView.overlayMode = WPWalkthroughGrayOverlayViewOverlayModeTwoButtonMode;
    overlayView.overlayTitle = NSLocalizedString(@"Sorry, we can't log you in.", nil);
    overlayView.overlayDescription = message;
    overlayView.secondaryButtonText = NSLocalizedString(@"Need Help?", nil);
    overlayView.primaryButtonText = NSLocalizedString(@"OK", nil);
    overlayView.dismissCompletionBlock = ^(WPWalkthroughOverlayView *overlayView){
        [overlayView dismiss];
    };
    return overlayView;
}

- (void)displayErrorMessageForXMLRPC:(NSString *)message
{
    WPWalkthroughOverlayView *overlayView = [self baseLoginErrorOverlayView:message];
    overlayView.primaryButtonText = NSLocalizedString(@"Enable Now", nil);
    overlayView.secondaryButtonCompletionBlock = ^(WPWalkthroughOverlayView *overlayView){
        [WPMobileStats trackEventForSelfHostedAndWPCom:StatsEventNUXFirstWalkthroughClickedNeededHelpOnError properties:@{@"error_message": message}];
        
        [overlayView dismiss];
        [self showHelpViewController:NO];
    };
    overlayView.primaryButtonCompletionBlock = ^(WPWalkthroughOverlayView *overlayView){
        [WPMobileStats trackEventForSelfHostedAndWPCom:StatsEventNUXFirstWalkthroughClickedEnableXMLRPCServices];
        
        [overlayView dismiss];
        
        NSString *path = nil;
        NSRegularExpression *regex = [NSRegularExpression regularExpressionWithPattern:@"http\\S+writing.php" options:NSRegularExpressionCaseInsensitive error:nil];
        NSRange rng = [regex rangeOfFirstMatchInString:message options:0 range:NSMakeRange(0, [message length])];
        
        if (rng.location == NSNotFound) {
            path = [self getSiteUrl];
            path = [path stringByReplacingOccurrencesOfString:@"xmlrpc.php" withString:@""];
            path = [path stringByAppendingFormat:@"/wp-admin/options-writing.php"];
        } else {
            path = [message substringWithRange:rng];
        }
        
        WPWebViewController *webViewController = [[WPWebViewController alloc] init];
        [webViewController setUrl:[NSURL URLWithString:path]];
        [webViewController setUsername:_usernameText.text];
        [webViewController setPassword:_passwordText.text];
        webViewController.shouldScrollToBottom = YES;
        [self.navigationController setNavigationBarHidden:NO animated:NO];
        [self.navigationController pushViewController:webViewController animated:NO];
    };
    [self.view addSubview:overlayView];
}

- (void)displayErrorMessageForBadUrl:(NSString *)message
{
    WPWalkthroughOverlayView *overlayView = [self baseLoginErrorOverlayView:message];
    overlayView.secondaryButtonCompletionBlock = ^(WPWalkthroughOverlayView *overlayView){
        [WPMobileStats trackEventForSelfHostedAndWPCom:StatsEventNUXFirstWalkthroughClickedNeededHelpOnError properties:@{@"error_message": message}];
        
        [overlayView dismiss];  
        WPWebViewController *webViewController = [[WPWebViewController alloc] init];
        webViewController.url = [NSURL URLWithString:@"http://ios.wordpress.org/faq/#faq_3"];
        [self.navigationController setNavigationBarHidden:NO animated:NO];
        [self.navigationController pushViewController:webViewController animated:NO];
    };
    overlayView.primaryButtonCompletionBlock = ^(WPWalkthroughOverlayView *overlayView){
        [overlayView dismiss];
    };
    [self.view addSubview:overlayView];
}

- (void)displayGenericErrorMessage:(NSString *)message
{
    WPWalkthroughOverlayView *overlayView = [self baseLoginErrorOverlayView:message];
    overlayView.secondaryButtonCompletionBlock = ^(WPWalkthroughOverlayView *overlayView){
        [WPMobileStats trackEventForSelfHostedAndWPCom:StatsEventNUXFirstWalkthroughClickedNeededHelpOnError properties:@{@"error_message": message}];
        
        [overlayView dismiss];
        [self showHelpViewController:NO];
    };
    overlayView.primaryButtonCompletionBlock = ^(WPWalkthroughOverlayView *overlayView){
        [overlayView dismiss];
    };
    [self.view addSubview:overlayView];
}

#pragma mark - Button Press Methods

- (void)clickedInfoButton:(id)sender
{
    [WPMobileStats trackEventForSelfHostedAndWPCom:StatsEventNUXFirstWalkthroughClickedInfo];

    SupportViewController *supportViewController = [[SupportViewController alloc] init];
    UINavigationController *nc = [[UINavigationController alloc] initWithRootViewController:supportViewController];
    nc.navigationBar.translucent = NO;
    nc.modalPresentationStyle = UIModalPresentationFormSheet;
    [self.navigationController presentViewController:nc animated:YES completion:nil];
}

- (void)clickedSkipToCreate:(id)sender
{
    [WPMobileStats trackEventForSelfHostedAndWPCom:StatsEventNUXFirstWalkthroughClickedSkipToCreateAccount];
    [self showCreateAccountView];
}

- (void)clickedSkipToSignIn:(id)sender
{
    [WPMobileStats trackEventForSelfHostedAndWPCom:StatsEventNUXFirstWalkthroughClickedSkipToSignIn];
    [UIView animateWithDuration:0.3 animations:^{
        _scrollView.contentOffset = CGPointMake(_viewWidth, 0);
    } completion:^(BOOL finished){
        [_usernameText becomeFirstResponder];
    }];
}

- (void)clickedCreateAccount:(UITapGestureRecognizer *)tapGestureRecognizer
{
    [WPMobileStats trackEventForSelfHostedAndWPCom:StatsEventNUXFirstWalkthroughClickedCreateAccount];
    [self showCreateAccountView];
}

- (void)clickedBackground:(UITapGestureRecognizer *)tapGestureRecognizer
{
    [self.view endEditing:YES];

    // The info button is a little hard to hit so this adds a little buffer around it
    if (_currentPage == 0) {
        CGPoint touchPoint = [tapGestureRecognizer locationInView:self.view];
        CGFloat x = CGRectGetMaxX(_page1InfoButton.frame) + 10;
        CGFloat y = CGRectGetMaxY(_page1InfoButton.frame) + 10;
        CGRect infoButtonRect = CGRectMake(0, 0, x, y);
        if (CGRectContainsPoint(infoButtonRect, touchPoint)) {
            [self clickedInfoButton:nil];
        }
    }
}

- (void)clickedBottomPanel:(UIGestureRecognizer *)gestureRecognizer
{
    if (_currentPage == 2) {
        [self clickedCreateAccount:nil];        
    }
}

- (void)clickedSignIn:(id)sender
{
    [self.view endEditing:YES];

    if (![ReachabilityUtils isInternetReachable]) {
        [ReachabilityUtils showAlertNoInternetConnection];
        return;
    }
    
    if (![self areFieldsValid]) {
        [self displayErrorMessages];
        return;
    }
    
    [self signIn];
}

#pragma mark - Private Methods

- (void)addMainView
{
    _mainView = [[UIView alloc] initWithFrame:self.view.bounds];
    [self.view addSubview:_mainView];
    _mainView.userInteractionEnabled = NO;
}

- (void)addScrollview
{
    _scrollView = [[UIScrollView alloc] init];
    CGSize scrollViewSize = _scrollView.contentSize;
    scrollViewSize.width = _viewWidth * 2;
    _scrollView.frame = self.view.bounds;
    _scrollView.contentSize = scrollViewSize;
    _scrollView.pagingEnabled = YES;
    _scrollView.showsHorizontalScrollIndicator = NO;
    _scrollView.pagingEnabled = YES;
    [self.view addSubview:_scrollView];
    _scrollView.delegate = self;
    
    UITapGestureRecognizer *gestureRecognizer = [[UITapGestureRecognizer alloc] initWithTarget:self action:@selector(clickedBackground:)];
    gestureRecognizer.numberOfTapsRequired = 1;
    gestureRecognizer.cancelsTouchesInView = NO;
    [_scrollView addGestureRecognizer:gestureRecognizer];
}

- (void)layoutScrollview
{
    _scrollView.frame = self.view.bounds;
}

- (void)initializePage1
{
    [self addPage1Controls];
    [self layoutPage1Controls];
}

- (void)addPage1Controls
{
    UIImage *infoButtonImage = [UIImage imageNamed:@"btn-help"];
<<<<<<< HEAD
=======
    UIImage *infoButtonImageHighlighted = [UIImage imageNamed:@"btn-help-tap"];
>>>>>>> 2d41e690
    if (_page1InfoButton == nil) {
        _page1InfoButton = [UIButton buttonWithType:UIButtonTypeCustom];
        [_page1InfoButton setImage:infoButtonImage forState:UIControlStateNormal];
        _page1InfoButton.frame = CGRectMake(GeneralWalkthroughStandardOffset, GeneralWalkthroughStandardOffset, infoButtonImage.size.width, infoButtonImage.size.height);
        [_page1InfoButton addTarget:self action:@selector(clickedInfoButton:) forControlEvents:UIControlEventTouchUpInside];
        [_scrollView addSubview:_page1InfoButton];
    }
    
    // Add Logo
    if (_page1Icon == nil) {
        _page1Icon = [[UIImageView alloc] initWithImage:[UIImage imageNamed:@"icon-wp"]];
        [_scrollView addSubview:_page1Icon];
    }
    
    // Add Title
    if (_page1Title == nil) {
        _page1Title = [[UILabel alloc] init];
        _page1Title.backgroundColor = [UIColor clearColor];
        _page1Title.numberOfLines = 0;
        _page1Title.attributedText = [WPNUXUtility titleAttributedString:NSLocalizedString(@"Welcome to WordPress", @"NUX First Walkthrough Page 1 Title")];
        [_scrollView addSubview:_page1Title];
    }
    
    // Bottom Panel
    if (_bottomPanel == nil) {
        _bottomPanel = [[UIView alloc] init];
        _bottomPanel.backgroundColor = [UIColor clearColor];
        [_scrollView addSubview:_bottomPanel];
        UITapGestureRecognizer *gestureRecognizer = [[UITapGestureRecognizer alloc] initWithTarget:self action:@selector(clickedBottomPanel:)];
        gestureRecognizer.numberOfTapsRequired = 1;
        [_bottomPanel addGestureRecognizer:gestureRecognizer];
    }

    // Add Skip to Create Account Button
    if (_skipToCreateAccount == nil) {
        _skipToCreateAccount = [[WPNUXSecondaryButton alloc] init];
        [_skipToCreateAccount setTitle:NSLocalizedString(@"Create Account", nil) forState:UIControlStateNormal];
        [_skipToCreateAccount addTarget:self action:@selector(clickedSkipToCreate:) forControlEvents:UIControlEventTouchUpInside];
        [_skipToCreateAccount sizeToFit];
        [_scrollView addSubview:_skipToCreateAccount];
    }
        
    // Add Skip to Sign in Button
    if (_skipToSignIn == nil) {
        _skipToSignIn = [[WPNUXMainButton alloc] init];
        [_skipToSignIn setTitle:NSLocalizedString(@"Sign In", nil) forState:UIControlStateNormal];
        [_skipToSignIn addTarget:self action:@selector(clickedSkipToSignIn:) forControlEvents:UIControlEventTouchUpInside];
        [_skipToSignIn sizeToFit];
        [_scrollView addSubview:_skipToSignIn];
    }
    
    // Ensure Buttons are Same Height as they have different fonts so they will generate slightly different heights
    CGFloat createAccountHeight = CGRectGetHeight(_skipToCreateAccount.frame);
    CGFloat skipToSignInHeight = CGRectGetHeight(_skipToSignIn.frame);
    if (createAccountHeight > skipToSignInHeight) {
        CGRect frame = _skipToSignIn.frame;
        frame.size.height = createAccountHeight;
        _skipToSignIn.frame = frame;
    } else {
        CGRect frame = _skipToCreateAccount.frame;
        frame.size.height = skipToSignInHeight;
        _skipToCreateAccount.frame = frame;
    }
}

- (void)layoutPage1Controls
{
    CGFloat x,y;

    UIImage *infoButtonImage = [UIImage imageNamed:@"btn-about"];
    y = 0;
    if (IS_IOS7) {
        y = GeneralWalkthroughiOS7StatusBarOffset;
    }
    _page1InfoButton.frame = CGRectMake(0, y, infoButtonImage.size.width, infoButtonImage.size.height);
    // Layout Icon
    x = (_viewWidth - CGRectGetWidth(_page1Icon.frame))/2.0;
    x = [self adjustX:x forPage:1];
    y = GeneralWalkthroughIconVerticalOffset;
    _page1Icon.frame = CGRectIntegral(CGRectMake(x, y, CGRectGetWidth(_page1Icon.frame), CGRectGetHeight(_page1Icon.frame)));
 
    // Layout Title
    CGSize titleSize = [_page1Title.text sizeWithFont:_page1Title.font constrainedToSize:CGSizeMake(GeneralWalkthroughMaxTextWidth, CGFLOAT_MAX) lineBreakMode:NSLineBreakByWordWrapping];
    x = (_viewWidth - titleSize.width)/2.0;
    x = [self adjustX:x forPage:1];
    y = CGRectGetMaxY(_page1Icon.frame) + 0.5*GeneralWalkthroughStandardOffset;
    _page1Title.frame = CGRectIntegral(CGRectMake(x, y, titleSize.width, titleSize.height));
    
    // Layout Skip to Sign In Button
    x = (_viewWidth - GeneralWalkthroughSignInButtonWidth) / 2.0;
    x = [self adjustX:x forPage:1];
    y = CGRectGetMaxY(_page1Title.frame) + GeneralWalkthroughStandardOffset;
    _skipToSignIn.frame = CGRectMake(x, y, GeneralWalkthroughSignInButtonWidth, GeneralWalkthroughSignInButtonHeight);
    
    // Layout Bottom Panel
    x = 0;
    x = [self adjustX:x forPage:1];
    y = _viewHeight - GeneralWalkthroughBottomBackgroundHeight;
    _bottomPanel.frame = CGRectMake(x, y, _viewWidth, GeneralWalkthroughBottomBackgroundHeight);
    
    // Layout Skip to Create Account Button
    x = GeneralWalkthroughStandardOffset;
    x = (_viewWidth - CGRectGetWidth(_skipToCreateAccount.frame))/2.0;
    y = CGRectGetMinY(_bottomPanel.frame) + GeneralWalkthroughStandardOffset;
    _skipToCreateAccount.frame = CGRectMake(x, y, CGRectGetWidth(_skipToCreateAccount.frame), 33);
    
    _heightFromBottomPanel = _viewHeight - CGRectGetMinY(_bottomPanel.frame);
    NSArray *viewsToCenter = @[_page1Icon, _page1Title, _skipToSignIn];
    [WPNUXUtility centerViews:viewsToCenter withStartingView:_page1Icon andEndingView:_skipToSignIn forHeight:(_viewHeight - _heightFromBottomPanel)];
}

- (void)initializePage2
{
    [self addPage2Controls];
    [self layoutPage2Controls];
}

- (void)addPage2Controls
{
    // Add Icon
    if (_page2Icon == nil) {
        _page2Icon = [[UIImageView alloc] initWithImage:[UIImage imageNamed:@"icon-wp"]];
        [_scrollView addSubview:_page2Icon];
    }
    
    // Add Username
    if (_usernameText == nil) {
        _usernameText = [[WPWalkthroughTextField alloc] initWithLeftViewImage:[UIImage imageNamed:@"icon-username-field"]];
        _usernameText.backgroundColor = [UIColor whiteColor];
        _usernameText.placeholder = NSLocalizedString(@"Username / Email", @"NUX First Walkthrough Page 2 Username Placeholder");
        _usernameText.font = [WPNUXUtility textFieldFont];
        _usernameText.adjustsFontSizeToFitWidth = YES;
        _usernameText.delegate = self;
        _usernameText.autocorrectionType = UITextAutocorrectionTypeNo;
        _usernameText.autocapitalizationType = UITextAutocapitalizationTypeNone;
        [_scrollView addSubview:_usernameText];
    }
    
    // Add Password
    if (_passwordText == nil) {
        _passwordText = [[WPWalkthroughTextField alloc] initWithLeftViewImage:[UIImage imageNamed:@"icon-password-field"]];
        _passwordText.backgroundColor = [UIColor whiteColor];
        _passwordText.placeholder = NSLocalizedString(@"Password", nil);
        _passwordText.font = [WPNUXUtility textFieldFont];
        _passwordText.delegate = self;
        _passwordText.secureTextEntry = YES;
        _passwordText.showTopLineSeparator = YES;
        [_scrollView addSubview:_passwordText];
    }
    
    // Add Site Url
    if (_siteUrlText == nil) {
        _siteUrlText = [[WPWalkthroughTextField alloc] initWithLeftViewImage:[UIImage imageNamed:@"icon-url-field"]];
        _siteUrlText.backgroundColor = [UIColor whiteColor];
        _siteUrlText.placeholder = NSLocalizedString(@"Site Address (URL)", @"NUX First Walkthrough Page 2 Site Address Placeholder");
        _siteUrlText.font = [WPNUXUtility textFieldFont];
        _siteUrlText.adjustsFontSizeToFitWidth = YES;
        _siteUrlText.delegate = self;
        _siteUrlText.keyboardType = UIKeyboardTypeURL;
        _siteUrlText.returnKeyType = UIReturnKeyGo;
        _siteUrlText.autocorrectionType = UITextAutocorrectionTypeNo;
        _siteUrlText.autocapitalizationType = UITextAutocapitalizationTypeNone;
        _siteUrlText.showTopLineSeparator = YES;
        [_scrollView addSubview:_siteUrlText];
    }
    
    // Add Sign In Button
    if (_signInButton == nil) {
        _signInButton = [[WPNUXMainButton alloc] init];
        [_signInButton setTitle:NSLocalizedString(@"Sign In", nil) forState:UIControlStateNormal];
        [_signInButton addTarget:self action:@selector(clickedSignIn:) forControlEvents:UIControlEventTouchUpInside];
        [_scrollView addSubview:_signInButton];
        _signInButton.enabled = NO;
    }
}

- (void)layoutPage2Controls
{
    CGFloat x,y;
    x = (_viewWidth - CGRectGetWidth(_page2Icon.frame))/2.0;
    x = [self adjustX:x forPage:2];
    y = GeneralWalkthroughIconVerticalOffset;
    _page2Icon.frame = CGRectIntegral(CGRectMake(x, y, CGRectGetWidth(_page2Icon.frame), CGRectGetHeight(_page2Icon.frame)));

    // Layout Username
    x = (_viewWidth - GeneralWalkthroughTextFieldWidth)/2.0;
    x = [self adjustX:x forPage:2];
    y = CGRectGetMaxY(_page2Icon.frame) + GeneralWalkthroughStandardOffset;
    _usernameText.frame = CGRectIntegral(CGRectMake(x, y, GeneralWalkthroughTextFieldWidth, GeneralWalkthroughTextFieldHeight));

    // Layout Password
    x = (_viewWidth - GeneralWalkthroughTextFieldWidth)/2.0;
    x = [self adjustX:x forPage:2];
    y = CGRectGetMaxY(_usernameText.frame) - 1;
    _passwordText.frame = CGRectIntegral(CGRectMake(x, y, GeneralWalkthroughTextFieldWidth, GeneralWalkthroughTextFieldHeight));

    // Layout Site URL
    x = (_viewWidth - GeneralWalkthroughTextFieldWidth)/2.0;
    x = [self adjustX:x forPage:2];
    y = CGRectGetMaxY(_passwordText.frame) - 1;
    _siteUrlText.frame = CGRectIntegral(CGRectMake(x, y, GeneralWalkthroughTextFieldWidth, GeneralWalkthroughTextFieldHeight));

    // Layout Sign in Button
    x = (_viewWidth - GeneralWalkthroughSignInButtonWidth) / 2.0;;
    x = [self adjustX:x forPage:2];
    y = CGRectGetMaxY(_siteUrlText.frame) + GeneralWalkthroughStandardOffset;
    _signInButton.frame = CGRectMake(x, y, GeneralWalkthroughSignInButtonWidth, GeneralWalkthroughSignInButtonHeight);
    
    NSArray *viewsToCenter = @[_page2Icon, _usernameText, _passwordText, _siteUrlText, _signInButton];
    [WPNUXUtility centerViews:viewsToCenter withStartingView:_page2Icon andEndingView:_signInButton forHeight:(_viewHeight-_heightFromBottomPanel)];
}

- (void)savePositionsOfStickyControls
{
    // The reason we save these positions is because it allows us to drag certain controls along
    // the scrollview as the user moves along the walkthrough.
    if (!_savedOriginalPositionsOfStickyControls) {
        _savedOriginalPositionsOfStickyControls = YES;
        _skipToCreateAccountOriginalX = CGRectGetMinX(_skipToCreateAccount.frame);
        _bottomPanelOriginalX = CGRectGetMinX(_bottomPanel.frame);
    }
}

- (CGFloat)adjustX:(CGFloat)x forPage:(NSUInteger)page
{
    return (x + _viewWidth*(page-1));
}

- (void)flagPageViewed:(NSUInteger)pageViewed
{
    _currentPage = pageViewed;
    // We do this so we don't keep flagging events if the user goes back and forth on pages
    if (pageViewed == 2 && !_viewedPage2) {
        _viewedPage2 = YES;
        [WPMobileStats trackEventForSelfHostedAndWPCom:StatsEventNUXFirstWalkthroughViewedSignInPage];
    }
}

- (void)pageNumberChanged:(UIPageControl *)pageControl
{
    NSInteger pageNumber = pageControl.currentPage;
    
    [_scrollView setContentOffset:CGPointMake(_viewWidth * pageNumber, 0) animated:YES];
    
    _currentPage = pageNumber;
}

- (void)showCompletionWalkthrough
{
    LoginCompletedWalkthroughViewController *loginCompletedViewController = [[LoginCompletedWalkthroughViewController alloc] init];
    loginCompletedViewController.showsExtraWalkthroughPages = _userIsDotCom || _blogConnectedToJetpack;
    [self.navigationController pushViewController:loginCompletedViewController animated:YES];
}

- (void)showCreateAccountView
{
    CreateAccountAndBlogViewController *createAccountViewController = [[CreateAccountAndBlogViewController alloc] init];
    createAccountViewController.onCreatedUser = ^(NSString *username, NSString *password) {
        _usernameText.text = username;
        _passwordText.text = password;
        _userIsDotCom = YES;
        [self.navigationController popViewControllerAnimated:NO];
        [self showAddUsersBlogsForWPCom];
    };
    [self.navigationController pushViewController:createAccountViewController animated:YES];
}

- (void)showJetpackAuthentication
{
    [SVProgressHUD dismiss];
    JetpackSettingsViewController *jetpackSettingsViewController = [[JetpackSettingsViewController alloc] initWithBlog:_blog];
    jetpackSettingsViewController.canBeSkipped = YES;
    [jetpackSettingsViewController setCompletionBlock:^(BOOL didAuthenticate) {
        _blogConnectedToJetpack = didAuthenticate;
        
        if (_blogConnectedToJetpack) {
            [WPMobileStats trackEventForSelfHostedAndWPCom:StatsEventNUXFirstWalkthroughUserConnectedToJetpack];
        } else {
            [WPMobileStats trackEventForSelfHostedAndWPCom:StatsEventNUXFirstWalkthroughUserSkippedConnectingToJetpack];            
        }
        
        [self.navigationController popViewControllerAnimated:NO];
        [self showCompletionWalkthrough];
    }];
    [self.navigationController pushViewController:jetpackSettingsViewController animated:YES];
}

- (void)showHelpViewController:(BOOL)animated
{
    SupportViewController *supportViewController = [[SupportViewController alloc] init];
    [self.navigationController setNavigationBarHidden:NO animated:NO];
    [self.navigationController pushViewController:supportViewController animated:animated];
}

- (BOOL)isUrlWPCom:(NSString *)url
{
    NSRegularExpression *protocol = [NSRegularExpression regularExpressionWithPattern:@"wordpress\\.com/?$" options:NSRegularExpressionCaseInsensitive error:nil];
    NSArray *result = [protocol matchesInString:[url trim] options:NSRegularExpressionCaseInsensitive range:NSMakeRange(0, [[url trim] length])];
    
    return [result count] != 0;
}

- (NSString *)getSiteUrl
{
    NSURL *siteURL = [NSURL URLWithString:_siteUrlText.text];
    NSString *url = [siteURL absoluteString];
    
    // If the user enters a WordPress.com url we want to ensure we are communicating over https
    if ([self isUrlWPCom:url]) {
        if (siteURL.scheme == nil) {
            url = [NSString stringWithFormat:@"https://%@", url];
        } else {
            if ([url rangeOfString:@"http://" options:NSCaseInsensitiveSearch].location != NSNotFound) {
                url = [url stringByReplacingOccurrencesOfString:@"http://" withString:@"https://" options:NSCaseInsensitiveSearch range:NSMakeRange(0, [url length])];
            }
        }
    } else {
        if (siteURL.scheme == nil) {
            url = [NSString stringWithFormat:@"http://%@", url];
        }
    }
    
    NSRegularExpression *wplogin = [NSRegularExpression regularExpressionWithPattern:@"/wp-login.php$" options:NSRegularExpressionCaseInsensitive error:nil];
    NSRegularExpression *wpadmin = [NSRegularExpression regularExpressionWithPattern:@"/wp-admin/?$" options:NSRegularExpressionCaseInsensitive error:nil];
    NSRegularExpression *trailingslash = [NSRegularExpression regularExpressionWithPattern:@"/?$" options:NSRegularExpressionCaseInsensitive error:nil];
    
    url = [wplogin stringByReplacingMatchesInString:url options:0 range:NSMakeRange(0, [url length]) withTemplate:@""];
    url = [wpadmin stringByReplacingMatchesInString:url options:0 range:NSMakeRange(0, [url length]) withTemplate:@""];
    url = [trailingslash stringByReplacingMatchesInString:url options:0 range:NSMakeRange(0, [url length]) withTemplate:@""];
    
    return url;
}

- (BOOL)areFieldsValid
{
    if ([self areSelfHostedFieldsFilled]) {
        return [self isUrlValid];
    } else {
        return [self areDotComFieldsFilled];
    }
}

- (BOOL)isUsernameFilled
{
    return [[_usernameText.text trim] length] != 0;
}

- (BOOL)isPasswordFilled
{
    return [[_passwordText.text trim] length] != 0;
}

- (BOOL)areDotComFieldsFilled
{
    return [self isUsernameFilled] && [self isPasswordFilled];
}

- (BOOL)areSelfHostedFieldsFilled
{
    return [self areDotComFieldsFilled] && [[_siteUrlText.text trim] length] != 0;
}

- (BOOL)hasUserOnlyEnteredValuesForDotCom
{
    return [self areDotComFieldsFilled] && ![self areSelfHostedFieldsFilled];
}

- (BOOL)areFieldsFilled
{
    return [[_usernameText.text trim] length] != 0 && [[_passwordText.text trim] length] != 0 && [[_siteUrlText.text trim] length] != 0;
}

- (BOOL)isUrlValid
{
    NSURL *siteURL = [NSURL URLWithString:_siteUrlText.text];
    return siteURL != nil;
}

- (void)displayErrorMessages
{
    UIAlertView *alertView = [[UIAlertView alloc] initWithTitle:NSLocalizedString(@"Error", nil) message:NSLocalizedString(@"Please fill out all the fields", nil) delegate:nil cancelButtonTitle:NSLocalizedString(@"OK", nil) otherButtonTitles:nil, nil];
    [alertView show];
}

- (void)signIn
{
    [SVProgressHUD showWithStatus:NSLocalizedString(@"Authenticating", nil) maskType:SVProgressHUDMaskTypeBlack];
    
    NSString *username = _usernameText.text;
    NSString *password = _passwordText.text;
    _dotComSiteUrl = nil;
    
    if ([self hasUserOnlyEnteredValuesForDotCom]) {
        [WPMobileStats trackEventForSelfHostedAndWPCom:StatsEventNUXFirstWalkthroughSignedInWithoutUrl];
        [self signInForWPComForUsername:username andPassword:password];
        return;
    }
    
    [WPMobileStats trackEventForSelfHostedAndWPCom:StatsEventNUXFirstWalkthroughSignedInWithUrl];
    
    if ([self isUrlWPCom:_siteUrlText.text]) {
        [self signInForWPComForUsername:username andPassword:password];
        return;
    }
        
    void (^guessXMLRPCURLSuccess)(NSURL *) = ^(NSURL *xmlRPCURL) {
        WordPressXMLRPCApi *api = [WordPressXMLRPCApi apiWithXMLRPCEndpoint:xmlRPCURL username:username password:password];
        
        [api getBlogOptionsWithSuccess:^(id options){
            [SVProgressHUD dismiss];
            
            if ([options objectForKey:@"wordpress.com"] != nil) {
                NSDictionary *siteUrl = [options dictionaryForKey:@"home_url"];
                _dotComSiteUrl = [siteUrl objectForKey:@"value"];
                [self signInForWPComForUsername:username andPassword:password];
            } else {
                [self signInForSelfHostedForUsername:username password:password options:options andApi:api];
            }
        } failure:^(NSError *error){
            [SVProgressHUD dismiss];
            [self displayRemoteError:error];
        }];
    };
    
    void (^guessXMLRPCURLFailure)(NSError *) = ^(NSError *error){
        [self handleGuessXMLRPCURLFailure:error];
    };
    
    [WordPressXMLRPCApi guessXMLRPCURLForSite:_siteUrlText.text success:guessXMLRPCURLSuccess failure:guessXMLRPCURLFailure];
}

- (void)signInForWPComForUsername:(NSString *)username andPassword:(NSString *)password
{
    [WPMobileStats trackEventForSelfHostedAndWPCom:StatsEventNUXFirstWalkthroughSignedInForDotCom];
    
    [SVProgressHUD showWithStatus:NSLocalizedString(@"Connecting to WordPress.com", nil) maskType:SVProgressHUDMaskTypeBlack];
    
    void (^loginSuccessBlock)(void) = ^{
        [SVProgressHUD dismiss];
        _userIsDotCom = YES;
        [self showAddUsersBlogsForWPCom];
    };
    
    void (^loginFailBlock)(NSError *) = ^(NSError *error){
        // User shouldn't get here because the getOptions call should fail, but in the unlikely case they do throw up an error message.
        [SVProgressHUD dismiss];
        DDLogError(@"Login failed with username %@ : %@", username, error);
        [self displayGenericErrorMessage:NSLocalizedString(@"Please try entering your login details again.", nil)];
    };
    
    [[WordPressComApi sharedApi] signInWithUsername:username
                                           password:password
                                            success:loginSuccessBlock
                                            failure:loginFailBlock];
    
}

- (void)signInForSelfHostedForUsername:(NSString *)username password:(NSString *)password options:(NSDictionary *)options andApi:(WordPressXMLRPCApi *)api
{
    [WPMobileStats trackEventForSelfHostedAndWPCom:StatsEventNUXFirstWalkthroughSignedInForSelfHosted];
    
    [SVProgressHUD showWithStatus:NSLocalizedString(@"Reading blog options", nil) maskType:SVProgressHUDMaskTypeBlack];
    
    [api getBlogsWithSuccess:^(NSArray *blogs) {
        _blogs = blogs;
        [self handleGetBlogsSuccess:[api.xmlrpc absoluteString]];
    } failure:^(NSError *error) {
        [SVProgressHUD dismiss];
        [self displayRemoteError:error];
    }];
}

- (void)handleGuessXMLRPCURLFailure:(NSError *)error
{
    [SVProgressHUD dismiss];
    if ([error.domain isEqual:NSURLErrorDomain] && error.code == NSURLErrorUserCancelledAuthentication) {
        [self displayRemoteError:nil];
    } else if ([error.domain isEqual:WPXMLRPCErrorDomain] && error.code == WPXMLRPCInvalidInputError) {
        [self displayRemoteError:error];
    } else if([error.domain isEqual:AFNetworkingErrorDomain]) {
        NSString *str = [NSString stringWithFormat:NSLocalizedString(@"There was a server error communicating with your site:\n%@\nTap 'Need Help?' to view the FAQ.", nil), [error localizedDescription]];
        NSDictionary *userInfo = [NSDictionary dictionaryWithObjectsAndKeys:
                                  str, NSLocalizedDescriptionKey,
                                  nil];
        NSError *err = [NSError errorWithDomain:@"org.wordpress.iphone" code:NSURLErrorBadServerResponse userInfo:userInfo];
        [self displayRemoteError:err];
    } else {
        NSDictionary *userInfo = [NSDictionary dictionaryWithObjectsAndKeys:
                                  NSLocalizedString(@"Unable to find a WordPress site at that URL. Tap 'Need Help?' to view the FAQ.", nil), NSLocalizedDescriptionKey,
                                  nil];
        NSError *err = [NSError errorWithDomain:@"org.wordpress.iphone" code:NSURLErrorBadURL userInfo:userInfo];
        [self displayRemoteError:err];
    }
}

- (void)handleGetBlogsSuccess:(NSString *)xmlRPCUrl {
    if ([_blogs count] > 0) {
        // If the user has entered the URL of a site they own on a MultiSite install,
        // assume they want to add that specific site.
        NSDictionary *subsite = nil;
        if ([_blogs count] > 1) {
            subsite = [[_blogs filteredArrayUsingPredicate:[NSPredicate predicateWithFormat:@"xmlrpc = %@", xmlRPCUrl]] lastObject];
        }
        
        if (subsite == nil) {
            subsite = [_blogs objectAtIndex:0];
        }
        
        if ([_blogs count] > 1 && [[subsite objectForKey:@"blogid"] isEqualToString:@"1"]) {
            [SVProgressHUD dismiss];
            [self showAddUsersBlogsForSelfHosted:xmlRPCUrl];
        } else {
            [self createBlogWithXmlRpc:xmlRPCUrl andBlogDetails:subsite];
            [self synchronizeNewlyAddedBlog];
        }
    } else {
        NSError *error = [NSError errorWithDomain:@"WordPress" code:0 userInfo:@{NSLocalizedDescriptionKey: NSLocalizedString(@"Sorry, you credentials were good but you don't seem to have access to any blogs", nil)}];
        [self displayRemoteError:error];
    }
}

- (void)displayRemoteError:(NSError *)error {
    NSString *message = [error localizedDescription];
    if (![[error domain] isEqualToString:WPXMLRPCFaultErrorDomain]) {
        [self displayGenericErrorMessage:message];
        return;
    }
    if ([error code] == 403) {
        message = NSLocalizedString(@"Please try entering your login details again.", nil);
    }
    
    if ([[message trim] length] == 0) {
        message = NSLocalizedString(@"Sign in failed. Please try again.", nil);
    }
    
    if ([error code] == 405) {
        [self displayErrorMessageForXMLRPC:message];
    } else {
        if ([error code] == NSURLErrorBadURL) {
            [self displayErrorMessageForBadUrl:message];
        } else {
            [self displayGenericErrorMessage:message];
        }
    }
}

- (NewAddUsersBlogViewController *)addUsersBlogViewController:(NSString *)xmlRPCUrl
{
    BOOL isWPCom = (xmlRPCUrl == nil);
    NewAddUsersBlogViewController *vc = [[NewAddUsersBlogViewController alloc] init];
    vc.account = [self createAccountWithUsername:_usernameText.text andPassword:_passwordText.text isWPCom:isWPCom xmlRPCUrl:xmlRPCUrl];
    vc.blogAdditionCompleted = ^(NewAddUsersBlogViewController * viewController){
        [self.navigationController popViewControllerAnimated:NO];
        [self showCompletionWalkthrough];
    };
    vc.onNoBlogsLoaded = ^(NewAddUsersBlogViewController *viewController) {
        [self.navigationController popViewControllerAnimated:NO];
        [self showCompletionWalkthrough];
    };
    vc.onErrorLoading = ^(NewAddUsersBlogViewController *viewController, NSError *error) {
        DDLogError(@"There was an error loading blogs after sign in");
        [self.navigationController popViewControllerAnimated:YES];
        [self displayGenericErrorMessage:[error localizedDescription]];
    };
    
    return vc;
}

- (void)showAddUsersBlogsForSelfHosted:(NSString *)xmlRPCUrl
{
    NewAddUsersBlogViewController *vc = [self addUsersBlogViewController:xmlRPCUrl];

    [self.navigationController pushViewController:vc animated:YES];
}

- (void)showAddUsersBlogsForWPCom
{
    NewAddUsersBlogViewController *vc = [self addUsersBlogViewController:nil];

    NSString *siteUrl = [_siteUrlText.text trim];
    if ([siteUrl length] != 0) {
        vc.siteUrl = siteUrl;
    } else if ([_dotComSiteUrl length] != 0) {
        vc.siteUrl = _dotComSiteUrl;
    }

    [self.navigationController pushViewController:vc animated:YES];
}

- (void)createBlogWithXmlRpc:(NSString *)xmlRPCUrl andBlogDetails:(NSDictionary *)blogDetails
{
    NSParameterAssert(blogDetails != nil);
    
    WPAccount *account = [self createAccountWithUsername:_usernameText.text andPassword:_passwordText.text isWPCom:NO xmlRPCUrl:xmlRPCUrl];
    
    NSMutableDictionary *newBlog = [NSMutableDictionary dictionaryWithDictionary:blogDetails];
    [newBlog setObject:xmlRPCUrl forKey:@"xmlrpc"];

    _blog = [account findOrCreateBlogFromDictionary:newBlog withContext:account.managedObjectContext];
    [_blog dataSave];

}

- (WPAccount *)createAccountWithUsername:(NSString *)username andPassword:(NSString *)password isWPCom:(BOOL)isWPCom xmlRPCUrl:(NSString *)xmlRPCUrl {
    WPAccount *account;
    if (isWPCom) {
        account = [WPAccount createOrUpdateWordPressComAccountWithUsername:username andPassword:password];
    } else {
        account = [WPAccount createOrUpdateSelfHostedAccountWithXmlrpc:xmlRPCUrl username:username andPassword:password];
    }
    return account;
}

- (void)synchronizeNewlyAddedBlog
{
    [SVProgressHUD setStatus:NSLocalizedString(@"Synchronizing Blog", nil)];
    void (^successBlock)() = ^{
        [[WordPressComApi sharedApi] syncPushNotificationInfo];
        [SVProgressHUD dismiss];
        [WPMobileStats trackEventForSelfHostedAndWPCom:StatsEventNUXFirstWalkthroughUserSignedInToBlogWithJetpack];
        if ([_blog hasJetpack]) {
            [self showJetpackAuthentication];
        } else {
            [self showCompletionWalkthrough];
        }
    };
    void (^failureBlock)(NSError*) = ^(NSError * error) {
        [SVProgressHUD dismiss];
    };
    [_blog syncBlogWithSuccess:successBlock failure:failureBlock];
}

- (void)keyboardWillShow:(NSNotification *)notification
{
    NSDictionary *keyboardInfo = notification.userInfo;
    CGFloat animationDuration = [[keyboardInfo objectForKey:UIKeyboardAnimationDurationUserInfoKey] floatValue];
    CGRect keyboardFrame = [[[notification userInfo] objectForKey:UIKeyboardFrameEndUserInfoKey] CGRectValue];
    _keyboardOffset = (CGRectGetMaxY(_signInButton.frame) - CGRectGetMinY(keyboardFrame)) + CGRectGetHeight(_signInButton.frame);

    [UIView animateWithDuration:animationDuration animations:^{
        NSArray *controlsToMove = @[_page2Icon, _usernameText, _passwordText, _siteUrlText, _signInButton];
        
        for (UIControl *control in controlsToMove) {
            CGRect frame = control.frame;
            frame.origin.y -= _keyboardOffset;
            control.frame = frame;
        }
    }];
}

- (void)keyboardWillHide:(NSNotification *)notification
{
    NSDictionary *keyboardInfo = notification.userInfo;
    CGFloat animationDuration = [[keyboardInfo objectForKey:UIKeyboardAnimationDurationUserInfoKey] floatValue];
    [UIView animateWithDuration:animationDuration animations:^{
        NSArray *controlsToMove = @[_page2Icon, _usernameText, _passwordText, _siteUrlText, _signInButton];
        
        for (UIControl *control in controlsToMove) {
            CGRect frame = control.frame;
            frame.origin.y += _keyboardOffset;
            control.frame = frame;
        }
    }];
}

@end<|MERGE_RESOLUTION|>--- conflicted
+++ resolved
@@ -425,10 +425,7 @@
 - (void)addPage1Controls
 {
     UIImage *infoButtonImage = [UIImage imageNamed:@"btn-help"];
-<<<<<<< HEAD
-=======
-    UIImage *infoButtonImageHighlighted = [UIImage imageNamed:@"btn-help-tap"];
->>>>>>> 2d41e690
+
     if (_page1InfoButton == nil) {
         _page1InfoButton = [UIButton buttonWithType:UIButtonTypeCustom];
         [_page1InfoButton setImage:infoButtonImage forState:UIControlStateNormal];
