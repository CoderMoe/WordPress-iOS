//
//  ReaderPostsViewController.m
//  WordPress
//
//  Created by Eric J on 3/21/13.
//  Copyright (c) 2013 WordPress. All rights reserved.
//

#import <DTCoreText/DTCoreText.h>
#import "DTCoreTextFontDescriptor.h"
#import "WPTableViewControllerSubclass.h"
#import "ReaderPostsViewController.h"
#import "ReaderPostTableViewCell.h"
#import "ReaderTopicsViewController.h"
#import "ReaderPostDetailViewController.h"
#import "ReaderPost.h"
#import "WordPressComApi.h"
#import "WordPressAppDelegate.h"
#import "NSString+XMLExtensions.h"
#import "ReaderReblogFormView.h"
#import "WPFriendFinderViewController.h"
#import "WPAccount.h"
#import "WPTableImageSource.h"
#import "WPNoResultsView.h"
#import "WPCookie.h"
#import "NSString+Helpers.h"
#import "IOS7CorrectedTextView.h"
#import "WPAnimatedBox.h"
<<<<<<< HEAD
#import "InlineComposeView.h"
#import "ReaderCommentPublisher.h"
=======
#import "ContextManager.h"
>>>>>>> de6a4d5f

static CGFloat const RPVCScrollingFastVelocityThreshold = 30.f;
static CGFloat const RPVCHeaderHeightPhone = 10.f;
static CGFloat const RPVCMaxImageHeightPercentage = 0.58f;
static CGFloat const RPVCExtraTableViewHeightPercentage = 2.0f;

NSString * const ReaderTopicDidChangeNotification = @"ReaderTopicDidChangeNotification";
NSString * const RPVCDisplayedNativeFriendFinder = @"DisplayedNativeFriendFinder";

@interface ReaderPostsViewController ()<ReaderTextFormDelegate, WPTableImageSourceDelegate, ReaderCommentPublisherDelegate> {
	BOOL _hasMoreContent;
	BOOL _loadingMore;
    WPTableImageSource *_featuredImageSource;
	CGFloat keyboardOffset;
    CGFloat _lastOffset;
    UIPopoverController *_popover;
    WPAnimatedBox *_animatedBox;
}

@property (nonatomic, strong) ReaderReblogFormView *readerReblogFormView;
@property (nonatomic, strong) ReaderPostDetailViewController *detailController;
@property (nonatomic, strong) UINavigationBar *navBar;
@property (nonatomic) BOOL isShowingReblogForm;
@property (nonatomic, strong) InlineComposeView *inlineComposeView;
@property (nonatomic, strong) ReaderCommentPublisher *commentPublisher;

@end

@implementation ReaderPostsViewController

+ (void)initialize {
	// DTCoreText will cache font descriptors on a background thread. However, because the font cache
	// updated synchronously, the detail view controller ends up waiting for the fonts to load anyway
	// (at least for the first time). We'll have DTCoreText prime its font cache here so things are ready
	// for the detail view, and avoid a perceived lag. 
	[DTCoreTextFontDescriptor fontDescriptorWithFontAttributes:nil];
    
    [AFImageRequestOperation addAcceptableContentTypes:[NSSet setWithObject:@"image/jpg"]];
}


#pragma mark - Life Cycle methods

- (void)dealloc {
    _featuredImageSource.delegate = nil;
	self.readerReblogFormView = nil;
    self.inlineComposeView.delegate = nil;
    self.inlineComposeView = nil;
    self.commentPublisher = nil;
    [[NSNotificationCenter defaultCenter] removeObserver:self];
}

- (id)init {
	self = [super init];
	if (self) {
		// This is a convenient place to check for the user's blogs and primary blog for reblogging.
		_hasMoreContent = YES;
		self.infiniteScrollEnabled = YES;
        self.incrementalLoadingSupported = YES;
        
        [[NSNotificationCenter defaultCenter] addObserver:self selector:@selector(readerTopicDidChange:) name:ReaderTopicDidChangeNotification object:nil];        
	}
	return self;
}

- (void)viewDidLoad {
	[super viewDidLoad];

    self.tableView.keyboardDismissMode = UIScrollViewKeyboardDismissModeInteractive;

    [self fetchBlogsAndPrimaryBlog];

    CGFloat maxWidth = self.tableView.bounds.size.width;
    if (IS_IPHONE) {
        maxWidth = MAX(self.tableView.bounds.size.width, self.tableView.bounds.size.height);
    } else {
        maxWidth = WPTableViewFixedWidth;
    }

    CGFloat maxHeight = maxWidth * RPVCMaxImageHeightPercentage;
    _featuredImageSource = [[WPTableImageSource alloc] initWithMaxSize:CGSizeMake(maxWidth, maxHeight)];
    _featuredImageSource.delegate = self;
	self.tableView.separatorStyle = UITableViewCellSeparatorStyleNone;
    
	// Topics button
	UIBarButtonItem *button = nil;
    UIButton *topicsButton = [UIButton buttonWithType:UIButtonTypeCustom];
    [topicsButton setImage:[UIImage imageNamed:@"icon-reader-topics"] forState:UIControlStateNormal];
    [topicsButton setImage:[UIImage imageNamed:@"icon-reader-topics-active"] forState:UIControlStateHighlighted];

    CGSize imageSize = [UIImage imageNamed:@"icon-reader-topics"].size;
    topicsButton.frame = CGRectMake(0.0, 0.0, imageSize.width, imageSize.height);
    topicsButton.contentEdgeInsets = UIEdgeInsetsMake(0, 16, 0, -16);
    
    [topicsButton addTarget:self action:@selector(topicsAction:) forControlEvents:UIControlEventTouchUpInside];
    button = [[UIBarButtonItem alloc] initWithCustomView:topicsButton];
    [button setAccessibilityLabel:NSLocalizedString(@"Browse", @"")];
    self.navigationItem.rightBarButtonItem = button;
    
	CGRect frame = CGRectMake(0.0f, self.view.bounds.size.height, self.view.bounds.size.width, [ReaderReblogFormView desiredHeight]);
	self.readerReblogFormView = [[ReaderReblogFormView alloc] initWithFrame:frame];
	_readerReblogFormView.autoresizingMask = UIViewAutoresizingFlexibleWidth | UIViewAutoresizingFlexibleTopMargin;
	_readerReblogFormView.navigationItem = self.navigationItem;
	_readerReblogFormView.delegate = self;
	
	if (_isShowingReblogForm) {
		[self showReblogForm];
	}

    [WPMobileStats trackEventForWPCom:StatsEventReaderOpened properties:[self categoryPropertyForStats]];
    [WPMobileStats pingWPComStatsEndpoint:@"home_page"];
    [WPMobileStats logQuantcastEvent:@"newdash.home_page"];
    [WPMobileStats logQuantcastEvent:@"mobile.home_page"];
    if ([self isCurrentCategoryFreshlyPressed]) {
        [WPMobileStats logQuantcastEvent:@"newdash.freshly"];
        [WPMobileStats logQuantcastEvent:@"mobile.freshly"];
    }
    
    // Sync content as soon as login or creation occurs
    [[NSNotificationCenter defaultCenter] addObserverForName:WordPressComApiDidLoginNotification
                                                      object:nil
                                                       queue:nil
                                                  usingBlock:^(NSNotification *notification){
                                                      [self syncItems];
                                                  }];

    self.inlineComposeView = [[InlineComposeView alloc] initWithFrame:CGRectZero];

    self.commentPublisher = [[ReaderCommentPublisher alloc]
                             initWithComposer:self.inlineComposeView
                             andPost:nil];

    self.commentPublisher.delegate = self;

    self.tableView.tableFooterView = self.inlineComposeView;
}

- (void)viewWillAppear:(BOOL)animated {
	[super viewWillAppear:animated];
	   
	self.title = [[[ReaderPost currentTopic] objectForKey:@"title"] capitalizedString];
	
	[[NSNotificationCenter defaultCenter] addObserver:self selector:@selector(handleKeyboardDidShow:) name:UIKeyboardWillShowNotification object:nil];
	[[NSNotificationCenter defaultCenter] addObserver:self selector:@selector(handleKeyboardWillHide:) name:UIKeyboardWillHideNotification object:nil];
    
    if (self.noResultsView && _animatedBox) {
        [_animatedBox prepareAnimation:NO];
    }
}

- (void)viewDidAppear:(BOOL)animated {
    // WPTableViewController's viewDidAppear triggers a sync, but only do it if authenticated
    // (this prevents an attempted sync when the app launches for the first time before authenticating)
    if ([[WordPressAppDelegate sharedWordPressApplicationDelegate] isWPcomAuthenticated]) {
        [super viewDidAppear:animated];
    }

    NSIndexPath *selectedIndexPath = [self.tableView indexPathForSelectedRow];
    if (selectedIndexPath) {
        [self.tableView deselectRowAtIndexPath:selectedIndexPath animated:YES];
    }
    
    [self resizeTableViewForImagePreloading];

    // Delay box animation after the view appears
    double delayInSeconds = 0.3;
    dispatch_time_t popTime = dispatch_time(DISPATCH_TIME_NOW, (int64_t)(delayInSeconds * NSEC_PER_SEC));
    dispatch_after(popTime, dispatch_get_main_queue(), ^(void){
        if (self.noResultsView && _animatedBox) {
            [_animatedBox animate];
        }
    });
}

- (void)viewWillDisappear:(BOOL)animated {
    [self.inlineComposeView endEditing:YES];
    [super viewWillDisappear:animated];

	[[NSNotificationCenter defaultCenter] removeObserver:self name:UIKeyboardWillShowNotification object:nil];
	[[NSNotificationCenter defaultCenter] removeObserver:self name:UIKeyboardWillHideNotification object:nil];
}

- (void)willAnimateRotationToInterfaceOrientation:(UIInterfaceOrientation)toInterfaceOrientation duration:(NSTimeInterval)duration {
    // Remove the no results view or else the position will abruptly adjust after rotation
    // due to the table view sizing for image preloading
    [self.noResultsView removeFromSuperview];
    
    [super willAnimateRotationToInterfaceOrientation:toInterfaceOrientation duration:duration];
}

- (void)didRotateFromInterfaceOrientation:(UIInterfaceOrientation)fromInterfaceOrientation {
    [super didRotateFromInterfaceOrientation:fromInterfaceOrientation];
    [self resizeTableViewForImagePreloading];
    [self configureNoResultsView];
}


#pragma mark - Instance Methods

- (void)resizeTableViewForImagePreloading {
    
    // Use a little trick to preload more images by making the table view longer
    CGRect rect = self.tableView.frame;
    CGFloat navigationHeight = self.navigationController.view.frame.size.height - self.navigationController.navigationBar.frame.size.height - self.navigationController.navigationBar.frame.origin.y;
    CGFloat extraHeight = navigationHeight * RPVCExtraTableViewHeightPercentage;
    rect.size.height = navigationHeight + extraHeight;
    self.tableView.frame = rect;
    
    // Move insets up to compensate
    UIEdgeInsets insets = self.tableView.contentInset;
    insets.bottom = extraHeight + [self tabBarSize].height;
    self.tableView.contentInset = insets;
    
    // Adjust the scroll insets as well
    UIEdgeInsets scrollInsets = self.tableView.scrollIndicatorInsets;
    scrollInsets.bottom = insets.bottom;
    self.tableView.scrollIndicatorInsets = scrollInsets;
    [self.tableView layoutIfNeeded];
}

- (void)setTitle:(NSString *)title {
    [super setTitle:title];
    
    // Reset the tab bar title; this isn't a great solution, but works
    NSInteger tabIndex = [self.tabBarController.viewControllers indexOfObject:self.navigationController];
    UITabBarItem *tabItem = [[[self.tabBarController tabBar] items] objectAtIndex:tabIndex];
    tabItem.title = NSLocalizedString(@"Reader", @"Description of the Reader tab");
}

- (void)dismissPopover {
    if (_popover) {
        [_popover dismissPopoverAnimated:YES];
        _popover = nil;
    }
}

- (void)handleKeyboardDidShow:(NSNotification *)notification {
    if (self.inlineComposeView.isDisplayed) {
        return;
    }
    UIView *view = self.view.superview;
	CGRect frame = view.frame;
	CGRect startFrame = [[[notification userInfo] objectForKey:UIKeyboardFrameBeginUserInfoKey] CGRectValue];
	CGRect endFrame = [[[notification userInfo] objectForKey:UIKeyboardFrameEndUserInfoKey] CGRectValue];
	
	// Figure out the difference between the bottom of this view, and the top of the keyboard.
	// This should account for any toolbars.
	CGPoint point = [view.window convertPoint:startFrame.origin toView:view];
	keyboardOffset = point.y - (frame.origin.y + frame.size.height);
	
	// if we're upside down, we need to adjust the origin.
	if (endFrame.origin.x == 0 && endFrame.origin.y == 0) {
		endFrame.origin.y = endFrame.origin.x += MIN(endFrame.size.height, endFrame.size.width);
	}
	
	point = [view.window convertPoint:endFrame.origin toView:view];
    CGSize tabBarSize = [self tabBarSize];
	frame.size.height = point.y + tabBarSize.height;
	
	[UIView animateWithDuration:0.3f delay:0.0f options:UIViewAnimationOptionBeginFromCurrentState animations:^{
		view.frame = frame;
	} completion:^(BOOL finished) {
		// BUG: When dismissing a modal view, and the keyboard is showing again, the animation can get clobbered in some cases.
		// When this happens the view is set to the dimensions of its wrapper view, hiding content that should be visible
		// above the keyboard.
		// For now use a fallback animation.
		if (!CGRectEqualToRect(view.frame, frame)) {
			[UIView animateWithDuration:0.3 animations:^{
				view.frame = frame;
			}];
		}
	}];
}

- (void)handleKeyboardWillHide:(NSNotification *)notification {

    if (self.inlineComposeView.isDisplayed) {
        return;
    }

    UIView *view = self.view.superview;
	CGRect frame = view.frame;
	CGRect keyFrame = [[[notification userInfo] objectForKey:UIKeyboardFrameEndUserInfoKey] CGRectValue];
	
	CGPoint point = [view.window convertPoint:keyFrame.origin toView:view];
	frame.size.height = point.y - (frame.origin.y + keyboardOffset);
	view.frame = frame;
}

- (void)showReblogForm {
	if (_readerReblogFormView.superview != nil)
		return;
	
	NSIndexPath *path = [self.tableView indexPathForSelectedRow];
	_readerReblogFormView.post = (ReaderPost *)[self.resultsController objectAtIndexPath:path];
	
	CGFloat reblogHeight = [ReaderReblogFormView desiredHeight];
	CGRect tableFrame = self.tableView.frame;
    CGRect superviewFrame = self.view.superview.frame;
    
    // The table's frame is artifically tall due to resizeTableViewForImagePreloading, so effectively undo that
	tableFrame.size.height = superviewFrame.size.height - tableFrame.origin.y - reblogHeight - [self tabBarSize].height;
	self.tableView.frame = tableFrame;
	
	CGFloat y = tableFrame.origin.y + tableFrame.size.height;
	_readerReblogFormView.frame = CGRectMake(0.0f, y, self.view.bounds.size.width, reblogHeight);
	[self.view.superview addSubview:_readerReblogFormView];
	self.isShowingReblogForm = YES;
	[_readerReblogFormView.textView becomeFirstResponder];
}

- (void)hideReblogForm {
	if (_readerReblogFormView.superview == nil)
		return;
	
	[self.tableView deselectRowAtIndexPath:[self.tableView indexPathForSelectedRow] animated:NO];
	
	CGRect tableFrame = self.tableView.frame;
	tableFrame.size.height = self.tableView.frame.size.height + _readerReblogFormView.frame.size.height;
	
	self.tableView.frame = tableFrame;
    [self resizeTableViewForImagePreloading];
	[_readerReblogFormView removeFromSuperview];
	self.isShowingReblogForm = NO;
	[self.view endEditing:YES];
}


#pragma mark - ReaderPostView delegate methods

- (void)postView:(ReaderPostView *)postView didReceiveReblogAction:(id)sender {
    NSIndexPath *selectedPath = [self.tableView indexPathForSelectedRow];
	UITableViewCell *cell = [ReaderPostTableViewCell cellForSubview:sender];
	NSIndexPath *path = [self.tableView indexPathForCell:cell];
	
	// if not showing form, show the form.
	if (!selectedPath) {
		[self.tableView selectRowAtIndexPath:path animated:NO scrollPosition:UITableViewScrollPositionNone];
		[self showReblogForm];
		return;
	}
	
	// if showing form && same cell as before, dismiss the form.
	if ([selectedPath compare:path] == NSOrderedSame) {
		[self hideReblogForm];
	} else {
		[self.tableView selectRowAtIndexPath:path animated:NO scrollPosition:UITableViewScrollPositionNone];
	}
}

- (void)postView:(ReaderPostView *)postView didReceiveLikeAction:(id)sender {
    ReaderPost *post = postView.post;
	[post toggleLikedWithSuccess:^{
        if ([post.isLiked boolValue]) {
            [WPMobileStats trackEventForWPCom:StatsEventReaderLikedPost];
        } else {
            [WPMobileStats trackEventForWPCom:StatsEventReaderUnlikedPost];
        }
	} failure:^(NSError *error) {
		DDLogError(@"Error Liking Post : %@", [error localizedDescription]);
		[postView updateActionButtons];
	}];
	
	[postView updateActionButtons];
}

- (void)postView:(ReaderPostView *)postView didReceiveFollowAction:(id)sender {
    UIButton *followButton = (UIButton *)sender;
    ReaderPostTableViewCell *cell = [ReaderPostTableViewCell cellForSubview:sender];
    ReaderPost *post = postView.post;
    
    if (![post isFollowable])
        return;

    followButton.selected = ![post.isFollowing boolValue]; // Set it optimistically
	[cell setNeedsLayout];
	[post toggleFollowingWithSuccess:^{
	} failure:^(NSError *error) {
		DDLogError(@"Error Following Blog : %@", [error localizedDescription]);
		[followButton setSelected:[post.isFollowing boolValue]];
		[cell setNeedsLayout];
	}];
}

- (void)postView:(ReaderPostView *)postView didReceiveCommentAction:(id)sender {
    if (self.commentPublisher.post == postView.post) {
        [self.inlineComposeView toggleComposer];
        return;
    }

    self.commentPublisher.post = postView.post;
    [self.inlineComposeView displayComposer];

    // scroll the item into view if possible
    NSIndexPath *indexPath = [self.resultsController indexPathForObject:postView.post];

    [self.tableView scrollToRowAtIndexPath:indexPath
                          atScrollPosition:UITableViewScrollPositionTop
                                  animated:YES];

}

- (void)postView:(ReaderPostView *)postView didReceiveTagAction:(id)sender {
    ReaderPost *post = postView.post;

    NSString *endpoint = [NSString stringWithFormat:@"read/tags/%@/posts", post.primaryTagSlug];
    NSDictionary *dict = @{@"endpoint" : endpoint,
                           @"title" : post.primaryTagName};
    
	[[NSUserDefaults standardUserDefaults] setObject:dict forKey:ReaderCurrentTopicKey];
	[[NSUserDefaults standardUserDefaults] synchronize];
    [self readerTopicDidChange:nil];
}


#pragma mark - Actions

- (void)topicsAction:(id)sender {
	ReaderTopicsViewController *controller = [[ReaderTopicsViewController alloc] initWithStyle:UITableViewStyleGrouped];
    if (IS_IPAD) {
        if (_popover) {
            [self dismissPopover];
            return;
        }
        
        _popover = [[UIPopoverController alloc] initWithContentViewController:controller];
        
        UIBarButtonItem *shareButton = self.navigationItem.rightBarButtonItem;
        [_popover presentPopoverFromBarButtonItem:shareButton permittedArrowDirections:UIPopoverArrowDirectionAny animated:YES];
    } else {
        UINavigationController *navController = [[UINavigationController alloc] initWithRootViewController:controller];
        navController.navigationBar.translucent = NO;
        [self presentViewController:navController animated:YES completion:nil];
    }
}

<<<<<<< HEAD
#pragma mark - ReaderCommentPublisherDelegate Methods

- (void)commentPublisherDidPublishComment:(ReaderCommentPublisher *)publisher {
    publisher.post.dateCommentsSynced = nil;
    [self.inlineComposeView dismissComposer];
=======
- (void)openPost:(NSUInteger *)postId onBlog:(NSUInteger)blogId {
    NSString *endpoint = [NSString stringWithFormat:@"sites/%i/posts/%i/?meta=site", blogId, postId];
    
    [ReaderPost getPostsFromEndpoint:endpoint
                      withParameters:nil
                         loadingMore:NO
                             success:^(AFHTTPRequestOperation *operation, id responseObject) {
                                 [ReaderPost createOrUpdateWithDictionary:responseObject
                                                              forEndpoint:endpoint
                                                              withContext:[[ContextManager sharedInstance] mainContext]];
                                 NSArray *posts = [ReaderPost fetchPostsForEndpoint:endpoint
                                                                        withContext:[[ContextManager sharedInstance] mainContext]];
                                 
                                 ReaderPostDetailViewController *controller = [[ReaderPostDetailViewController alloc] initWithPost:[posts objectAtIndex:0]
                                                                                                                     featuredImage:nil
                                                                                                                       avatarImage:nil];
                                 
                                 [self.navigationController pushViewController:controller animated:YES];
                             }
                             failure:nil];

>>>>>>> de6a4d5f
}

#pragma mark - ReaderTextForm Delegate Methods

- (void)readerTextFormDidSend:(ReaderTextFormView *)readerTextForm {
	[self hideReblogForm];
}


- (void)readerTextFormDidCancel:(ReaderTextFormView *)readerTextForm {
	[self hideReblogForm];
}


#pragma mark - UIScrollView Delegate Methods

- (void)scrollViewDidEndDecelerating:(UIScrollView *)scrollView {
    [super scrollViewDidEndDecelerating:scrollView];

	NSIndexPath *selectedIndexPath = [self.tableView indexPathForSelectedRow];
	if (!selectedIndexPath)
		return;

	__block BOOL found = NO;
	[[self.tableView indexPathsForVisibleRows] enumerateObjectsUsingBlock:^(id obj, NSUInteger idx, BOOL *stop) {
		NSIndexPath *objPath = (NSIndexPath *)obj;
		if ([objPath compare:selectedIndexPath] == NSOrderedSame) {
			found = YES;
		}
		*stop = YES;
	}];
	
	if (found)
        return;
	
	[self hideReblogForm];
}


#pragma mark - WPTableViewSublass methods

- (NSString *)noResultsTitleText {
	NSString *prompt;
	NSString *endpoint = [ReaderPost currentEndpoint];
	NSArray *endpoints = [ReaderPost readerEndpoints];
	NSInteger idx = [endpoints indexOfObjectPassingTest:^BOOL(id obj, NSUInteger idx, BOOL *stop) {
		BOOL match = NO;
		
		if ([endpoint isEqualToString:[obj objectForKey:@"endpoint"]]) {
			match = YES;
			*stop = YES;
		}
				
		return match;
	}];
	
	switch (idx) {
		case 0:
			// Blogs I follow
			prompt = NSLocalizedString(@"You're not following any blogs yet.", @"");
			break;
			
		case 2:
			// Posts I like
			prompt = NSLocalizedString(@"You have not liked any posts.", @"");
			break;
			
		default:
			// Topics // freshly pressed.
			prompt = NSLocalizedString(@"Sorry. No posts yet.", @"");
			break;
			

	}
	return prompt;
}


- (NSString *)noResultsMessageText {
	return NSLocalizedString(@"Tap the tag icon to browse posts from popular blogs.", nil);
}

- (UIView *)noResultsAccessoryView {
    if (!_animatedBox) {
        _animatedBox = [WPAnimatedBox new];
    }
    return _animatedBox;
}

- (NSString *)entityName {
	return @"ReaderPost";
}

- (NSString *)resultsControllerCacheName {
	return [ReaderPost currentEndpoint];
}

- (NSDate *)lastSyncDate {
	return (NSDate *)[[NSUserDefaults standardUserDefaults] objectForKey:ReaderLastSyncDateKey];
}

- (NSFetchRequest *)fetchRequest {
	NSString *endpoint = [ReaderPost currentEndpoint];
    NSFetchRequest *fetchRequest = [NSFetchRequest fetchRequestWithEntityName:[self entityName]];
    fetchRequest.predicate = [NSPredicate predicateWithFormat:@"(endpoint == %@)", endpoint];
    NSSortDescriptor *sortDescriptorDate = [NSSortDescriptor sortDescriptorWithKey:@"sortDate" ascending:NO];
    fetchRequest.sortDescriptors = @[sortDescriptorDate];
	fetchRequest.fetchBatchSize = 10;
	return fetchRequest;
}

- (NSString *)sectionNameKeyPath {
	return nil;
}

- (Class)cellClass {
    return [ReaderPostTableViewCell class];
}

- (void)configureCell:(UITableViewCell *)aCell atIndexPath:(NSIndexPath *)indexPath {
	if (!aCell)
        return;

	ReaderPostTableViewCell *cell = (ReaderPostTableViewCell *)aCell;
	cell.selectionStyle = UITableViewCellSelectionStyleNone;
	cell.accessoryType = UITableViewCellAccessoryNone;
	
	ReaderPost *post = (ReaderPost *)[self.resultsController objectAtIndexPath:indexPath];

	[cell configureCell:post];
    [self setImageForPost:post forCell:cell indexPath:indexPath];
    [self setAvatarForPost:post forCell:cell indexPath:indexPath];
    
    cell.postView.delegate = self;

}

- (UIImage *)imageForURL:(NSURL *)imageURL size:(CGSize)imageSize {
    if (!imageURL)
        return nil;
    
    if (CGSizeEqualToSize(imageSize, CGSizeZero)) {
        imageSize.width = self.tableView.bounds.size.width;
        imageSize.height = round(imageSize.width * RPVCMaxImageHeightPercentage);
    }
    return [_featuredImageSource imageForURL:imageURL withSize:imageSize];
}

- (void)setAvatarForPost:(ReaderPost *)post forCell:(ReaderPostTableViewCell *)cell indexPath:(NSIndexPath *)indexPath {
    CGSize imageSize = cell.postView.avatarImageView.bounds.size;
    UIImage *image = [post cachedAvatarWithSize:imageSize];
    if (image) {
        [cell.postView setAvatar:image];
    } else if (!self.tableView.isDragging && !self.tableView.isDecelerating) {
        [post fetchAvatarWithSize:imageSize success:^(UIImage *image) {
            if (cell == [self.tableView cellForRowAtIndexPath:indexPath]) {
                [cell.postView setAvatar:image];
            }
        }];
    }
}

- (void)setImageForPost:(ReaderPost *)post forCell:(ReaderPostTableViewCell *)cell indexPath:(NSIndexPath *)indexPath {
    NSURL *imageURL = post.featuredImageURL;
    
    if (!imageURL)
        return;
    
    // We know the width, but not the height; let the image loader figure that out
    CGFloat imageWidth = self.tableView.frame.size.width;
    if (IS_IPAD) {
        imageWidth = WPTableViewFixedWidth;
    }
    CGSize imageSize = CGSizeMake(imageWidth, 0);
    UIImage *image = [self imageForURL:imageURL size:imageSize];
    
    if (image) {
        [cell.postView setFeaturedImage:image];
    } else {
        [_featuredImageSource fetchImageForURL:imageURL withSize:imageSize indexPath:indexPath isPrivate:post.isPrivate];
    }
}

- (BOOL)hasMoreContent {
	return _hasMoreContent;
}

- (void)syncItemsViaUserInteraction:(BOOL)userInteraction success:(void (^)())success failure:(void (^)(NSError *))failure {
    WPFLogMethod();
    // if needs auth.
    if ([WPCookie hasCookieForURL:[NSURL URLWithString:@"https://wordpress.com"] andUsername:[[WPAccount defaultWordPressComAccount] username]]) {
       [self syncReaderItemsWithSuccess:success failure:failure];
        return;
    }

    [[WordPressAppDelegate sharedWordPressApplicationDelegate] useDefaultUserAgent];
    NSString *username = [[WPAccount defaultWordPressComAccount] username];
    NSString *password = [[WPAccount defaultWordPressComAccount] password];
    NSMutableURLRequest *mRequest = [[NSMutableURLRequest alloc] init];
    NSString *requestBody = [NSString stringWithFormat:@"log=%@&pwd=%@&redirect_to=http://wordpress.com",
                             [username stringByUrlEncoding],
                             [password stringByUrlEncoding]];
    
    [mRequest setURL:[NSURL URLWithString:@"https://wordpress.com/wp-login.php"]];
    [mRequest setHTTPBody:[requestBody dataUsingEncoding:NSUTF8StringEncoding]];
    [mRequest setValue:[NSString stringWithFormat:@"%d", [requestBody length]] forHTTPHeaderField:@"Content-Length"];
    [mRequest addValue:@"*/*" forHTTPHeaderField:@"Accept"];
    [mRequest setHTTPMethod:@"POST"];
    
    
    AFHTTPRequestOperation *authRequest = [[AFHTTPRequestOperation alloc] initWithRequest:mRequest];
    [authRequest setCompletionBlockWithSuccess:^(AFHTTPRequestOperation *operation, id responseObject) {
        [[WordPressAppDelegate sharedWordPressApplicationDelegate] useAppUserAgent];
        [self syncReaderItemsWithSuccess:success failure:failure];
    } failure:^(AFHTTPRequestOperation *operation, NSError *error) {
        [[WordPressAppDelegate sharedWordPressApplicationDelegate] useAppUserAgent];
        [self syncReaderItemsWithSuccess:success failure:failure];
    }];
    
    [authRequest start];    
}

- (void)syncReaderItemsWithSuccess:(void (^)())success failure:(void (^)(NSError *))failure {
    WPFLogMethod();
	NSString *endpoint = [ReaderPost currentEndpoint];
	NSNumber *numberToSync = [NSNumber numberWithInteger:ReaderPostsToSync];
	NSDictionary *params = @{@"number":numberToSync, @"per_page":numberToSync};
	[ReaderPost getPostsFromEndpoint:endpoint
					  withParameters:params
						 loadingMore:_loadingMore
							 success:^(AFHTTPRequestOperation *operation, id responseObject) {
								 if (success) {
									success();
								 }
								 [self onSyncSuccess:operation response:responseObject];
							 }
							 failure:^(AFHTTPRequestOperation *operation, NSError *error) {
								 if (failure) {
									 failure(error);
								 }
							 }];
    [WPMobileStats trackEventForWPCom:StatsEventReaderHomePageRefresh];
    [WPMobileStats pingWPComStatsEndpoint:@"home_page_refresh"];
}

- (void)loadMoreWithSuccess:(void (^)())success failure:(void (^)(NSError *error))failure {
    WPFLogMethod();
	if ([self.resultsController.fetchedObjects count] == 0)
		return;
	
	if (_loadingMore)
        return;
    
	_loadingMore = YES;
	
	ReaderPost *post = self.resultsController.fetchedObjects.lastObject;
	NSNumber *numberToSync = [NSNumber numberWithInteger:ReaderPostsToSync];
	NSString *endpoint = [ReaderPost currentEndpoint];
	id before;
	if ([endpoint isEqualToString:@"freshly-pressed"]) {
		// freshly-pressed wants an ISO string but the rest want a timestamp.
		before = [DateUtils isoStringFromDate:post.date_created_gmt];
	} else {
		before = [NSNumber numberWithInteger:[post.date_created_gmt timeIntervalSince1970]];
	}

	NSDictionary *params = @{@"before":before, @"number":numberToSync, @"per_page":numberToSync};

	[ReaderPost getPostsFromEndpoint:endpoint
					  withParameters:params
						 loadingMore:_loadingMore
							 success:^(AFHTTPRequestOperation *operation, id responseObject) {
								 if (success) {
									 success();
								 }
								 [self onSyncSuccess:operation response:responseObject];
							 }
							 failure:^(AFHTTPRequestOperation *operation, NSError *error) {
								 if (failure) {
									 failure(error);
								 }
							 }];
    
    [WPMobileStats trackEventForWPCom:StatsEventReaderInfiniteScroll properties:[self categoryPropertyForStats]];
    [WPMobileStats logQuantcastEvent:@"newdash.infinite_scroll"];
    [WPMobileStats logQuantcastEvent:@"mobile.infinite_scroll"];
}

- (UITableViewRowAnimation)tableViewRowAnimation {
	return UITableViewRowAnimationNone;
}

- (void)onSyncSuccess:(AFHTTPRequestOperation *)operation response:(id)responseObject {
    WPFLogMethod();
	BOOL wasLoadingMore = _loadingMore;
	_loadingMore = NO;
	
	NSDictionary *resp = (NSDictionary *)responseObject;
	NSArray *postsArr = [resp arrayForKey:@"posts"];
	
	if (!postsArr) {
		if (wasLoadingMore) {
			_hasMoreContent = NO;
		}
		return;
	}
	
	// if # of results is less than # requested then no more content.
	if ([postsArr count] < ReaderPostsToSync && wasLoadingMore) {
		_hasMoreContent = NO;
	}
}


#pragma mark -
#pragma mark TableView Methods

- (CGFloat)tableView:(UITableView *)tableView estimatedHeightForRowAtIndexPath:(NSIndexPath *)indexPath {
     return [ReaderPostTableViewCell cellHeightForPost:[self.resultsController objectAtIndexPath:indexPath] withWidth:self.tableView.bounds.size.width];
}

- (CGFloat)tableView:(UITableView *)tableView heightForRowAtIndexPath:(NSIndexPath *)indexPath {
    return [ReaderPostTableViewCell cellHeightForPost:[self.resultsController objectAtIndexPath:indexPath] withWidth:self.tableView.bounds.size.width];
}

- (UIView *)tableView:(UITableView *)tableView viewForHeaderInSection:(NSInteger)section {
    return [[UIView alloc] initWithFrame:CGRectZero];
}

- (CGFloat)tableView:(UITableView *)tableView heightForHeaderInSection:(NSInteger)section {
    if (IS_IPHONE)
        return RPVCHeaderHeightPhone;
    
    return [super tableView:tableView heightForHeaderInSection:section];
}

- (NSIndexPath *)tableView:(UITableView *)tableView willSelectRowAtIndexPath:(NSIndexPath *)indexPath {
	if (_readerReblogFormView.superview != nil) {
		[self hideReblogForm];
		return nil;
	}
	
	UITableViewCell *cell = [tableView cellForRowAtIndexPath:indexPath];
	if ([cell isSelected]) {
		_readerReblogFormView.post = nil;
		[tableView deselectRowAtIndexPath:indexPath animated:NO];
		[self hideReblogForm];
		return nil;
	}
	
	return indexPath;
}

- (void)tableView:(UITableView *)tableView didSelectRowAtIndexPath:(NSIndexPath *)indexPath {
    if (IS_IPAD) {
        [tableView deselectRowAtIndexPath:indexPath animated:YES];
    }

    // Pass the image forward
	ReaderPost *post = [self.resultsController.fetchedObjects objectAtIndex:indexPath.row];
    ReaderPostTableViewCell *cell = (ReaderPostTableViewCell *)[self.tableView cellForRowAtIndexPath:indexPath];
    CGSize imageSize = cell.postView.cellImageView.image.size;
    UIImage *image = [_featuredImageSource imageForURL:post.featuredImageURL withSize:imageSize];
    UIImage *avatarImage = cell.postView.avatarImageView.image;

	self.detailController = [[ReaderPostDetailViewController alloc] initWithPost:post featuredImage:image avatarImage:avatarImage];
    
    [self.navigationController pushViewController:self.detailController animated:YES];
    
    [WPMobileStats trackEventForWPCom:StatsEventReaderOpenedArticleDetails];
    [WPMobileStats pingWPComStatsEndpoint:@"details_page"];
}


#pragma mark - NSFetchedResultsController overrides

- (void)controllerWillChangeContent:(NSFetchedResultsController *)controller {
    // Do nothing (prevent superclass from adjusting table view)
}

- (void)controllerDidChangeContent:(NSFetchedResultsController *)controller {
    [self.tableView reloadData];
    [self.noResultsView removeFromSuperview];
}

- (void)controller:(NSFetchedResultsController *)controller
   didChangeObject:(id)anObject
       atIndexPath:(NSIndexPath *)indexPath
     forChangeType:(NSFetchedResultsChangeType)type
      newIndexPath:(NSIndexPath *)newIndexPath {
    // Do nothing (prevent superclass from adjusting table view)
}


#pragma mark - Notifications

- (void)readerTopicDidChange:(NSNotification *)notification {
	if (IS_IPAD){
        [self dismissPopover];
	}
	
	_loadingMore = NO;
	_hasMoreContent = YES;
	[(WPNoResultsView *)self.noResultsView setTitleText:[self noResultsTitleText]];

	[self.tableView setContentOffset:CGPointMake(0, 0) animated:NO];
	[self resetResultsController];
	[self.tableView reloadData];
    [self syncItems];
	[self configureNoResultsView];
    
	self.title = [[ReaderPost currentTopic] stringForKey:@"title"];

    if ([WordPressAppDelegate sharedWordPressApplicationDelegate].connectionAvailable == YES && ![self isSyncing] ) {
		[[NSUserDefaults standardUserDefaults] removeObjectForKey:ReaderLastSyncDateKey];
		[NSUserDefaults resetStandardUserDefaults];
    }

    if ([self isCurrentCategoryFreshlyPressed]) {
        [WPMobileStats trackEventForWPCom:StatsEventReaderSelectedFreshlyPressedTopic];
        [WPMobileStats pingWPComStatsEndpoint:@"freshly"];
        [WPMobileStats logQuantcastEvent:@"newdash.fresh"];
        [WPMobileStats logQuantcastEvent:@"mobile.fresh"];
    } else {
        [WPMobileStats trackEventForWPCom:StatsEventReaderSelectedCategory properties:[self categoryPropertyForStats]];
    }
}


#pragma mark - Utility

- (BOOL)isCurrentCategoryFreshlyPressed {
    return [[self currentCategory] isEqualToString:@"freshly-pressed"];
}

- (NSString *)currentCategory {
    NSDictionary *categoryDetails = [[NSUserDefaults standardUserDefaults] objectForKey:ReaderCurrentTopicKey];
    NSString *category = [categoryDetails stringForKey:@"endpoint"];
    if (category == nil)
        return @"reader/following";
    
    return category;
}

- (NSDictionary *)categoryPropertyForStats {
    return @{@"category": [self currentCategory]};
}

- (void)fetchBlogsAndPrimaryBlog {
	NSURL *xmlrpc;
    NSString *username, *password;
    WPAccount *account = [WPAccount defaultWordPressComAccount];
	xmlrpc = [NSURL URLWithString:@"https://wordpress.com/xmlrpc.php"];
	username = account.username;
	password = account.password;
	
    WPXMLRPCClient *api = [WPXMLRPCClient clientWithXMLRPCEndpoint:xmlrpc];
    [api callMethod:@"wp.getUsersBlogs"
         parameters:[NSArray arrayWithObjects:username, password, nil]
            success:^(AFHTTPRequestOperation *operation, id responseObject) {
                NSArray *usersBlogs = responseObject;
				
                if ([usersBlogs count] > 0) {
                    [usersBlogs enumerateObjectsUsingBlock:^(id obj, NSUInteger idx, BOOL *stop) {
                        NSString *title = [obj valueForKey:@"blogName"];
                        title = [title stringByDecodingXMLCharacters];
                        [obj setValue:title forKey:@"blogName"];
                    }];
                }
				
				[[NSUserDefaults standardUserDefaults] setObject:usersBlogs forKey:@"wpcom_users_blogs"];
				
                [[WordPressComApi sharedApi] getPath:@"me"
                                          parameters:nil
                                             success:^(AFHTTPRequestOperation *operation, id responseObject) {
                                                 if ([usersBlogs count] < 1)
                                                     return;
                                                 
                                                 NSDictionary *dict = (NSDictionary *)responseObject;
                                                 NSString *userID = [dict stringForKey:@"ID"];
                                                 if (userID != nil) {
                                                     [WPMobileStats updateUserIDForStats:userID];
                                                     [[NSUserDefaults standardUserDefaults] setObject:userID forKey:@"wpcom_user_id"];
                                                     [NSUserDefaults resetStandardUserDefaults];
                                                 }
                                                 
                                                 __block NSNumber *preferredBlogId;
                                                 NSNumber *primaryBlog = [dict objectForKey:@"primary_blog"];
                                                 [usersBlogs enumerateObjectsUsingBlock:^(id obj, NSUInteger idx, BOOL *stop) {
                                                     if ([primaryBlog isEqualToNumber:[obj numberForKey:@"blogid"]]) {
                                                         preferredBlogId = [obj numberForKey:@"blogid"];
                                                         *stop = YES;
                                                     }
                                                 }];
                                                 
                                                 if (!preferredBlogId) {
                                                     NSDictionary *dict = [usersBlogs objectAtIndex:0];
                                                     preferredBlogId = [dict numberForKey:@"blogid"];
                                                 }
                                                 
                                                 [[NSUserDefaults standardUserDefaults] setObject:preferredBlogId forKey:@"wpcom_users_prefered_blog_id"];
                                                 [NSUserDefaults resetStandardUserDefaults];
                                                 
                                             } failure:^(AFHTTPRequestOperation *operation, NSError *error) {
                                                 // TODO: Handle Failure. Retry maybe?
                                             }];
                
                if ([usersBlogs count] == 0) {
                    return;
                }

			} failure:^(AFHTTPRequestOperation *operation, NSError *error) {
				// Fail silently.
            }];
}

- (CGSize)tabBarSize {
    CGSize tabBarSize = CGSizeZero;
    if ([self tabBarController]) {
        tabBarSize = [[[self tabBarController] tabBar] bounds].size;
    }

    return tabBarSize;
}

#pragma mark - WPTableImageSourceDelegate

- (void)tableImageSource:(WPTableImageSource *)tableImageSource imageReady:(UIImage *)image forIndexPath:(NSIndexPath *)indexPath {
    ReaderPostTableViewCell *cell = (ReaderPostTableViewCell *)[self.tableView cellForRowAtIndexPath:indexPath];
    [cell.postView setFeaturedImage:image];
    
    ReaderPost *post = [self.resultsController objectAtIndexPath:indexPath];
    
    // Update the detail view if it's open and applicable
    if (post == self.detailController.post) {
        [self.detailController updateFeaturedImage:image];
    }
}

@end<|MERGE_RESOLUTION|>--- conflicted
+++ resolved
@@ -26,12 +26,9 @@
 #import "NSString+Helpers.h"
 #import "IOS7CorrectedTextView.h"
 #import "WPAnimatedBox.h"
-<<<<<<< HEAD
 #import "InlineComposeView.h"
 #import "ReaderCommentPublisher.h"
-=======
 #import "ContextManager.h"
->>>>>>> de6a4d5f
 
 static CGFloat const RPVCScrollingFastVelocityThreshold = 30.f;
 static CGFloat const RPVCHeaderHeightPhone = 10.f;
@@ -468,13 +465,13 @@
     }
 }
 
-<<<<<<< HEAD
 #pragma mark - ReaderCommentPublisherDelegate Methods
 
 - (void)commentPublisherDidPublishComment:(ReaderCommentPublisher *)publisher {
     publisher.post.dateCommentsSynced = nil;
     [self.inlineComposeView dismissComposer];
-=======
+}
+
 - (void)openPost:(NSUInteger *)postId onBlog:(NSUInteger)blogId {
     NSString *endpoint = [NSString stringWithFormat:@"sites/%i/posts/%i/?meta=site", blogId, postId];
     
@@ -496,7 +493,6 @@
                              }
                              failure:nil];
 
->>>>>>> de6a4d5f
 }
 
 #pragma mark - ReaderTextForm Delegate Methods
