#import "WPAnalyticsTrackerWPCom.h"
#import "WordPressAppDelegate.h"
#import "WPUserAgent.h"
#import "Constants.h"

@implementation WPAnalyticsTrackerWPCom

- (void)track:(WPAnalyticsStat)stat
{
    [self track:stat withProperties:nil];
}

- (void)track:(WPAnalyticsStat)stat withProperties:(NSDictionary *)properties
{
    switch (stat) {
        case WPAnalyticsStatReaderLoadedFreshlyPressed:
            [self pingWPComStatsEndpoint:@"freshly"];
            break;
        case WPAnalyticsStatReaderOpenedArticle:
            [self pingWPComStatsEndpoint:@"details_page"];
            break;
        case WPAnalyticsStatReaderAccessed:
            [self pingWPComStatsEndpoint:@"home_page"];
            break;
        default:
            break;
    }
}

- (void)pingWPComStatsEndpoint:(NSString *)statName
{
    int x = arc4random();
    NSString *statsURL = [NSString stringWithFormat:@"%@%@%@%@%d" , WPMobileReaderURL, @"&template=stats&stats_name=", statName, @"&rnd=", x];
<<<<<<< HEAD
    NSString *userAgent = [[WordPressAppDelegate sharedWordPressApplicationDelegate].userAgent currentUserAgent];
=======
    NSString *userAgent = [[WordPressAppDelegate sharedInstance] applicationUserAgent];
>>>>>>> d234ee57
    
    NSMutableURLRequest* request = [[NSMutableURLRequest alloc] initWithURL:[NSURL URLWithString:statsURL]];
    [request setValue:userAgent forHTTPHeaderField:@"User-Agent"];
    NSURLConnection *conn = [[NSURLConnection alloc] initWithRequest:request delegate:nil];
    [conn start];
}

@end<|MERGE_RESOLUTION|>--- conflicted
+++ resolved
@@ -31,11 +31,7 @@
 {
     int x = arc4random();
     NSString *statsURL = [NSString stringWithFormat:@"%@%@%@%@%d" , WPMobileReaderURL, @"&template=stats&stats_name=", statName, @"&rnd=", x];
-<<<<<<< HEAD
-    NSString *userAgent = [[WordPressAppDelegate sharedWordPressApplicationDelegate].userAgent currentUserAgent];
-=======
-    NSString *userAgent = [[WordPressAppDelegate sharedInstance] applicationUserAgent];
->>>>>>> d234ee57
+    NSString *userAgent = [[WordPressAppDelegate sharedInstance].userAgent currentUserAgent];
     
     NSMutableURLRequest* request = [[NSMutableURLRequest alloc] initWithURL:[NSURL URLWithString:statsURL]];
     [request setValue:userAgent forHTTPHeaderField:@"User-Agent"];
