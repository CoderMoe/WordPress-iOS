--- conflicted
+++ resolved
@@ -1,9 +1,6 @@
 #import "ThemeServiceRemote.h"
-<<<<<<< HEAD
-=======
 
 #import <NSObject-SafeExpectations/NSDictionary+SafeExpectations.h>
->>>>>>> f99ed547
 #import "RemoteTheme.h"
 #import "WordPressComApi.h"
 
@@ -166,8 +163,6 @@
 
 #pragma mark - Parsing the dictionary replies
 
-<<<<<<< HEAD
-=======
 /**
  *  @brief      Creates a remote theme object from the specified dictionary.
  *
@@ -175,23 +170,10 @@
  *
  *  @returns    A remote theme object.
  */
->>>>>>> f99ed547
 - (RemoteTheme *)themeFromDictionary:(NSDictionary *)dictionary
 {
     NSParameterAssert([dictionary isKindOfClass:[NSDictionary class]]);
     
-<<<<<<< HEAD
-    static NSString* const ThemeIdKey = @"id"; // string
-    static NSString* const ThemeScreenshotKey = @"screenshot"; // string / URL
-    static NSString* const ThemeVersionKey = @"version"; // string - version of the theme "v1.0.4"
-    static NSString* const ThemeDownloadURLKey = @"download_url"; // string / URL
-    static NSString* const ThemeTrendingRankKey = @"trending_rank"; // integer
-    static NSString* const ThemePopularityRankKey = @"popularity_rank"; // integer
-    static NSString* const ThemeNameKey = @"name"; // string
-    static NSString* const ThemeDescriptionKey = @"description"; // string
-    static NSString* const ThemeTagsKey = @"tags"; // array of strings
-    static NSString* const ThemePreviewURLKey = @"preview_url"; // string / URL
-=======
     static NSString* const ThemeIdKey = @"id";
     static NSString* const ThemeScreenshotKey = @"screenshot";
     static NSString* const ThemeVersionKey = @"version";
@@ -202,25 +184,13 @@
     static NSString* const ThemeDescriptionKey = @"description";
     static NSString* const ThemeTagsKey = @"tags";
     static NSString* const ThemePreviewURLKey = @"preview_url";
->>>>>>> f99ed547
     
     RemoteTheme *theme = [RemoteTheme new];
     
     [self loadCostForTheme:theme fromDictionary:dictionary];
     [self loadLaunchDateForTheme:theme fromDictionary:dictionary];
     
-<<<<<<< HEAD
-    theme.desc = dictionary[ThemeDescriptionKey];
-    theme.downloadUrl = dictionary[ThemeDownloadURLKey];
-    theme.name = dictionary[ThemeNameKey];
-    theme.popularityRank = dictionary[ThemePopularityRankKey];
-    theme.previewUrl = dictionary[ThemePreviewURLKey];
-    theme.screenshotUrl = dictionary[ThemeScreenshotKey];
-    theme.tags = dictionary[ThemeTagsKey];
-    theme.themeId = dictionary[ThemeIdKey];
-    theme.trendingRank = dictionary[ThemeTrendingRankKey];
-    theme.version = dictionary[ThemeVersionKey];
-=======
+
     theme.desc = [dictionary stringForKey:ThemeDescriptionKey];
     theme.downloadUrl = [dictionary stringForKey:ThemeDownloadURLKey];
     theme.name = [dictionary stringForKey:ThemeNameKey];
@@ -231,13 +201,10 @@
     theme.themeId = [dictionary stringForKey:ThemeIdKey];
     theme.trendingRank = [dictionary numberForKey:ThemeTrendingRankKey];
     theme.version = [dictionary stringForKey:ThemeVersionKey];
->>>>>>> f99ed547
     
     return theme;
 }
 
-<<<<<<< HEAD
-=======
 /**
  *  @brief      Creates remote theme objects from the specified array of dictionaries.
  *
@@ -246,7 +213,6 @@
  *
  *  @returns    An array of remote theme objects.
  */
->>>>>>> f99ed547
 - (NSArray *)themesFromDictionaries:(NSArray *)dictionaries
 {
     NSParameterAssert([dictionaries isKindOfClass:[NSArray class]]);
@@ -267,35 +233,18 @@
 
 #pragma mark - Field parsing
 
-<<<<<<< HEAD
-=======
 /**
  *  @brief      Loads the cost structure from a dictionary into the specified remote theme object.
  *
  *  @param      theme       The theme to load the info into.  Cannot be nil.
  *  @param      dictionary  The dictionary to load the info from.  Cannot be nil.
  */
->>>>>>> f99ed547
 - (void)loadCostForTheme:(RemoteTheme *)theme
           fromDictionary:(NSDictionary *)dictionary
 {
     NSParameterAssert([theme isKindOfClass:[RemoteTheme class]]);
     NSParameterAssert([dictionary isKindOfClass:[NSDictionary class]]);
     
-<<<<<<< HEAD
-    static NSString* const ThemeCostKey = @"cost"; // struct
-    static NSString* const ThemeCostCurrencyKey = @"currency"; // string
-    static NSString* const ThemeCostDisplayKey = @"display"; // string - to show on screen
-    static NSString* const ThemeCostNumberKey = @"number"; // float (?)
-    
-    NSDictionary *costDictionary = dictionary[ThemeCostKey];
-    
-    theme.costCurrency = costDictionary[ThemeCostCurrencyKey];
-    theme.costDisplay = costDictionary[ThemeCostDisplayKey];
-    theme.costNumber = costDictionary[ThemeCostNumberKey];
-}
-
-=======
     static NSString* const ThemeCostKey = @"cost";
     static NSString* const ThemeCostCurrencyKey = @"currency";
     static NSString* const ThemeCostDisplayKey = @"display";
@@ -315,22 +264,15 @@
  *  @param      theme       The theme to load the info into.  Cannot be nil.
  *  @param      dictionary  The dictionary to load the info from.  Cannot be nil.
  */
->>>>>>> f99ed547
 - (void)loadLaunchDateForTheme:(RemoteTheme *)theme
                 fromDictionary:(NSDictionary *)dictionary
 {
     NSParameterAssert([theme isKindOfClass:[RemoteTheme class]]);
     NSParameterAssert([dictionary isKindOfClass:[NSDictionary class]]);
     
-<<<<<<< HEAD
-    static NSString* const ThemeLaunchDateKey = @"launch_date"; // string / date "2015-05-10"
-    
-    NSString *launchDateString = dictionary[ThemeLaunchDateKey];
-=======
     static NSString* const ThemeLaunchDateKey = @"launch_date";
     
     NSString *launchDateString = [dictionary stringForKey:ThemeLaunchDateKey];
->>>>>>> f99ed547
     
     NSDateFormatter *formatter = [[NSDateFormatter alloc] init];
     [formatter setDateFormat:@"yyyy-mm-dd"];
