//
//  PostMediaViewController.m
//  WordPress
//
//  Created by Chris Boyd on 8/26/10.
//  Code is poetry.
//

#import "PostMediaViewController.h"
#import "EditPostViewController_Internal.h"
#import "Post.h"
#import <ImageIO/ImageIO.h>
#import "WPPopoverBackgroundView.h"

#define TAG_ACTIONSHEET_PHOTO 1
#define TAG_ACTIONSHEET_VIDEO 2
#define TAG_ACTIONSHEET_PHOTO_SELECTION_PROMPT 3
#define NUMBERS	@"0123456789"


@interface PostMediaViewController ()

@property (nonatomic, strong) AbstractPost *apost;
@property (nonatomic, weak) UIActionSheet *addMediaActionSheet;

- (void)getMetadataFromAssetForURL:(NSURL *)url;
- (UITableViewCell *)configureCell:(UITableViewCell *)cell atIndexPath:(NSIndexPath *)indexPath;
@end

@implementation PostMediaViewController {
    CGRect actionSheetRect;
    UIAlertView *currentAlert;
    
    BOOL _dismissOnCancel;
    BOOL _hasPromptedToAddPhotos;
}
@synthesize table, addMediaButton, hasPhotos, hasVideos, isAddingMedia, photos, videos, addPopover, picker;
@synthesize isShowingMediaPickerActionSheet, currentOrientation, isShowingChangeOrientationActionSheet, spinner;
@synthesize currentImage, currentImageMetadata, currentVideo, isLibraryMedia, didChangeOrientationDuringRecord, messageLabel;
@synthesize postDetailViewController, postID, blogURL, bottomToolbar;
@synthesize isShowingResizeActionSheet, isShowingCustomSizeAlert, videoEnabled, currentUpload, videoPressCheckBlogURL, isCheckingVideoCapability, uniqueID;
@synthesize currentActionSheet;

#pragma mark -
#pragma mark Lifecycle Methods

- (void)dealloc {
    picker.delegate = nil;
    addPopover.delegate = nil;
    [[NSNotificationCenter defaultCenter] removeObserver:self];
}

- (id)initWithPost:(AbstractPost *)aPost {
    self = [super init];
    if (self) {
        self.apost = aPost;
    }
    return self;
}

- (void)initObjects {
	self.photos = [[NSMutableArray alloc] init];
	self.videos = [[NSMutableArray alloc] init];
    actionSheetRect = CGRectZero;
}

- (id)initWithNibName:(NSString *)nibNameOrNil bundle:(NSBundle *)nibBundleOrNil {
    if ((self = [super initWithNibName:nibNameOrNil bundle:nibBundleOrNil])) {
		[self initObjects];
    }
    return self;
}

- (void)viewDidLoad {
    [FileLogger log:@"%@ %@", self, NSStringFromSelector(_cmd)];
    [super viewDidLoad];
    
    if (IS_IOS7) {
        self.table.tableHeaderView = [[UIView alloc] initWithFrame:CGRectMake(0, 0, CGRectGetWidth(self.view.bounds), 10)];
    }
    
    self.title = NSLocalizedString(@"Media", nil);
	
	self.currentOrientation = [self interpretOrientation:[UIDevice currentDevice].orientation];
		
	[self initObjects];
	self.videoEnabled = YES;
    [self checkVideoPressEnabled];
    
    if (IS_IOS7) {
        [self customizeForiOS7];
    }
	
    [self addNotifications];    
}

- (void)viewDidAppear:(BOOL)animated
{
    [super viewDidAppear:animated];
    if (IS_IOS7 && !_hasPromptedToAddPhotos) {
        id <NSFetchedResultsSectionInfo> sectionInfo = nil;
        sectionInfo = [[self.resultsController sections] objectAtIndex:0];
        if ([sectionInfo numberOfObjects] == 0) {
<<<<<<< HEAD
            _dismissOnCancel = YES;
=======
            _dismissOnCancel = YES;;
>>>>>>> 14d5b016
            [self tappedAddButton];
        }
    }
    _hasPromptedToAddPhotos = YES;
}

- (void)viewWillDisappear:(BOOL)animated {
    [super viewWillDisappear:animated];
    
<<<<<<< HEAD
    [currentActionSheet dismissWithClickedButtonIndex:currentActionSheet.cancelButtonIndex animated:YES];
=======
    if (currentActionSheet) {
        [currentActionSheet dismissWithClickedButtonIndex:currentActionSheet.cancelButtonIndex animated:YES];
    }
>>>>>>> 14d5b016
    
    [[[CPopoverManager instance] currentPopoverController] dismissPopoverAnimated:YES];
}

- (NSString *)statsPrefix
{
    if (_statsPrefix == nil)
        return @"Post Detail";
    else
        return _statsPrefix;
}

- (void)customizeForiOS7
{
    UIImage *image = [UIImage imageNamed:@"icon-posts-add"];
    UIButton *button = [[UIButton alloc] initWithFrame:CGRectMake(0, 0, image.size.width, image.size.height)];
    [button setImage:image forState:UIControlStateNormal];
    [button addTarget:self action:@selector(tappedAddButton) forControlEvents:UIControlEventTouchUpInside];
    UIBarButtonItem *addButton = [[UIBarButtonItem alloc] initWithCustomView:button];

    [WPStyleGuide setRightBarButtonItemWithCorrectSpacing:addButton forNavigationItem:self.navigationItem];
}

- (void)tappedAddButton
{
    if (_addMediaActionSheet != nil || self.isShowingResizeActionSheet)
        return;

    if (addPopover != nil) {
        [addPopover dismissPopoverAnimated:YES];
        [[CPopoverManager instance] setCurrentPopoverController:nil];
        addPopover = nil;
    }
    
    if (currentActionSheet) {
        return;
    }

    UIActionSheet *addMediaActionSheet;
    
    if ([UIImagePickerController isSourceTypeAvailable:UIImagePickerControllerSourceTypeCamera]) {
        if ([self isDeviceSupportVideoAndVideoPressEnabled]) {
            addMediaActionSheet = [[UIActionSheet alloc] initWithTitle:@"" delegate:self cancelButtonTitle:NSLocalizedString(@"Cancel", nil) destructiveButtonTitle:nil otherButtonTitles:NSLocalizedString(@"Add Photo From Library", nil), NSLocalizedString(@"Take Photo", nil), NSLocalizedString(@"Add Video from Library", @""), NSLocalizedString(@"Record Video", @""),nil];
            _addMediaActionSheet = addMediaActionSheet;
            
        } else {
            addMediaActionSheet = [[UIActionSheet alloc] initWithTitle:@"" delegate:self cancelButtonTitle:NSLocalizedString(@"Cancel", nil) destructiveButtonTitle:nil otherButtonTitles:NSLocalizedString(@"Add Photo From Library", nil), NSLocalizedString(@"Take Photo", nil), nil];
            _addMediaActionSheet = addMediaActionSheet;
        }
    } else {
        addMediaActionSheet = [[UIActionSheet alloc] initWithTitle:@"" delegate:self cancelButtonTitle:NSLocalizedString(@"Cancel", nil) destructiveButtonTitle:nil otherButtonTitles:NSLocalizedString(@"Add Photo From Library", nil), nil];
        _addMediaActionSheet = addMediaActionSheet;
    }
    
    _addMediaActionSheet.tag = TAG_ACTIONSHEET_PHOTO_SELECTION_PROMPT;
    if (IS_IPAD) {
        [_addMediaActionSheet showFromBarButtonItem:[self.navigationItem.rightBarButtonItems objectAtIndex:1] animated:YES];
    } else {
        [_addMediaActionSheet showInView:self.view];
    }
    
    currentActionSheet = addMediaActionSheet;
}


- (void)addNotifications {
	[[NSNotificationCenter defaultCenter] addObserver:self selector:@selector(mediaDidUploadSuccessfully:) name:VideoUploadSuccessful object:nil];
	[[NSNotificationCenter defaultCenter] addObserver:self selector:@selector(mediaDidUploadSuccessfully:) name:ImageUploadSuccessful object:nil];
	[[NSNotificationCenter defaultCenter] addObserver:self selector:@selector(mediaUploadFailed:) name:VideoUploadFailed object:nil];
	[[NSNotificationCenter defaultCenter] addObserver:self selector:@selector(mediaUploadFailed:) name:ImageUploadFailed object:nil];
}

- (void)removeNotifications{
	[[NSNotificationCenter defaultCenter] removeObserver:self];
}

- (void)viewWillAppear:(BOOL)animated {
	[super viewWillAppear:animated];
}

- (void)viewDidUnload {
    [self removeNotifications];
    self.table = nil;
    self.addMediaButton = nil;
    self.spinner = nil;
    self.messageLabel = nil;
    self.bottomToolbar = nil;
    self.addPopover = nil;
    self.customSizeAlert = nil;
    self.currentActionSheet = nil;
    
	[super viewDidUnload];
}

- (BOOL)shouldAutorotateToInterfaceOrientation:(UIInterfaceOrientation)interfaceOrientation
{
    return [super shouldAutorotateToInterfaceOrientation:interfaceOrientation];
}

- (Post *)post {
    if ([self.apost isKindOfClass:[Post class]]) {
        return (Post *)self.apost;
    }
    return nil;
}

#pragma mark -
#pragma mark Table view data source

- (NSInteger)numberOfSectionsInTableView:(UITableView *)tableView {
    return [[self.resultsController sections] count];
}

- (NSInteger)tableView:(UITableView *)tableView numberOfRowsInSection:(NSInteger)section {
    id <NSFetchedResultsSectionInfo> sectionInfo = nil;
    sectionInfo = [[self.resultsController sections] objectAtIndex:section];
    return [sectionInfo numberOfObjects];
}

- (UITableViewCell *)tableView:(UITableView *)tableView cellForRowAtIndexPath:(NSIndexPath *)indexPath {
    static NSString *CellIdentifier = @"Cell";
    
    UITableViewCell *cell = [tableView dequeueReusableCellWithIdentifier:CellIdentifier];
    if (cell == nil) {
        cell = [[UITableViewCell alloc] initWithStyle:UITableViewCellStyleSubtitle reuseIdentifier:CellIdentifier];
	}
    
    [self configureCell:cell atIndexPath:indexPath];
    
    return cell;
}

- (UITableViewCell *)configureCell:(UITableViewCell *)cell atIndexPath:(NSIndexPath *)indexPath {
	Media *media = [self.resultsController objectAtIndexPath:indexPath];
    cell.imageView.image = [UIImage imageWithData:media.thumbnail];
	NSString *filesizeString = nil;
    if([media.filesize floatValue] > 1024)
        filesizeString = [NSString stringWithFormat:@"%.2f MB", ([media.filesize floatValue]/1024)];
    else
        filesizeString = [NSString stringWithFormat:@"%.2f KB", [media.filesize floatValue]];
    
    if(media.title != nil)
        cell.textLabel.text = media.title;
    else
        cell.textLabel.text = media.filename;

    cell.selectionStyle = UITableViewCellSelectionStyleBlue;
    if (media.remoteStatus == MediaRemoteStatusPushing) {
        cell.detailTextLabel.text = [NSString stringWithFormat:NSLocalizedString(@"Uploading: %.1f%%. Tap to cancel.", @""), media.progress * 100.0];
    } else if (media.remoteStatus == MediaRemoteStatusProcessing) {
        cell.detailTextLabel.text = NSLocalizedString(@"Preparing for upload...", @"");
        cell.selectionStyle = UITableViewCellSelectionStyleNone;
    } else if (media.remoteStatus == MediaRemoteStatusFailed) {
        cell.detailTextLabel.text = NSLocalizedString(@"Upload failed - tap to retry.", @"");
    } else {
        if ([media.mediaType isEqualToString:@"image"]) {
            cell.detailTextLabel.text = [NSString stringWithFormat:@"%dx%d %@", 
                                         [media.width intValue], [media.height intValue], filesizeString];        
        } else if ([media.mediaType isEqualToString:@"video"]) {
            NSNumber *valueForDisplay = [NSNumber numberWithDouble:[media.length doubleValue]];
            NSNumber *days = [NSNumber numberWithDouble:
                              ([valueForDisplay doubleValue] / 86400)];
            NSNumber *hours = [NSNumber numberWithDouble:
                               (([valueForDisplay doubleValue] / 3600) -
                                ([days intValue] * 24))];
            NSNumber *minutes = [NSNumber numberWithDouble:
                                 (([valueForDisplay doubleValue] / 60) -
                                  ([days intValue] * 24 * 60) -
                                  ([hours intValue] * 60))];
            NSNumber *seconds = [NSNumber numberWithInt:([valueForDisplay intValue] % 60)];
            
            if([media.filesize floatValue] > 1024)
                filesizeString = [NSString stringWithFormat:@"%.2f MB", ([media.filesize floatValue]/1024)];
            else
                filesizeString = [NSString stringWithFormat:@"%.2f KB", [media.filesize floatValue]];
            
            cell.detailTextLabel.text = [NSString stringWithFormat:
                                         @"%02d:%02d:%02d %@",
                                         [hours intValue],
                                         [minutes intValue],
                                         [seconds intValue], 
                                         filesizeString];
        }
    }

	[cell.imageView setBounds:CGRectMake(0.0f, 0.0f, 75.0f, 75.0f)];
	[cell.imageView setClipsToBounds:YES];
	[cell.imageView setFrame:CGRectMake(0.0f, 0.0f, 75.0f, 75.0f)];
	[cell.imageView setContentMode:UIViewContentModeScaleAspectFill];
    
	filesizeString = nil;
    
    [WPStyleGuide configureTableViewCell:cell];
    
    return cell;
}

- (CGFloat) tableView:(UITableView *)tableView heightForRowAtIndexPath: (NSIndexPath *) indexPath {
	return 75.0f;
}

#pragma mark -
#pragma mark Table view delegate

- (void)tableView:(UITableView *)tableView didSelectRowAtIndexPath:(NSIndexPath *)indexPath {
    Media *media = [self.resultsController objectAtIndexPath:indexPath];

    if (media.remoteStatus == MediaRemoteStatusFailed) {
        [media uploadWithSuccess:^{
            if (([media isDeleted])) {
                NSLog(@"Media deleted while uploading (%@)", media);
                return;
            }
            [[NSNotificationCenter defaultCenter] postNotificationName:@"ShouldInsertMediaBelow" object:media];
            [media save];
        } failure:^(NSError *error) {
            // User canceled upload
            if (error.domain == NSURLErrorDomain && error.code == NSURLErrorCancelled) {
                return;
            }
            [WPError showAlertWithError:error title:NSLocalizedString(@"Upload failed", @"")];
        }];
    } else if (media.remoteStatus == MediaRemoteStatusPushing) {
        [media cancelUpload];
    } else if (media.remoteStatus == MediaRemoteStatusProcessing) {
        // Do nothing. See trac #1508
    } else {
        MediaObjectViewController *mediaView = [[MediaObjectViewController alloc] initWithNibName:@"MediaObjectView" bundle:nil];
        [mediaView setMedia:media];

        if(IS_IPAD) {
			mediaView.modalTransitionStyle = UIModalTransitionStyleCrossDissolve;
			mediaView.modalPresentationStyle = UIModalPresentationFormSheet;
			
            [self presentViewController:mediaView animated:YES completion:nil];
		}
        else {
            self.postDetailViewController.navigationItem.backBarButtonItem = [[UIBarButtonItem alloc] initWithTitle:NSLocalizedString(@"Back", @"") style:UIBarButtonItemStyleBordered target:nil action:nil];
            [self.postDetailViewController.navigationController pushViewController:mediaView animated:YES];
        }
    }

	[tableView deselectRowAtIndexPath:indexPath animated:YES];
}

-(void)tableView:(UITableView*)tableView willBeginEditingRowAtIndexPath:(NSIndexPath *)indexPath {
}

- (void)tableView:(UITableView *)tableView commitEditingStyle:(UITableViewCellEditingStyle)editingStyle forRowAtIndexPath:(NSIndexPath *)indexPath {
	// If row is deleted, remove it from the list.
	if (editingStyle == UITableViewCellEditingStyleDelete)
	{
        [[NSNotificationCenter defaultCenter] postNotificationName:@"ShouldRemoveMedia" object:[self.resultsController objectAtIndexPath:indexPath]];
        Media *media = [self.resultsController objectAtIndexPath:indexPath];
        [media remove];
        [media save];
	}
}

-(NSString *)tableView:(UITableView*)tableView titleForDeleteConfirmationButtonForRowAtIndexPath:(NSIndexPath *)indexPath {
	return NSLocalizedString(@"Remove", @"");
}

//Hide unnecessary row dividers. See http://ios.trac.wordpress.org/ticket/1264
- (UIView *)tableView:(UITableView *)tableView viewForFooterInSection:(NSInteger)section {
    if ([self numberOfSectionsInTableView:tableView] == (section+1)){
        return [UIView new];
    }
    return nil;
}

#pragma mark -
#pragma mark Custom methods

- (void)scaleAndRotateImage:(UIImage *)image {
	NSLog(@"scaling and rotating image...");
}

- (IBAction)showVideoPickerActionSheet:(id)sender {
    if (currentActionSheet || addPopover) {
        return;
    }
    
    isShowingMediaPickerActionSheet = YES;
	isAddingMedia = YES;
	
	UIActionSheet *actionSheet;
	if([self isDeviceSupportVideoAndVideoPressEnabled]) {
		actionSheet = [[UIActionSheet alloc] initWithTitle:@"" 
												  delegate:self 
										 cancelButtonTitle:NSLocalizedString(@"Cancel", @"") 
									destructiveButtonTitle:nil 
										 otherButtonTitles:NSLocalizedString(@"Add Video from Library", @""),NSLocalizedString(@"Record Video", @""),nil];
	} 
	else { //device has video recording capability but VideoPress could be not enabled on
       /* isShowingMediaPickerActionSheet = NO;
        [self pickPhotoFromPhotoLibrary:sender];
        return;*/
		isShowingMediaPickerActionSheet = NO;
		NSString *faultString = NSLocalizedString(@"You can upload videos to your blog with VideoPress. Would you like to learn more about VideoPress now?", @"");
        if (currentAlert == nil) {
            UIAlertView *uploadAlert = [[UIAlertView alloc] initWithTitle:NSLocalizedString(@"VideoPress", @"")
                                                                  message:faultString
                                                                 delegate:self
                                                        cancelButtonTitle:NSLocalizedString(@"No", @"") otherButtonTitles:nil];
            [uploadAlert addButtonWithTitle:NSLocalizedString(@"Yes", @"")];
            uploadAlert.tag = 101;
            [uploadAlert show];
            currentAlert = uploadAlert;
        }
		return;
	}
	
    actionSheet.tag = TAG_ACTIONSHEET_VIDEO;
    actionSheet.actionSheetStyle = UIActionSheetStyleDefault;
    if (IS_IPAD) {
        if (IS_IOS7) {
            [actionSheet showFromBarButtonItem:[self.navigationItem.rightBarButtonItems objectAtIndex:1] animated:YES];
        } else {
            [actionSheet showFromBarButtonItem:postDetailViewController.movieButton animated:YES];
        }
    } else {
        [actionSheet showInView:postDetailViewController.view];
    }

    WordPressAppDelegate *appDelegate = (WordPressAppDelegate*)[[UIApplication sharedApplication] delegate];
    [appDelegate setAlertRunning:YES];
	
}

- (IBAction)showPhotoPickerActionSheet:(id)sender {
    [self showPhotoPickerActionSheet:sender fromRect:CGRectZero isFeaturedImage:NO];
}

- (IBAction)showPhotoPickerActionSheet:(id)sender fromRect:(CGRect)rect isFeaturedImage:(BOOL)featuredImage {
    if (currentActionSheet || addPopover) {
        return;
    }
    
    isPickingFeaturedImage = featuredImage;
    isShowingMediaPickerActionSheet = YES;
	isAddingMedia = YES;
	
	UIActionSheet *actionSheet;
    if ([UIImagePickerController isSourceTypeAvailable:UIImagePickerControllerSourceTypeCamera]) {
		actionSheet = [[UIActionSheet alloc] initWithTitle:@"" 
												  delegate:self 
										 cancelButtonTitle:NSLocalizedString(@"Cancel", @"") 
									destructiveButtonTitle:nil 
										 otherButtonTitles:NSLocalizedString(@"Add Photo from Library", @""),NSLocalizedString(@"Take Photo", @""),nil];
	}
	else {
        isShowingMediaPickerActionSheet = NO;
        [self pickPhotoFromPhotoLibrary:sender];
        return;
	}
	
    actionSheet.tag = TAG_ACTIONSHEET_PHOTO;
    actionSheet.actionSheetStyle = UIActionSheetStyleDefault;
    if (IS_IPAD) {
        actionSheetRect = rect;
        if (!CGRectIsEmpty(rect)) {
            [actionSheet showFromRect:rect inView:self.postDetailViewController.postSettingsViewController.view animated:YES];
        } else {
            [actionSheet showFromBarButtonItem:postDetailViewController.photoButton animated:YES];
        }
    } else {
        if (IS_IOS7) {
            [actionSheet showInView:self.view];
        } else {
            [actionSheet showInView:postDetailViewController.view];
        }
    }
    
    WordPressAppDelegate *appDelegate = (WordPressAppDelegate*)[[UIApplication sharedApplication] delegate];
    [appDelegate setAlertRunning:YES];
	
}


#pragma mark -
#pragma mark UIPopover Delegate Methods

- (void)popoverControllerDidDismissPopover:(UIPopoverController *)popoverController {
    addPopover.delegate = nil;
    addPopover = nil;
}


#pragma mark -
#pragma mark Action Sheet Delegate Methods

- (void)didPresentActionSheet:(UIActionSheet *)actionSheet {
    self.currentActionSheet = actionSheet;
}

- (void)actionSheet:(UIActionSheet *)actionSheet didDismissWithButtonIndex:(NSInteger)buttonIndex {

    _addMediaActionSheet = nil;
    
    if (actionSheet.tag == TAG_ACTIONSHEET_PHOTO_SELECTION_PROMPT) {
        [self processPhotoPickerActionSheet:actionSheet didDismissWithButtonIndex:buttonIndex];
        return;
    }
    
	if(isShowingMediaPickerActionSheet) {
		switch (actionSheet.numberOfButtons) {
			case 2:
				if(buttonIndex == 0)
					[self pickPhotoFromPhotoLibrary:actionSheet];
				else {
					self.isAddingMedia = NO;
				}
				break;
			case 3:
				if(buttonIndex == 0) {
					[self pickPhotoFromPhotoLibrary:actionSheet];
				}
				else if(buttonIndex == 1) {
                    if (actionSheet.tag == TAG_ACTIONSHEET_VIDEO) {
                        [self pickVideoFromCamera:actionSheet];
                    } else {
                        [self pickPhotoFromCamera:actionSheet];
                    }
				}
				else {
					self.isAddingMedia = NO;
				}
				break;
			default:
				break;
		}
		isShowingMediaPickerActionSheet = NO;
	}
	else if(isShowingChangeOrientationActionSheet) {
		switch (buttonIndex) {
			case 0:
				self.currentOrientation = kPortrait;
				break;
			case 1:
				self.currentOrientation = kLandscape;
				break;
			default:
				self.currentOrientation = kPortrait;
				break;
		}
		[self processRecordedVideo];
		self.isShowingChangeOrientationActionSheet = NO;
	}
	else if(isShowingResizeActionSheet) {
        if (actionSheet.cancelButtonIndex != buttonIndex) {
            switch (buttonIndex) {
                case 0:
                    if (actionSheet.numberOfButtons == 3)
                        [self useImage:[self resizeImage:currentImage toSize:kResizeOriginal]];
                    else
                        [self useImage:[self resizeImage:currentImage toSize:kResizeSmall]];
                    break;
                case 1:
                    if (actionSheet.numberOfButtons == 3)
                        [self showCustomSizeAlert];
                    else if (actionSheet.numberOfButtons == 4)
                        [self useImage:[self resizeImage:currentImage toSize:kResizeOriginal]];
                    else
                        [self useImage:[self resizeImage:currentImage toSize:kResizeMedium]];
                    break;
                case 2:
                    if (actionSheet.numberOfButtons == 4)
                        [self showCustomSizeAlert];
                    else if (actionSheet.numberOfButtons == 5)
                        [self useImage:[self resizeImage:currentImage toSize:kResizeOriginal]];
                    else
                        [self useImage:[self resizeImage:currentImage toSize:kResizeLarge]];
                    break;
                case 3:
                    if (actionSheet.numberOfButtons == 5)
                        [self showCustomSizeAlert];
                    else
                        [self useImage:[self resizeImage:currentImage toSize:kResizeOriginal]];
                    break;
                case 4: 
                    [self showCustomSizeAlert]; 
                    break;
            }
        }
		self.isShowingResizeActionSheet = NO;
	}
    
    WordPressAppDelegate *appDelegate = (WordPressAppDelegate*)[[UIApplication sharedApplication] delegate];
    [appDelegate setAlertRunning:NO];
    
    self.currentActionSheet = nil;
}

- (void)processPhotoPickerActionSheet:(UIActionSheet *)actionSheet didDismissWithButtonIndex:(NSInteger)buttonIndex {
    
    UIActionSheet *savedCurrentActionSheet = currentActionSheet;
    currentActionSheet = nil;
    NSString *buttonTitle = [actionSheet buttonTitleAtIndex:buttonIndex];
    
    if (IS_IOS7 && [buttonTitle isEqualToString:NSLocalizedString(@"Cancel", nil)] && _dismissOnCancel) {
        [self.navigationController popViewControllerAnimated:YES];
        return;
    }

    if ([buttonTitle isEqualToString:NSLocalizedString(@"Add Photo From Library", nil)]) {
        [WPMobileStats flagProperty:StatsPropertyPostDetailClickedAddPhoto forEvent:[self formattedStatEventString:StatsEventPostDetailClosedEditor]];
        [self pickPhotoFromPhotoLibrary:nil];
    } else if ([buttonTitle isEqualToString:NSLocalizedString(@"Take Photo", nil)]) {
        [WPMobileStats flagProperty:StatsPropertyPostDetailClickedAddPhoto forEvent:[self formattedStatEventString:StatsEventPostDetailClosedEditor]];
        [self pickPhotoFromCamera:nil];
    } else if ([buttonTitle isEqualToString:NSLocalizedString(@"Add Video from Library", nil)]) {
        [WPMobileStats flagProperty:StatsPropertyPostDetailClickedAddVideo forEvent:[self formattedStatEventString:StatsEventPostDetailClosedEditor]];
        actionSheet.tag = TAG_ACTIONSHEET_VIDEO;
        [self pickPhotoFromPhotoLibrary:actionSheet];
    } else if ([buttonTitle isEqualToString:NSLocalizedString(@"Record Video", nil)]) {
        [WPMobileStats flagProperty:StatsPropertyPostDetailClickedAddVideo forEvent:[self formattedStatEventString:StatsEventPostDetailClosedEditor]];
        [self pickVideoFromCamera:actionSheet];
    } else {
        //
        currentActionSheet = savedCurrentActionSheet;
    }
    _dismissOnCancel = NO;
}

#pragma mark -
#pragma mark Picker Methods

- (UIImagePickerController *)resetImagePicker {
    picker.delegate = nil;
    picker = [[UIImagePickerController alloc] init];
    picker.navigationBar.translucent = NO;
	picker.delegate = self;
	picker.allowsEditing = NO;
    return picker;
}

- (void)pickPhotoFromCamera:(id)sender {
	self.currentOrientation = [self interpretOrientation:[UIDevice currentDevice].orientation];
    if ([UIImagePickerController isSourceTypeAvailable:UIImagePickerControllerSourceTypeCamera]) {
        [self resetImagePicker];
        picker.sourceType = UIImagePickerControllerSourceTypeCamera;
		picker.mediaTypes = [NSArray arrayWithObject:(NSString *)kUTTypeImage];
        picker.modalPresentationStyle = UIModalPresentationCurrentContext;
		
        [postDetailViewController.navigationController presentViewController:picker animated:YES completion:nil];
    }
}

- (void)pickVideoFromCamera:(id)sender {
	self.currentOrientation = [self interpretOrientation:[UIDevice currentDevice].orientation];
    [self resetImagePicker];
	picker.sourceType =  UIImagePickerControllerSourceTypeCamera;
	picker.mediaTypes = [NSArray arrayWithObject:(NSString *)kUTTypeMovie];
	picker.videoQuality = UIImagePickerControllerQualityTypeMedium;
    picker.modalPresentationStyle = UIModalPresentationCurrentContext;
	
	if([[NSUserDefaults standardUserDefaults] objectForKey:@"video_quality_preference"] != nil) {
		NSString *quality = [[NSUserDefaults standardUserDefaults] objectForKey:@"video_quality_preference"];
		switch ([quality intValue]) {
			case 0:
				picker.videoQuality = UIImagePickerControllerQualityTypeHigh;
				break;
			case 1:
				picker.videoQuality = UIImagePickerControllerQualityTypeMedium;
				break;
			case 2:
				picker.videoQuality = UIImagePickerControllerQualityTypeLow;
				break;
			case 3:
				picker.videoQuality = UIImagePickerControllerQualityType640x480;
				break;
			default:
				picker.videoQuality = UIImagePickerControllerQualityTypeMedium;
				break;
		}
	}
	
    [postDetailViewController.navigationController presentViewController:picker animated:YES completion:nil];

	/*[[NSNotificationCenter defaultCenter] addObserver:self
											 selector:@selector(deviceDidRotate:)
												 name:@"UIDeviceOrientationDidChangeNotification" object:nil];*/
}

- (void)pickPhotoFromPhotoLibrary:(id)sender {
	UIBarButtonItem *barButton = nil;

    if ([UIImagePickerController isSourceTypeAvailable:UIImagePickerControllerSourceTypePhotoLibrary]) {
        if (IS_IPAD && addPopover != nil) {
            [addPopover dismissPopoverAnimated:YES];
        }        
        [self resetImagePicker];
        picker.sourceType = UIImagePickerControllerSourceTypePhotoLibrary;
        if ([(UIView *)sender tag] == TAG_ACTIONSHEET_VIDEO) {
			barButton = postDetailViewController.movieButton;
            picker.mediaTypes = [NSArray arrayWithObject:(NSString *)kUTTypeMovie];
			picker.videoQuality = UIImagePickerControllerQualityTypeMedium;
            picker.modalPresentationStyle = UIModalPresentationCurrentContext;
			
			if([[NSUserDefaults standardUserDefaults] objectForKey:@"video_quality_preference"] != nil) {
				NSString *quality = [[NSUserDefaults standardUserDefaults] objectForKey:@"video_quality_preference"];
				switch ([quality intValue]) {
					case 0:
						picker.videoQuality = UIImagePickerControllerQualityTypeHigh;
						break;
					case 1:
						picker.videoQuality = UIImagePickerControllerQualityTypeMedium;
						break;
					case 2:
						picker.videoQuality = UIImagePickerControllerQualityTypeLow;
						break;
					case 3:
						picker.videoQuality = UIImagePickerControllerQualityType640x480;
						break;
					default:
						picker.videoQuality = UIImagePickerControllerQualityTypeMedium;
						break;
				}
			}	
        } else {
            if (isPickingFeaturedImage)
                barButton = postDetailViewController.settingsButton;
            else
                barButton = postDetailViewController.photoButton;
            picker.mediaTypes = [NSArray arrayWithObject:(NSString *)kUTTypeImage];
        }
		isLibraryMedia = YES;
		
		if(IS_IPAD) {
            if (addPopover == nil) {
                addPopover = [[UIPopoverController alloc] initWithContentViewController:picker];
                addPopover.popoverBackgroundViewClass = [WPPopoverBackgroundView class];
                addPopover.delegate = self;
            }
            if (IS_IOS7) {
                // We insert a spacer into the barButtonItems so we need to grab the actual
                // bar button item otherwise there is a crash.
                barButton = [self.navigationItem.rightBarButtonItems objectAtIndex:1];
            }
            if (!CGRectIsEmpty(actionSheetRect)) {
                [addPopover presentPopoverFromRect:actionSheetRect inView:self.postDetailViewController.postSettingsViewController.view permittedArrowDirections:UIPopoverArrowDirectionAny animated:YES];
            } else {
                [addPopover presentPopoverFromBarButtonItem:barButton permittedArrowDirections:UIPopoverArrowDirectionAny animated:YES];
            }
            [[CPopoverManager instance] setCurrentPopoverController:addPopover];
		}
		else {
            [postDetailViewController.navigationController presentViewController:picker animated:YES completion:nil];
		}
    }
}

- (MediaOrientation)interpretOrientation:(UIDeviceOrientation)theOrientation {
	MediaOrientation result = kPortrait;
	switch (theOrientation) {
		case UIDeviceOrientationPortrait:
			result = kPortrait;
			break;
		case UIDeviceOrientationPortraitUpsideDown:
			result = kPortrait;
			break;
		case UIDeviceOrientationLandscapeLeft:
			result = kLandscape;
			break;
		case UIDeviceOrientationLandscapeRight:
			result = kLandscape;
			break;
		case UIDeviceOrientationFaceUp:
			result = kPortrait;
			break;
		case UIDeviceOrientationFaceDown:
			result = kPortrait;
			break;
		case UIDeviceOrientationUnknown:
			result = kPortrait;
			break;
	}
	
	return result;
}

- (void)showOrientationChangedActionSheet {
    if (currentActionSheet || addPopover) {
        return;
    }
    
	isShowingChangeOrientationActionSheet = YES;
	UIActionSheet *orientationActionSheet = [[UIActionSheet alloc] initWithTitle:NSLocalizedString(@"Orientation changed during recording. Please choose which orientation to use for this video.", @"") 
																		delegate:self 
															   cancelButtonTitle:nil 
														  destructiveButtonTitle:nil 
															   otherButtonTitles:NSLocalizedString(@"Portrait", @""), NSLocalizedString(@"Landscape", @""), nil];
	[orientationActionSheet showInView:postDetailViewController.view];
}

- (void)showResizeActionSheet {
	if (!self.isShowingResizeActionSheet) {
		isShowingResizeActionSheet = YES;
        
        Blog *currentBlog = self.apost.blog;
        NSDictionary* predefDim = [currentBlog getImageResizeDimensions];
        CGSize smallSize =  [[predefDim objectForKey: @"smallSize"] CGSizeValue];
        CGSize mediumSize = [[predefDim objectForKey: @"mediumSize"] CGSizeValue];
        CGSize largeSize =  [[predefDim objectForKey: @"largeSize"] CGSizeValue];
        CGSize originalSize = CGSizeMake(currentImage.size.width, currentImage.size.height); //The dimensions of the image, taking orientation into account.
        
        switch (currentImage.imageOrientation) { 
            case UIImageOrientationLeft:
            case UIImageOrientationLeftMirrored:
            case UIImageOrientationRight:
            case UIImageOrientationRightMirrored:
                smallSize = CGSizeMake(smallSize.height, smallSize.width);
                mediumSize = CGSizeMake(mediumSize.height, mediumSize.width);
                largeSize = CGSizeMake(largeSize.height, largeSize.width);
                break;
            default:
                break;
        }
        
		NSString *resizeSmallStr = [NSString stringWithFormat:NSLocalizedString(@"Small (%@)", @"Small (width x height)"), [NSString stringWithFormat:@"%ix%i", (int)smallSize.width, (int)smallSize.height]];
   		NSString *resizeMediumStr = [NSString stringWithFormat:NSLocalizedString(@"Medium (%@)", @"Medium (width x height)"), [NSString stringWithFormat:@"%ix%i", (int)mediumSize.width, (int)mediumSize.height]];
        NSString *resizeLargeStr = [NSString stringWithFormat:NSLocalizedString(@"Large (%@)", @"Large (width x height)"), [NSString stringWithFormat:@"%ix%i", (int)largeSize.width, (int)largeSize.height]];
        NSString *originalSizeStr = [NSString stringWithFormat:NSLocalizedString(@"Original (%@)", @"Original (width x height)"), [NSString stringWithFormat:@"%ix%i", (int)originalSize.width, (int)originalSize.height]];
        
		UIActionSheet *resizeActionSheet;
		//NSLog(@"img dimension: %f x %f ",currentImage.size.width, currentImage.size.height );
		
		if(currentImage.size.width > largeSize.width  && currentImage.size.height > largeSize.height) {
			resizeActionSheet = [[UIActionSheet alloc] initWithTitle:NSLocalizedString(@"Choose Image Size", @"") 
															delegate:self 
												   cancelButtonTitle:NSLocalizedString(@"Cancel", nil)
											  destructiveButtonTitle:nil 
												   otherButtonTitles:resizeSmallStr, resizeMediumStr, resizeLargeStr, originalSizeStr, NSLocalizedString(@"Custom", @""), nil];
			
		} else if(currentImage.size.width > mediumSize.width  && currentImage.size.height > mediumSize.height) {
			resizeActionSheet = [[UIActionSheet alloc] initWithTitle:NSLocalizedString(@"Choose Image Size", @"") 
															delegate:self 
												   cancelButtonTitle:NSLocalizedString(@"Cancel", nil)
											  destructiveButtonTitle:nil 
												   otherButtonTitles:resizeSmallStr, resizeMediumStr, originalSizeStr, NSLocalizedString(@"Custom", @""), nil];
			
		} else if(currentImage.size.width > smallSize.width  && currentImage.size.height > smallSize.height) {
			resizeActionSheet = [[UIActionSheet alloc] initWithTitle:NSLocalizedString(@"Choose Image Size", @"") 
															delegate:self 
												   cancelButtonTitle:NSLocalizedString(@"Cancel", nil)
											  destructiveButtonTitle:nil 
												   otherButtonTitles:resizeSmallStr, originalSizeStr, NSLocalizedString(@"Custom", @""), nil];
		} else {
			resizeActionSheet = [[UIActionSheet alloc] initWithTitle:NSLocalizedString(@"Choose Image Size", @"") 
															delegate:self 
												   cancelButtonTitle:NSLocalizedString(@"Cancel", nil)
											  destructiveButtonTitle:nil 
												   otherButtonTitles: originalSizeStr, NSLocalizedString(@"Custom", @""), nil];
		}
		
        if (IS_IOS7) {
            if (IS_IPAD) {
                [resizeActionSheet showFromBarButtonItem:[self.navigationItem.rightBarButtonItems objectAtIndex:1] animated:YES];
            } else {
                [resizeActionSheet showInView:self.view];
            }
        } else {
            [resizeActionSheet showInView:postDetailViewController.view];
        }
	}
}

#pragma mark -
#pragma mark custom image size methods

- (BOOL)textField:(UITextField *)textField shouldChangeCharactersInRange:(NSRange)range replacementString:(NSString *)string {
	//check the inserted characters: the user can use cut-and-paste instead of using the keyboard, and can insert letters and spaces
	NSCharacterSet *cs = [[NSCharacterSet characterSetWithCharactersInString:NUMBERS] invertedSet];
    NSString *filtered = [[string componentsSeparatedByCharactersInSet:cs] componentsJoinedByString:@""];
    if( ![string isEqualToString:filtered]) return NO;
	
    NSString *newString = [textField.text stringByReplacingCharactersInRange:range withString:string];
	
	if (textField.tag == 123) {
		if ([newString intValue] > currentImage.size.width  ) {
			return NO;
		}
	} else {
		if ([newString intValue] > currentImage.size.height) {
			return NO;
		}
	}
    return YES;
}

- (void)showCustomSizeAlert {
    if (self.customSizeAlert) {
        [self.customSizeAlert dismiss];
        self.customSizeAlert = nil;
    }

    isShowingCustomSizeAlert = YES;
    
    // Check for previous width setting
    NSString *widthText = nil;
    if([[NSUserDefaults standardUserDefaults] objectForKey:@"prefCustomImageWidth"] != nil) {
        widthText = [[NSUserDefaults standardUserDefaults] objectForKey:@"prefCustomImageWidth"];
    } else {
        widthText = [NSString stringWithFormat:@"%d", (int)currentImage.size.width];
    }
    
    NSString *heightText = nil;
    if([[NSUserDefaults standardUserDefaults] objectForKey:@"prefCustomImageHeight"] != nil) {
        heightText = [[NSUserDefaults standardUserDefaults] objectForKey:@"prefCustomImageHeight"];
    } else {
        heightText = [NSString stringWithFormat:@"%d", (int)currentImage.size.height];
    }

    CGRect frame = IS_IOS7 ? self.view.bounds : postDetailViewController.view.bounds;
    WPAlertView *alertView = [[WPAlertView alloc] initWithFrame:frame andOverlayMode:WPAlertViewOverlayModeTwoTextFieldsSideBySideTwoButtonMode];
    
    alertView.overlayTitle = NSLocalizedString(@"Custom Size", @"");
//    alertView.overlayDescription = NS Localized String(@"Provide a custom width and height for the image.", @"Alert view description for resizing an image with custom size.");
    alertView.overlayDescription = @"";
    alertView.footerDescription = nil;
    alertView.firstTextFieldPlaceholder = NSLocalizedString(@"Width", @"");
    alertView.firstTextFieldValue = widthText;
    alertView.secondTextFieldPlaceholder = NSLocalizedString(@"Height", @"");
    alertView.secondTextFieldValue = heightText;
    alertView.leftButtonText = NSLocalizedString(@"Cancel", @"Cancel button");
    alertView.rightButtonText = NSLocalizedString(@"OK", @"");
    
    alertView.firstTextField.autocapitalizationType = UITextAutocapitalizationTypeNone;
    alertView.secondTextField.autocapitalizationType = UITextAutocapitalizationTypeNone;
    alertView.firstTextField.keyboardAppearance = UIKeyboardAppearanceAlert;
    alertView.secondTextField.keyboardAppearance = UIKeyboardAppearanceAlert;
    alertView.firstTextField.keyboardType = UIKeyboardTypeNumberPad;
    alertView.secondTextField.keyboardType = UIKeyboardTypeNumberPad;
    
    alertView.button1CompletionBlock = ^(WPAlertView *overlayView){
        // Cancel
        [overlayView dismiss];
        isShowingCustomSizeAlert = NO;
        
    };
    alertView.button2CompletionBlock = ^(WPAlertView *overlayView){
        [overlayView dismiss];
        isShowingCustomSizeAlert = NO;
        
		NSNumber *width = [NSNumber numberWithInt:[overlayView.firstTextField.text intValue]];
		NSNumber *height = [NSNumber numberWithInt:[overlayView.secondTextField.text intValue]];
		
		if([width intValue] < 10)
			width = [NSNumber numberWithInt:10];
		if([height intValue] < 10)
			height = [NSNumber numberWithInt:10];
		
		overlayView.firstTextField.text = [NSString stringWithFormat:@"%@", width];
		overlayView.secondTextField.text = [NSString stringWithFormat:@"%@", height];
		
		[[NSUserDefaults standardUserDefaults] setObject:overlayView.firstTextField.text forKey:@"prefCustomImageWidth"];
		[[NSUserDefaults standardUserDefaults] setObject:overlayView.secondTextField.text forKey:@"prefCustomImageHeight"];
		
		[self useImage:[self resizeImage:currentImage width:[width floatValue] height:[height floatValue]]];
    };
    
    alertView.alpha = 0.0;
    
    if (IS_IOS7) {
        [self.view addSubview:alertView];
    } else {
        alertView.hideBackgroundView = YES;
        alertView.firstTextField.keyboardAppearance = UIKeyboardAppearanceDefault;
        alertView.secondTextField.keyboardAppearance = UIKeyboardAppearanceDefault;
        [self.postDetailViewController.view addSubview:alertView];
    }
    
    [UIView animateWithDuration:0.2 animations:^{
        alertView.alpha = 1.0;
    }];

    self.customSizeAlert = alertView;
}


- (void)alertView:(UIAlertView *)alertView didDismissWithButtonIndex:(NSInteger)buttonIndex {
	if (alertView.tag == 101) { //VideoPress Promo Alert
		switch (buttonIndex) {
			case 0:
				break;
			case 1:
			{
				NSString *buttonTitle = [alertView buttonTitleAtIndex:buttonIndex];
				if ([buttonTitle isEqualToString:NSLocalizedString(@"Yes", @"")]){
					[[UIApplication sharedApplication] openURL:[NSURL URLWithString: @"http://videopress.com"]];
				}
			}		
			default:
				break;
		}
	}

    if (currentAlert == alertView) {
        currentAlert = nil;
    }
}

- (void)dismissAlertViewKeyboard: (NSNotification*)notification {
	if(_customSizeAlert) {
		UITextField *textWidth = (UITextField *)[self.customSizeAlert viewWithTag:123];
		UITextField *textHeight = (UITextField *)[self.customSizeAlert viewWithTag:456];
		[textWidth resignFirstResponder];
		[textHeight resignFirstResponder];
	}
}

- (void)alertView:(UIAlertView *)alertView clickedButtonAtIndex:(NSInteger)buttonIndex {
    if (currentAlert == alertView) {
        currentAlert = nil;
    }

	if (alertView.tag == 101) { //VideoPress Promo Alert
	
		return;
	}
}

- (void)imagePickerController:(UIImagePickerController *)thePicker didFinishPickingMediaWithInfo:(NSDictionary *)info {
    // On iOS7 Beta 6 the image picker seems to override our preferred setting so we force the status bar color back.
    [[UIApplication sharedApplication] setStatusBarStyle:UIStatusBarStyleLightContent];

	if([[info valueForKey:@"UIImagePickerControllerMediaType"] isEqualToString:@"public.movie"]) {
		self.currentVideo = [info mutableCopy];
		if(self.didChangeOrientationDuringRecord)
			[self showOrientationChangedActionSheet];
		else if(!self.isLibraryMedia)
			[self processRecordedVideo];
		else
			[self performSelectorOnMainThread:@selector(processLibraryVideo) withObject:nil waitUntilDone:NO];
	}
	else if([[info valueForKey:@"UIImagePickerControllerMediaType"] isEqualToString:@"public.image"]) {
		UIImage *image = [info valueForKey:@"UIImagePickerControllerOriginalImage"];
		if (thePicker.sourceType == UIImagePickerControllerSourceTypeCamera)
			UIImageWriteToSavedPhotosAlbum(image, nil, nil, nil);
		currentImage = image;
		
		//UIImagePickerControllerReferenceURL = "assets-library://asset/asset.JPG?id=1000000050&ext=JPG").
<<<<<<< HEAD
        NSURL *assetURL = nil;
        if (&UIImagePickerControllerReferenceURL != nil) {
            assetURL = [info objectForKey:UIImagePickerControllerReferenceURL];
        }
        if (assetURL) {
            [self getMetadataFromAssetForURL:assetURL];
        } else {
            NSDictionary *metadata = nil;
            if (&UIImagePickerControllerMediaMetadata != nil) {
                metadata = [info objectForKey:UIImagePickerControllerMediaMetadata];
            }
=======
        NSURL *assetURL = [info objectForKey:UIImagePickerControllerReferenceURL];
        if (assetURL) {
            [self getMetadataFromAssetForURL:assetURL];
        } else {
            NSDictionary *metadata = [info objectForKey:UIImagePickerControllerMediaMetadata];
>>>>>>> 14d5b016
            if (metadata) {
                NSMutableDictionary *mutableMetadata = [metadata mutableCopy];
                NSDictionary *gpsData = [mutableMetadata objectForKey:@"{GPS}"];
                if (!gpsData && self.post.geolocation) {
                    /*
                     Sample GPS data dictionary
                     "{GPS}" =     {
                     Altitude = 188;
                     AltitudeRef = 0;
                     ImgDirection = "84.19556";
                     ImgDirectionRef = T;
                     Latitude = "41.01333333333333";
                     LatitudeRef = N;
                     Longitude = "0.01666666666666";
                     LongitudeRef = W;
                     TimeStamp = "10:34:04.00";
                     };
                     */
                    CLLocationDegrees latitude = self.post.geolocation.latitude;
                    CLLocationDegrees longitude = self.post.geolocation.longitude;
                    NSDictionary *gps = [NSDictionary dictionaryWithObjectsAndKeys:
                                         [NSNumber numberWithDouble:fabs(latitude)], @"Latitude",
                                         (latitude < 0.0) ? @"S" : @"N", @"LatitudeRef",
                                         [NSNumber numberWithDouble:fabs(longitude)], @"Longitude",
                                         (longitude < 0.0) ? @"W" : @"E", @"LongitudeRef",
                                         nil];
                    [mutableMetadata setObject:gps forKey:@"{GPS}"];
                }
                [mutableMetadata removeObjectForKey:@"Orientation"];
                [mutableMetadata removeObjectForKey:@"{TIFF}"];
                self.currentImageMetadata = mutableMetadata;
            }
        }
		
		NSNumberFormatter *nf = [[NSNumberFormatter alloc] init];
		[nf setNumberStyle:NSNumberFormatterDecimalStyle];
		NSNumber *resizePreference = [NSNumber numberWithInt:-1];
		if([[NSUserDefaults standardUserDefaults] objectForKey:@"media_resize_preference"] != nil)
			resizePreference = [nf numberFromString:[[NSUserDefaults standardUserDefaults] objectForKey:@"media_resize_preference"]];
		BOOL showResizeActionSheet = NO;
		switch ([resizePreference intValue]) {
			case 0:
            {
                showResizeActionSheet = YES;
				break;
            }
			case 1:
            {
				[self useImage:[self resizeImage:currentImage toSize:kResizeSmall]];
				break;
            }
			case 2:
            {
				[self useImage:[self resizeImage:currentImage toSize:kResizeMedium]];
				break;
            }
			case 3:
            {
				[self useImage:[self resizeImage:currentImage toSize:kResizeLarge]];
				break;
            }
			case 4:
            {
				//[self useImage:currentImage];
                [self useImage:[self resizeImage:currentImage toSize:kResizeOriginal]];
				break;
            }
			default:
            {
                showResizeActionSheet = YES;
				break;
            }
		}
		
        if (addPopover) {
            [addPopover dismissPopoverAnimated:YES];
            [[CPopoverManager instance] setCurrentPopoverController:nil];
            addPopover = nil;
            [self showResizeActionSheet];
        } else {
            [postDetailViewController.navigationController dismissViewControllerAnimated:YES completion:^{
                if (showResizeActionSheet) {
                    [self showResizeActionSheet];
                }
            }];
        }
	}

	if(IS_IPAD){
		[addPopover dismissPopoverAnimated:YES];
		[[CPopoverManager instance] setCurrentPopoverController:nil];
		addPopover = nil;
	}
}


/* 
 * Take Asset URL and set imageJPEG property to NSData containing the
 * associated JPEG, including the metadata we're after.
 */
-(void)getMetadataFromAssetForURL:(NSURL *)url {	
    ALAssetsLibrary* assetslibrary = [[ALAssetsLibrary alloc] init];
    [assetslibrary assetForURL:url
				   resultBlock: ^(ALAsset *myasset) {
					   ALAssetRepresentation *rep = [myasset defaultRepresentation];
					   
					   WPLog(@"getJPEGFromAssetForURL: default asset representation for %@: uti: %@ size: %lld url: %@ orientation: %d scale: %f metadata: %@", 
							 url, [rep UTI], [rep size], [rep url], [rep orientation], 
							 [rep scale], [rep metadata]);
					   
					   Byte *buf = malloc([rep size]);  // will be freed automatically when associated NSData is deallocated
					   NSError *err = nil;
					   NSUInteger bytes = [rep getBytes:buf fromOffset:0LL 
												 length:[rep size] error:&err];
					   if (err || bytes == 0) {
						   // Are err and bytes == 0 redundant? Doc says 0 return means 
						   // error occurred which presumably means NSError is returned.
						   free(buf); // Free up memory so we don't leak.
						   WPLog(@"error from getBytes: %@", err);
						   
						   return;
					   } 
					   NSData *imageJPEG = [NSData dataWithBytesNoCopy:buf length:[rep size] 
														  freeWhenDone:YES];  // YES means free malloc'ed buf that backs this when deallocated
					   
					   CGImageSourceRef  source ;
					   source = CGImageSourceCreateWithData((__bridge CFDataRef)imageJPEG, nil);
					   
                       NSDictionary *metadata = (NSDictionary *) CFBridgingRelease(CGImageSourceCopyPropertiesAtIndex(source,0,nil));
                       
                       //make the metadata dictionary mutable so we can remove properties to it
                       NSMutableDictionary *metadataAsMutable = [metadata mutableCopy];

					   if(!self.apost.blog.geolocationEnabled) {
						   //we should remove the GPS info if the blog has the geolocation set to off
						   
						   //get all the metadata in the image
						   [metadataAsMutable removeObjectForKey:@"{GPS}"];
					   }
                       [metadataAsMutable removeObjectForKey:@"Orientation"];
                       [metadataAsMutable removeObjectForKey:@"{TIFF}"];
                       self.currentImageMetadata = [NSDictionary dictionaryWithDictionary:metadataAsMutable];
					   
					   CFRelease(source);
				   }
				  failureBlock: ^(NSError *err) {
					  WPLog(@"can't get asset %@: %@", url, err);
					  self.currentImageMetadata = nil;
				  }];
}

- (void)imagePickerControllerDidCancel:(UIImagePickerController *)picker {
    // On iOS7 Beta 6 the image picker seems to override our preferred setting so we force the status bar color back.
    [[UIApplication sharedApplication] setStatusBarStyle:UIStatusBarStyleLightContent];

    [postDetailViewController.navigationController dismissViewControllerAnimated:YES completion:nil];
}

- (void)processRecordedVideo {
    [postDetailViewController.navigationController dismissViewControllerAnimated:YES completion:nil];

	[self.currentVideo setValue:[NSNumber numberWithInt:currentOrientation] forKey:@"orientation"];
	NSString *tempVideoPath = [(NSURL *)[currentVideo valueForKey:UIImagePickerControllerMediaURL] absoluteString];
    tempVideoPath = [self videoPathFromVideoUrl:tempVideoPath];
	if (UIVideoAtPathIsCompatibleWithSavedPhotosAlbum(tempVideoPath)) {
		UISaveVideoAtPathToSavedPhotosAlbum(tempVideoPath, self, @selector(video:didFinishSavingWithError:contextInfo:), nil);
	}
}

- (void)processLibraryVideo {
	NSURL *videoURL = [currentVideo valueForKey:UIImagePickerControllerMediaURL];
	if(videoURL == nil)
		videoURL = [currentVideo valueForKey:UIImagePickerControllerReferenceURL];
	
	if(videoURL != nil) {
		if(IS_IPAD)
			[addPopover dismissPopoverAnimated:YES];
		else {
            [postDetailViewController.navigationController dismissViewControllerAnimated:YES completion:nil];
		}
		
		[self.currentVideo setValue:[NSNumber numberWithInt:currentOrientation] forKey:@"orientation"];
		
		[self useVideo:[self videoPathFromVideoUrl:[videoURL absoluteString]]];
		self.currentVideo = nil;
		self.isLibraryMedia = NO;
	}
}

- (void)video:(NSString *)videoPath didFinishSavingWithError:(NSError *)error contextInfo:(NSString *)contextInfo {
	[self useVideo:videoPath];
	currentVideo = nil;
}

- (UIImage *)fixImageOrientation:(UIImage *)img {
    CGSize size = [img size];
	
    UIImageOrientation imageOrientation = [img imageOrientation];
	
    if (imageOrientation == UIImageOrientationUp)
        return img;
	
    CGImageRef imageRef = [img CGImage];
    CGContextRef bitmap = CGBitmapContextCreate(
												nil,
												size.width,
												size.height,
												CGImageGetBitsPerComponent(imageRef),
												4 * size.width,
												CGImageGetColorSpace(imageRef),
												CGImageGetBitmapInfo(imageRef));
	
    CGContextTranslateCTM(bitmap, size.width, size.height);
	
    switch (imageOrientation) {
        case UIImageOrientationDown:
            // rotate 180 degees CCW
            CGContextRotateCTM(bitmap, radians(180.));
            break;
        case UIImageOrientationLeft:
            // rotate 90 degrees CW
            CGContextRotateCTM(bitmap, radians(-90.));
            break;
        case UIImageOrientationRight:
            // rotate 90 degrees5 CCW
            CGContextRotateCTM(bitmap, radians(90.));
            break;
        default:
            break;
    }
	
    CGContextDrawImage(bitmap, CGRectMake(0, 0, size.width, size.height), imageRef);
	
    CGImageRef ref = CGBitmapContextCreateImage(bitmap);
    CGContextRelease(bitmap);
    UIImage *oimg = [UIImage imageWithCGImage:ref];
    CGImageRelease(ref);
	
    return oimg;
}

- (UIImage *)resizeImage:(UIImage *)original toSize:(MediaResize)resize {
    NSDictionary* predefDim = [self.apost.blog getImageResizeDimensions];
    CGSize smallSize =  [[predefDim objectForKey: @"smallSize"] CGSizeValue];
    CGSize mediumSize = [[predefDim objectForKey: @"mediumSize"] CGSizeValue];
    CGSize largeSize =  [[predefDim objectForKey: @"largeSize"] CGSizeValue];
    switch (currentImage.imageOrientation) { 
        case UIImageOrientationLeft:
        case UIImageOrientationLeftMirrored:
        case UIImageOrientationRight:
        case UIImageOrientationRightMirrored:
            smallSize = CGSizeMake(smallSize.height, smallSize.width);
            mediumSize = CGSizeMake(mediumSize.height, mediumSize.width);
            largeSize = CGSizeMake(largeSize.height, largeSize.width);
            break;
        default:
            break;
    }
    
    CGSize originalSize = CGSizeMake(currentImage.size.width, currentImage.size.height); //The dimensions of the image, taking orientation into account.
	
	// Resize the image using the selected dimensions
	UIImage *resizedImage = original;
	switch (resize) {
		case kResizeSmall:
			if(currentImage.size.width > smallSize.width  || currentImage.size.height > smallSize.height)
				resizedImage = [original resizedImageWithContentMode:UIViewContentModeScaleAspectFit  
															  bounds:smallSize  
												interpolationQuality:kCGInterpolationHigh]; 
			else  
				resizedImage = [original resizedImageWithContentMode:UIViewContentModeScaleAspectFit  
															  bounds:originalSize  
												interpolationQuality:kCGInterpolationHigh];
			break;
		case kResizeMedium:
			if(currentImage.size.width > mediumSize.width  || currentImage.size.height > mediumSize.height) 
				resizedImage = [original resizedImageWithContentMode:UIViewContentModeScaleAspectFit  
															  bounds:mediumSize  
												interpolationQuality:kCGInterpolationHigh]; 
			else  
				resizedImage = [original resizedImageWithContentMode:UIViewContentModeScaleAspectFit  
															  bounds:originalSize  
												interpolationQuality:kCGInterpolationHigh];
			break;
		case kResizeLarge:
			if(currentImage.size.width > largeSize.width || currentImage.size.height > largeSize.height) 
				resizedImage = [original resizedImageWithContentMode:UIViewContentModeScaleAspectFit  
															  bounds:largeSize  
												interpolationQuality:kCGInterpolationHigh]; 
			else  
				resizedImage = [original resizedImageWithContentMode:UIViewContentModeScaleAspectFit  
															  bounds:originalSize  
												interpolationQuality:kCGInterpolationHigh];
			break;
		case kResizeOriginal:
			resizedImage = [original resizedImageWithContentMode:UIViewContentModeScaleAspectFit 
														  bounds:originalSize 
											interpolationQuality:kCGInterpolationHigh];
			break;
	}

	
	return resizedImage;
}

/* Used in Custom Dimensions Resize */
- (UIImage *)resizeImage:(UIImage *)original width:(CGFloat)width height:(CGFloat)height {
	UIImage *resizedImage = original;
	if(currentImage.size.width > width || currentImage.size.height > height) {
		// Resize the image using the selected dimensions
		resizedImage = [original resizedImageWithContentMode:UIViewContentModeScaleAspectFit
													  bounds:CGSizeMake(width, height) 
										interpolationQuality:kCGInterpolationHigh];
	} else {
		//use the original dimension
		resizedImage = [original resizedImageWithContentMode:UIViewContentModeScaleAspectFit 
													  bounds:CGSizeMake(currentImage.size.width, currentImage.size.height) 
										interpolationQuality:kCGInterpolationHigh];
	}
	
	return resizedImage;
}

- (UIImage *)generateThumbnailFromImage:(UIImage *)theImage andSize:(CGSize)targetSize {
    return [theImage thumbnailImage:75 transparentBorder:0 cornerRadius:0 interpolationQuality:kCGInterpolationHigh]; 
}

- (void)useImage:(UIImage *)theImage {
	Media *imageMedia = [Media newMediaForPost:self.apost];
	NSData *imageData = UIImageJPEGRepresentation(theImage, 0.90);
	UIImage *imageThumbnail = [self generateThumbnailFromImage:theImage andSize:CGSizeMake(75, 75)];
	NSDateFormatter *formatter = [[NSDateFormatter alloc] init];
	[formatter setDateFormat:@"yyyyMMdd-HHmmss"];
		
	NSArray *paths = NSSearchPathForDirectoriesInDomains(NSDocumentDirectory, NSUserDomainMask, YES);
	NSString *documentsDirectory = [paths objectAtIndex:0];
	NSString *filename = [NSString stringWithFormat:@"%@.jpg", [formatter stringFromDate:[NSDate date]]];
	NSString *filepath = [documentsDirectory stringByAppendingPathComponent:filename];

	if (self.currentImageMetadata != nil) {
		// Write the EXIF data with the image data to disk
		CGImageSourceRef  source = nil;
        CGImageDestinationRef destination = nil;
		BOOL success = NO;
        //this will be the data CGImageDestinationRef will write into
        NSMutableData *dest_data = [NSMutableData data];

		source = CGImageSourceCreateWithData((__bridge CFDataRef)imageData, nil);
        if (source) {
            CFStringRef UTI = CGImageSourceGetType(source); //this is the type of image (e.g., public.jpeg)
            destination = CGImageDestinationCreateWithData((__bridge CFMutableDataRef)dest_data,UTI,1,nil);
            
            if(destination) {                
                //add the image contained in the image source to the destination, copying the old metadata
                CGImageDestinationAddImageFromSource(destination,source,0, (__bridge CFDictionaryRef) self.currentImageMetadata);
                
                //tell the destination to write the image data and metadata into our data object.
                //It will return false if something goes wrong
                success = CGImageDestinationFinalize(destination);
            } else {
                WPFLog(@"***Could not create image destination ***");
            }
        } else {
            WPFLog(@"***Could not create image source ***");
        }
		
		if(!success) {
			WPLog(@"***Could not create data from image destination ***");
			//write the data without EXIF to disk
			NSFileManager *fileManager = [NSFileManager defaultManager];
			[fileManager createFileAtPath:filepath contents:imageData attributes:nil];
		} else {
			//write it to disk
			[dest_data writeToFile:filepath atomically:YES];
		}
		//cleanup
        if (destination)
            CFRelease(destination);
        if (source)
            CFRelease(source);
    } else {
		NSFileManager *fileManager = [NSFileManager defaultManager];
		[fileManager createFileAtPath:filepath contents:imageData attributes:nil];
	}

	if(currentOrientation == kLandscape)
		imageMedia.orientation = @"landscape";
	else
		imageMedia.orientation = @"portrait";
	imageMedia.creationDate = [NSDate date];
	imageMedia.filename = filename;
	imageMedia.localURL = filepath;
	imageMedia.filesize = [NSNumber numberWithInt:(imageData.length/1024)];
    if (isPickingFeaturedImage)
        imageMedia.mediaType = @"featured";
    else
        imageMedia.mediaType = @"image";
	imageMedia.thumbnail = UIImageJPEGRepresentation(imageThumbnail, 0.90);
	imageMedia.width = [NSNumber numberWithInt:theImage.size.width];
	imageMedia.height = [NSNumber numberWithInt:theImage.size.height];
    if (isPickingFeaturedImage)
        [[NSNotificationCenter defaultCenter] postNotificationName:@"UploadingFeaturedImage" object:nil];

    [imageMedia uploadWithSuccess:^{
        if ([imageMedia isDeleted]) {
            NSLog(@"Media deleted while uploading (%@)", imageMedia);
            return;
        }
        if (!isPickingFeaturedImage) {
            [[NSNotificationCenter defaultCenter] postNotificationName:@"ShouldInsertMediaBelow" object:imageMedia];
        }
        else {
            
        }
        [imageMedia save];
    } failure:^(NSError *error) {
        if (error.domain == NSURLErrorDomain && error.code == NSURLErrorCancelled) {
            return;
        }

        [WPError showAlertWithError:error title:NSLocalizedString(@"Upload failed", @"")];
    }];
	
	isAddingMedia = NO;
	
    if (!IS_IOS7) {
        if (isPickingFeaturedImage)
            [postDetailViewController switchToSettings];
        else
            [postDetailViewController switchToMedia];
    }
}

- (void)useVideo:(NSString *)videoURL {
	BOOL copySuccess = NO;
	Media *videoMedia;
	NSDictionary *attributes;
    UIImage *thumbnail = nil;
	NSTimeInterval duration = 0.0;
    NSURL *contentURL = [NSURL fileURLWithPath:videoURL];

    AVURLAsset *asset = [[AVURLAsset alloc] initWithURL:contentURL
                                                 options:[NSDictionary dictionaryWithObjectsAndKeys:
                                                          [NSNumber numberWithBool:YES], AVURLAssetPreferPreciseDurationAndTimingKey,
                                                          nil]];
    if (asset) {
        duration = CMTimeGetSeconds(asset.duration);
        AVAssetImageGenerator *imageGenerator = [[AVAssetImageGenerator alloc] initWithAsset:asset];
        imageGenerator.appliesPreferredTrackTransform = YES;

        CMTime midpoint = CMTimeMakeWithSeconds(duration/2.0, 600);
        NSError *error = nil;
        CMTime actualTime;
        CGImageRef halfWayImage = [imageGenerator copyCGImageAtTime:midpoint actualTime:&actualTime error:&error];

        if (halfWayImage != nil) {
            thumbnail = [UIImage imageWithCGImage:halfWayImage];
            // Do something interesting with the image.
            CGImageRelease(halfWayImage);
        }
    }

	UIImage *videoThumbnail = [self generateThumbnailFromImage:thumbnail andSize:CGSizeMake(75, 75)];
	
	// Save to local file
	NSDateFormatter *formatter = [[NSDateFormatter alloc] init];
	[formatter setDateFormat:@"yyyyMMdd-HHmmss"];	NSFileManager *fileManager = [NSFileManager defaultManager];
	NSArray *paths = NSSearchPathForDirectoriesInDomains(NSDocumentDirectory, NSUserDomainMask, YES);
	NSString *documentsDirectory = [paths objectAtIndex:0];
	NSString *filename = [NSString stringWithFormat:@"%@.mov", [formatter stringFromDate:[NSDate date]]];
	NSString *filepath = [documentsDirectory stringByAppendingPathComponent:filename];
	
	if(videoURL != nil) {
		// Copy the video from temp to blog directory
		NSError *error = nil;
		if ((attributes = [fileManager attributesOfItemAtPath:videoURL error:nil]) != nil) {
			if([fileManager isReadableFileAtPath:videoURL])
				copySuccess = [fileManager copyItemAtPath:videoURL toPath:filepath error:&error];
		}
	}
	
	if(copySuccess) {
		videoMedia = [Media newMediaForPost:self.apost];
		
		if(currentOrientation == kLandscape)
			videoMedia.orientation = @"landscape";
		else
			videoMedia.orientation = @"portrait";
		videoMedia.creationDate = [NSDate date];
		[videoMedia setFilename:filename];
		[videoMedia setLocalURL:filepath];
		
		videoMedia.filesize = [NSNumber numberWithInt:([[attributes objectForKey: NSFileSize] intValue]/1024)];
		videoMedia.mediaType = @"video";
		videoMedia.thumbnail = UIImageJPEGRepresentation(videoThumbnail, 1.0);
		videoMedia.length = [NSNumber numberWithFloat:duration];
		CGImageRef cgVideoThumbnail = thumbnail.CGImage;
		NSUInteger videoWidth = CGImageGetWidth(cgVideoThumbnail);
		NSUInteger videoHeight = CGImageGetHeight(cgVideoThumbnail);
		videoMedia.width = [NSNumber numberWithInt:videoWidth];
		videoMedia.height = [NSNumber numberWithInt:videoHeight];

		[videoMedia uploadWithSuccess:^{
            if ([videoMedia isDeleted]) {
                NSLog(@"Media deleted while uploading (%@)", videoMedia);
                return;
            }
            [[NSNotificationCenter defaultCenter] postNotificationName:@"ShouldInsertMediaBelow" object:videoMedia];
            [videoMedia save];
        } failure:^(NSError *error) {
            [WPError showAlertWithError:error title:NSLocalizedString(@"Upload failed", @"")];
        }];
		isAddingMedia = NO;
		
        if (!IS_IOS7) {
            //switch to the attachment view if we're not already there
            [postDetailViewController switchToMedia];            
        }
	}
	else {
        if (currentAlert == nil) {
            UIAlertView *videoAlert = [[UIAlertView alloc] initWithTitle:NSLocalizedString(@"Error Copying Video", @"")
                                                                 message:NSLocalizedString(@"There was an error copying the video for upload. Please try again.", @"")
                                                                delegate:self
                                                       cancelButtonTitle:NSLocalizedString(@"OK", @"")
                                                       otherButtonTitles:nil];
            [videoAlert show];
            currentAlert = videoAlert;
        }
	}
}

- (BOOL)isDeviceSupportVideo {
	return (([UIImagePickerController isSourceTypeAvailable:UIImagePickerControllerSourceTypeCamera]) &&
            ([[UIImagePickerController availableMediaTypesForSourceType:UIImagePickerControllerSourceTypeCamera] containsObject:(NSString *)kUTTypeMovie]));
}

- (BOOL)isDeviceSupportVideoAndVideoPressEnabled{
	return ([self isDeviceSupportVideo] && self.videoEnabled);
}

- (void)mediaDidUploadSuccessfully:(NSNotification *)notification {
    Media *media = (Media *)[notification object];
    if ((media == nil) || ([media isDeleted])) {
        NSLog(@"Media deleted while uploading (%@)", media);
        return;
    }
    [[NSNotificationCenter defaultCenter] postNotificationName:@"ShouldInsertMediaBelow" object:media];
    [media save];
	self.isAddingMedia = NO;
}

- (void)mediaUploadFailed:(NSNotification *)notification {
	self.isAddingMedia = NO;
}

- (void)deviceDidRotate:(NSNotification *)notification {
	if(isAddingMedia) {
		if(self.currentOrientation != [self interpretOrientation:[[UIDevice currentDevice] orientation]]) {		
			self.currentOrientation = [self interpretOrientation:[[UIDevice currentDevice] orientation]];
			didChangeOrientationDuringRecord = YES;
		}
	}
}

- (void)checkVideoPressEnabled {
    if(self.isCheckingVideoCapability)
        return;

    self.isCheckingVideoCapability = YES;
    [self.apost.blog checkVideoPressEnabledWithSuccess:^(BOOL enabled) {
        self.videoEnabled = enabled;
        self.isCheckingVideoCapability = NO;
    } failure:^(NSError *error) {
        WPLog(@"checkVideoPressEnabled failed: %@", [error localizedDescription]);
        self.videoEnabled = YES;
        self.isCheckingVideoCapability = NO;
    }];
}

#pragma mark -
#pragma mark Results Controller

- (NSFetchedResultsController *)resultsController {
    if (resultsController != nil) {
        return resultsController;
    }
    
    WordPressAppDelegate *appDelegate = (WordPressAppDelegate*)[[UIApplication sharedApplication] delegate];
    NSFetchRequest *fetchRequest = [[NSFetchRequest alloc] init];
    [fetchRequest setEntity:[NSEntityDescription entityForName:@"Media" inManagedObjectContext:appDelegate.managedObjectContext]];
    [fetchRequest setPredicate:[NSPredicate predicateWithFormat:@"%@ IN posts AND mediaType != 'featured'", self.apost]];
    NSSortDescriptor *sortDescriptorDate = [[NSSortDescriptor alloc] initWithKey:@"creationDate" ascending:NO];
    NSArray *sortDescriptors = [[NSArray alloc] initWithObjects:sortDescriptorDate, nil];
    [fetchRequest setSortDescriptors:sortDescriptors];
    
    resultsController = [[NSFetchedResultsController alloc]
                                                      initWithFetchRequest:fetchRequest
                                                      managedObjectContext:appDelegate.managedObjectContext
                                                      sectionNameKeyPath:nil
                                                      cacheName:[NSString stringWithFormat:@"Media-%@-%@",
                                                                 self.apost.blog.hostURL,
                                                                 self.apost.postID]];
    resultsController.delegate = self;
    
     sortDescriptorDate = nil;
     sortDescriptors = nil;
    
    NSError *error = nil;
    if (![resultsController performFetch:&error]) {
        NSLog(@"Couldn't fetch media");
        resultsController = nil;
    }
    
    return resultsController;
}

- (void)controller:(NSFetchedResultsController *)controller
   didChangeObject:(id)anObject
       atIndexPath:(NSIndexPath *)indexPath
     forChangeType:(NSFetchedResultsChangeType)type
      newIndexPath:(NSIndexPath *)newIndexPath {
    
    if (type != NSFetchedResultsChangeUpdate) {
        // For anything that is not an update just reload the table.
        [table reloadData];
        return;
    }
    
    // For updates, update the cell w/o refreshing the whole tableview.
    UITableViewCell *cell = [self.table cellForRowAtIndexPath:indexPath];
    if (cell) {
        [self configureCell:cell atIndexPath:indexPath];
    }

}

- (NSString *)videoPathFromVideoUrl:(NSString *)videoUrl
{
    // Determine the video's library path.
    // In iOS 6 this returns as file://localhost/private/var/mobile/Applications/73DCDAD0-397C-404D-9456-4C5A360ABE0D/tmp//trim.lmhYmN.MOV
    // In iOS 7 this returns as file:///private/var/mobile/Applications/9946F4C5-5B16-4EA5-850C-DDA701A47E61/tmp/trim.4F72621B-04AE-47F2-A551-068F62E8D16F.MOV

    NSError *error;
    NSRegularExpression *regEx = [NSRegularExpression regularExpressionWithPattern:@"(/var.*$)" options:NSRegularExpressionCaseInsensitive error:&error];
    NSString *videoPath = videoUrl;
    NSArray *matches = [regEx matchesInString:videoUrl options:0 range:NSMakeRange(0, [videoUrl length])];
    for (NSTextCheckingResult *result in matches) {
        if ([result numberOfRanges] < 2)
            continue;
        NSRange videoUrlRange = [result rangeAtIndex:1];
        videoPath = [videoUrl substringWithRange:videoUrlRange];
    }
    
    return videoPath;
}

- (NSString *)formattedStatEventString:(NSString *)event
{
    return [NSString stringWithFormat:@"%@ - %@", self.statsPrefix, event];
}

@end<|MERGE_RESOLUTION|>--- conflicted
+++ resolved
@@ -101,11 +101,7 @@
         id <NSFetchedResultsSectionInfo> sectionInfo = nil;
         sectionInfo = [[self.resultsController sections] objectAtIndex:0];
         if ([sectionInfo numberOfObjects] == 0) {
-<<<<<<< HEAD
             _dismissOnCancel = YES;
-=======
-            _dismissOnCancel = YES;;
->>>>>>> 14d5b016
             [self tappedAddButton];
         }
     }
@@ -115,13 +111,9 @@
 - (void)viewWillDisappear:(BOOL)animated {
     [super viewWillDisappear:animated];
     
-<<<<<<< HEAD
-    [currentActionSheet dismissWithClickedButtonIndex:currentActionSheet.cancelButtonIndex animated:YES];
-=======
     if (currentActionSheet) {
         [currentActionSheet dismissWithClickedButtonIndex:currentActionSheet.cancelButtonIndex animated:YES];
     }
->>>>>>> 14d5b016
     
     [[[CPopoverManager instance] currentPopoverController] dismissPopoverAnimated:YES];
 }
@@ -1065,25 +1057,11 @@
 		currentImage = image;
 		
 		//UIImagePickerControllerReferenceURL = "assets-library://asset/asset.JPG?id=1000000050&ext=JPG").
-<<<<<<< HEAD
-        NSURL *assetURL = nil;
-        if (&UIImagePickerControllerReferenceURL != nil) {
-            assetURL = [info objectForKey:UIImagePickerControllerReferenceURL];
-        }
-        if (assetURL) {
-            [self getMetadataFromAssetForURL:assetURL];
-        } else {
-            NSDictionary *metadata = nil;
-            if (&UIImagePickerControllerMediaMetadata != nil) {
-                metadata = [info objectForKey:UIImagePickerControllerMediaMetadata];
-            }
-=======
         NSURL *assetURL = [info objectForKey:UIImagePickerControllerReferenceURL];
         if (assetURL) {
             [self getMetadataFromAssetForURL:assetURL];
         } else {
             NSDictionary *metadata = [info objectForKey:UIImagePickerControllerMediaMetadata];
->>>>>>> 14d5b016
             if (metadata) {
                 NSMutableDictionary *mutableMetadata = [metadata mutableCopy];
                 NSDictionary *gpsData = [mutableMetadata objectForKey:@"{GPS}"];
