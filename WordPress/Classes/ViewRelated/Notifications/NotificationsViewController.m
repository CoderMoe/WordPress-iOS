--- conflicted
+++ resolved
@@ -295,32 +295,7 @@
 
     BOOL hasDetailView = [self noteHasDetailView:note];
     if (hasDetailView) {
-<<<<<<< HEAD
-        [WPAnalytics track:WPAnalyticsStatNotificationsOpenedNotificationDetails];
-        
-        if ([note isComment]) {
-            NotificationsCommentDetailViewController *commentDetailViewController = [[NotificationsCommentDetailViewController alloc] initWithNote:note];
-            [self.navigationController pushViewController:commentDetailViewController animated:YES];
-        } else if ([note isMatcher] && [note metaPostID] && [note metaSiteID]) {
-            [self loadPostWithId:[note metaPostID] fromSite:[note metaSiteID] block:^(BOOL success, ReaderPost *post) {
-                if (!success || ![self.navigationController.topViewController isEqual:self]) {
-                    [self.tableView deselectRowAtIndexPath:indexPath animated:YES];
-                    return;
-                }
-            
-                ReaderPostDetailViewController *controller = [[ReaderPostDetailViewController alloc] initWithPost:post];
-                [self.navigationController pushViewController:controller animated:YES];
-            }];
-        } else if ([note templateType] == WPNoteTemplateMultiLineList || [note templateType] == WPNoteTemplateSingleLineList) {
-            NotificationsFollowDetailViewController *detailViewController = [[NotificationsFollowDetailViewController alloc] initWithNote:note];
-            [self.navigationController pushViewController:detailViewController animated:YES];
-        } else if ([note templateType] == WPNoteTemplateBigBadge) {
-            NotificationsBigBadgeDetailViewController *bigBadgeViewController = [[NotificationsBigBadgeDetailViewController alloc] initWithNote: note];
-            [self.navigationController pushViewController:bigBadgeViewController animated:YES];
-        }
-=======
         [self showDetailsForNote:note animated:YES];
->>>>>>> c9b6ea9b
     } else {
         [self.tableView deselectRowAtIndexPath:indexPath animated:YES];
     }
