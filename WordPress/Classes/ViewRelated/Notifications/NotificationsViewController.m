#import "NotificationsViewController.h"

#import <Simperium/Simperium.h>
#import "WordPressAppDelegate.h"
#import "ContextManager.h"
#import "Constants.h"

#import "UITableView+Helpers.h"

#import "WPTableViewControllerSubclass.h"
#import "WPWebViewController.h"
#import "Notification.h"
#import "Notification+UI.h"
#import "Meta.h"

#import "NotificationSettingsViewController.h"

#import "NoteTableViewCell.h"
#import "NotificationsManager.h"
#import "NotificationDetailsViewController.h"

#import "WPAccount.h"

#import "AccountService.h"

#import "ReaderPost.h"
#import "ReaderPostService.h"
#import "ReaderPostDetailViewController.h"

#import "BlogService.h"

#import "Comment.h"
#import "CommentService.h"
#import "CommentViewController.h"



#pragma mark ====================================================================================
#pragma mark Private Properties
#pragma mark ====================================================================================

@interface NotificationsViewController ()
@property (nonatomic, assign) dispatch_once_t trackedViewDisplay;
@end


#pragma mark ====================================================================================
#pragma mark NotificationsViewController
#pragma mark ====================================================================================

@implementation NotificationsViewController

- (void)dealloc
{
    [[NSNotificationCenter defaultCenter] removeObserver:self];
    [[UIApplication sharedApplication] removeObserver:self forKeyPath:NSStringFromSelector(@selector(applicationIconBadgeNumber))];
}

- (instancetype)initWithCoder:(NSCoder *)aDecoder
{
    self = [super initWithCoder:aDecoder];
    if (self) {
        self.title = NSLocalizedString(@"Notifications", @"Notifications View Controller title");
        
        // Watch for application badge number changes
        NSString *keyPath = NSStringFromSelector(@selector(applicationIconBadgeNumber));
        [[UIApplication sharedApplication] addObserver:self forKeyPath:keyPath options:NSKeyValueObservingOptionNew context:nil];
    }
    
    return self;
}


#pragma mark - UIViewController Methods

- (void)viewDidLoad
{
    DDLogMethod();
    [super viewDidLoad];
    
    [WPStyleGuide configureColorsForView:self.view andTableView:self.tableView];
    
    self.infiniteScrollEnabled = NO;
    
    [self showManageButtonIfNeeded];
    [self updateTabBarBadgeNumber];
}

- (void)viewWillAppear:(BOOL)animated
{
    DDLogMethod();
    [super viewWillAppear:animated];
<<<<<<< HEAD

=======
    
    // Reload!
    [self.tableView reloadData];
    
>>>>>>> b88f14e4
    // Listen to appDidBecomeActive Note
    NSNotificationCenter *nc = [NSNotificationCenter defaultCenter];
    [nc addObserver:self selector:@selector(handleApplicationDidBecomeActiveNote:) name:UIApplicationDidBecomeActiveNotification object:nil];

    // Hit the Tracker
    dispatch_once(&_trackedViewDisplay, ^{
        [WPAnalytics track:WPAnalyticsStatNotificationsAccessed];
    });
    
    [self updateLastSeenTime];
    [self resetApplicationBadge];
}

- (void)viewWillDisappear:(BOOL)animated
{
    DDLogMethod();
    [super viewWillDisappear:animated];

    [[NSNotificationCenter defaultCenter] removeObserver:self];
}


#pragma mark - NSObject(NSKeyValueObserving) Helpers

- (void)observeValueForKeyPath:(NSString *)keyPath ofObject:(id)object change:(NSDictionary *)change context:(void *)context
{
    if ([keyPath isEqualToString:NSStringFromSelector(@selector(applicationIconBadgeNumber))]) {
        [self updateTabBarBadgeNumber];
    }
}


#pragma mark - NSNotification Helpers

- (void)handleApplicationDidBecomeActiveNote:(NSNotification *)note
{
    // Let's reset the badge, whenever the app comes back to FG, and this view was upfront!
    if (!self.isViewLoaded || !self.view.window) {
        return;
    }
    
    // Reload
    [self.tableView reloadData];
    
    // Reset the badge: the notifications are visible!
    [self resetApplicationBadge];
}


#pragma mark - Helper methods

- (void)resetApplicationBadge
{
    [UIApplication sharedApplication].applicationIconBadgeNumber = 0;
}

- (void)updateTabBarBadgeNumber
{
    NSInteger count         = [[UIApplication sharedApplication] applicationIconBadgeNumber];
    NSString *countString   = (count) ? [NSString stringWithFormat:@"%d", count] : nil;
    
    // Note: self.navigationViewController might be nil. Let's hit the UITabBarController instead
    UITabBarController *tabBarController    = [[WordPressAppDelegate sharedWordPressApplicationDelegate] tabBarController];
    UITabBarItem *tabBarItem                = tabBarController.tabBar.items[kNotificationsTabIndex];
    
    tabBarItem.badgeValue                   = countString;
}

- (void)updateLastSeenTime
{
    Notification *note      = [self.resultsController.fetchedObjects firstObject];
    if (!note) {
        return;
    }
    
    NSString *bucketName    = NSStringFromClass([Meta class]);
    Simperium *simperium    = [[WordPressAppDelegate sharedWordPressApplicationDelegate] simperium];
    Meta *metadata          = [[simperium bucketForName:bucketName] objectForKey:[bucketName lowercaseString]];
    if (!metadata) {
        return;
    }

    metadata.last_seen      = @(note.timestampAsDate.timeIntervalSince1970);
    [simperium save];
}

- (void)showManageButtonIfNeeded
{
    UINavigationItem *navigationItem = self.navigationItem;
    if (![NotificationsManager deviceRegisteredForPushNotifications] || navigationItem.rightBarButtonItem) {
        return;
    }
    
    navigationItem.rightBarButtonItem = [[UIBarButtonItem alloc] initWithTitle:NSLocalizedString(@"Manage", @"")
                                                                         style:UIBarButtonItemStylePlain
                                                                        target:self
                                                                        action:@selector(showNotificationSettings)];
}

- (void)showNotificationSettings
{
    NotificationSettingsViewController *vc          = [[NotificationSettingsViewController alloc] initWithStyle:UITableViewStyleGrouped];
    vc.showCloseButton                              = YES;
    
    UINavigationController *navigationController    = [[UINavigationController alloc] initWithRootViewController:vc];
    navigationController.navigationBar.translucent  = NO;
    navigationController.modalPresentationStyle     = UIModalPresentationFormSheet;
    
    [self presentViewController:navigationController animated:YES completion:nil];
}


#pragma mark - Segue Helpers

- (void)showReaderForNotification:(Notification *)note
{
    // Failsafe
    if (note.metaPostID == nil || note.metaSiteID == nil) {
        [self.tableView deselectRowAtIndexPath:self.tableView.indexPathForSelectedRow animated:YES];
        return;
    }
    
    NSManagedObjectContext *context = [[ContextManager sharedInstance] mainContext];
    ReaderPostService *service      = [[ReaderPostService alloc] initWithManagedObjectContext:context];
    __weak __typeof(self)weakSelf   = self;
    
    [service fetchPost:note.metaPostID.integerValue forSite:note.metaSiteID.integerValue success:^(ReaderPost *post) {
        if ([weakSelf.navigationController.topViewController isEqual:weakSelf]) {
            [weakSelf performSegueWithIdentifier:NSStringFromClass([ReaderPostDetailViewController class]) sender:post];
        }
        
    } failure:^(NSError *error) {
        [weakSelf.tableView deselectSelectedRowWithAnimation:YES];
    }];
}

- (void)showCommentForNotification:(Notification *)note
{
    NSManagedObjectContext *context = [[ContextManager sharedInstance] mainContext];
    BlogService *blogService        = [[BlogService alloc] initWithManagedObjectContext:context];
    Blog *blog                      = [blogService blogByBlogId:note.metaSiteID];
    __weak __typeof(self)weakSelf   = self;
    
    // If we don't have the blog, fall back to the reader
    if (!blog || !note.metaCommentID) {
        [self showReaderForNotification:note];
        return;
    }
    
    CommentService *commentService  = [[CommentService alloc] initWithManagedObjectContext:context];
    [commentService loadCommentWithID:note.metaCommentID fromBlog:blog success:^(Comment *comment) {
        if ([weakSelf.navigationController.topViewController isEqual:weakSelf]) {
            [weakSelf performSegueWithIdentifier:NSStringFromClass([CommentViewController class]) sender:comment];
        }
        
    } failure:^(NSError *error) {
        [weakSelf.tableView deselectSelectedRowWithAnimation:YES];
    }];
}

- (void)showDetailsForNotification:(Notification *)note
{
    [self performSegueWithIdentifier:NSStringFromClass([NotificationDetailsViewController class]) sender:note];
}


#pragma mark - UITableViewDelegate

- (UITableViewCell *)tableView:(UITableView *)tableView cellForRowAtIndexPath:(NSIndexPath *)indexPath
{
    NoteTableViewCell *cell = (NoteTableViewCell *)[tableView dequeueReusableCellWithIdentifier:[NoteTableViewCell reuseIdentifier]];
    NSAssert([cell isKindOfClass:[NoteTableViewCell class]], nil);
    
    [self configureCell:cell atIndexPath:indexPath];
    
    return cell;
}

- (CGFloat)tableView:(UITableView *)tableView heightForRowAtIndexPath:(NSIndexPath *)indexPath
{
    Notification *note = [self.resultsController objectAtIndexPath:indexPath];
    return [NoteTableViewCell calculateHeightForNote:note];
}

- (void)tableView:(UITableView *)tableView didSelectRowAtIndexPath:(NSIndexPath *)indexPath
{
    Notification *note = [self.resultsController objectAtIndexPath:indexPath];
    if (!note) {
        return;
    }
    
    // Mark as Read, if needed
    if(!note.read.boolValue) {
        note.read = @(1);
        [[ContextManager sharedInstance] saveContext:note.managedObjectContext];
        
        // Refresh the UI as well
        NoteTableViewCell *cell = (NoteTableViewCell *)[tableView cellForRowAtIndexPath:indexPath];
        cell.read = note.read;
    }
    
    // Tracker!
    [WPAnalytics track:WPAnalyticsStatNotificationsOpenedNotificationDetails];
    
    // At last, push the details
    if (note.isMatcher) {
        [self showReaderForNotification:note];
        
    } else if (note.isComment) {
        [self showCommentForNotification:note];
        
    } else {
        [self showDetailsForNotification:note];
    }
}


#pragma mark - Storyboard Helpers

-(void)prepareForSegue:(UIStoryboardSegue *)segue sender:(id)sender
{
    NSString *detailsSegueID    = NSStringFromClass([NotificationDetailsViewController class]);
    NSString *commentSegueID    = NSStringFromClass([CommentViewController class]);
    NSString *readerSegueID     = NSStringFromClass([ReaderPostDetailViewController class]);
    
    if([segue.identifier isEqualToString:detailsSegueID]) {
        NotificationDetailsViewController *detailsViewController = segue.destinationViewController;
        detailsViewController.note  = sender;

    } else if ([segue.identifier isEqualToString:commentSegueID]) {
        CommentViewController *commentsViewController = segue.destinationViewController;
        commentsViewController.comment = sender;
    
    } else if([segue.identifier isEqualToString:readerSegueID]) {
        ReaderPostDetailViewController *readerViewController = segue.destinationViewController;
        readerViewController.post = sender;
    }
}


#pragma mark - WPTableViewController subclass methods

- (NSString *)entityName
{
    return NSStringFromClass([Notification class]);
}

- (NSDate *)lastSyncDate
{
    return [NSDate date];
}

- (NSFetchRequest *)fetchRequest
{
    NSString *sortKey               = NSStringFromSelector(@selector(timestamp));
    NSFetchRequest *fetchRequest    = [NSFetchRequest fetchRequestWithEntityName:[self entityName]];
    fetchRequest.sortDescriptors    = @[ [NSSortDescriptor sortDescriptorWithKey:sortKey ascending:NO] ];
    
    return fetchRequest;
}

- (Class)cellClass
{
    return [NoteTableViewCell class];
}

- (void)configureCell:(NoteTableViewCell *)cell atIndexPath:(NSIndexPath *)indexPath
{
    Notification *note      = [self.resultsController objectAtIndexPath:indexPath];
    cell.attributedSubject  = note.subjectBlock.attributedSubject;
    cell.read               = [note.read boolValue];
    cell.iconURL            = note.iconURL;
    cell.noticon            = note.noticon;
}

- (void)syncItems
{
	// No-Op. Handled by Simperium!
}

- (void)syncItemsViaUserInteraction:(BOOL)userInteraction success:(void (^)())success failure:(void (^)(NSError *))failure
{
	// No-Op. Handled by Simperium!
    success();
}

- (NSString *)noResultsTitleText
{
    if ([self showJetpackConnectMessage]) {
        return NSLocalizedString(@"Connect to Jetpack", @"Displayed in the notifications view when a self-hosted user is not connected to Jetpack");
    } else {
        return NSLocalizedString(@"No notifications yet", @"Displayed when the user pulls up the notifications view and they have no items");
    }
}

- (NSString *)noResultsMessageText
{
    if ([self showJetpackConnectMessage]) {
        return NSLocalizedString(@"Jetpack supercharges your self-hosted WordPress site.", @"Displayed in the notifications view when a self-hosted user is not connected to Jetpack");
    } else {
        return nil;
    }
}

- (NSString *)noResultsButtonText
{
    if ([self showJetpackConnectMessage]) {
        return NSLocalizedString(@"Learn more", @"");
    } else {
        return nil;
    }
}

- (UIView *)noResultsAccessoryView
{
    if ([self showJetpackConnectMessage]) {
        return [[UIImageView alloc] initWithImage:[UIImage imageNamed:@"icon-jetpack-gray"]];
    } else {
        return nil;
    }
}

- (void)didTapNoResultsView:(WPNoResultsView *)noResultsView
{
    WPWebViewController *webViewController  = [[WPWebViewController alloc] init];
	webViewController.url                   = [NSURL URLWithString:WPNotificationsJetpackInformationURL];
    
    [self.navigationController pushViewController:webViewController animated:YES];
    
    [WPAnalytics track:WPAnalyticsStatSelectedLearnMoreInConnectToJetpackScreen withProperties:@{@"source": @"notifications"}];
}

- (BOOL)showJetpackConnectMessage
{
    NSManagedObjectContext *context = [[ContextManager sharedInstance] mainContext];
    AccountService *accountService  = [[AccountService alloc] initWithManagedObjectContext:context];
    
    return ![accountService defaultWordPressComAccount];
}

@end<|MERGE_RESOLUTION|>--- conflicted
+++ resolved
@@ -90,14 +90,10 @@
 {
     DDLogMethod();
     [super viewWillAppear:animated];
-<<<<<<< HEAD
-
-=======
     
     // Reload!
     [self.tableView reloadData];
     
->>>>>>> b88f14e4
     // Listen to appDidBecomeActive Note
     NSNotificationCenter *nc = [NSNotificationCenter defaultCenter];
     [nc addObserver:self selector:@selector(handleApplicationDidBecomeActiveNote:) name:UIApplicationDidBecomeActiveNotification object:nil];
