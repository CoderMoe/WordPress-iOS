--- conflicted
+++ resolved
@@ -56,7 +56,7 @@
         return topic.isKindOfClass(ReaderTagTopic)
     }
 
-<<<<<<< HEAD
+
     /// Check if the specified topic is a search topic
     ///
     /// - Parameters:
@@ -68,11 +68,6 @@
         return topic.isKindOfClass(ReaderSearchTopic)
     }
 
-
-    /**
-    Check if the specified topic is for Freshly Pressed
-=======
->>>>>>> a9b64bdd
 
     /// Check if the specified topic is for Freshly Pressed
     ///
