import Foundation
import SVProgressHUD
import WordPressShared
import WordPressComAnalytics

@objc public class ReaderStreamViewController : UIViewController,
    WPContentSyncHelperDelegate,
    WPTableViewHandlerDelegate,
    ReaderPostCellDelegate,
    ReaderStreamHeaderDelegate
{
    // MARK: - Properties

    private var tableView: UITableView!
    private var refreshControl: UIRefreshControl!
    private var tableViewHandler: WPTableViewHandler!
    private var syncHelper: WPContentSyncHelper!
    private var tableViewController: UITableViewController!
    private var cellForLayout: ReaderPostCardCell!
    private var crossPostCellForLayout:ReaderCrossPostCell!
    private var resultsStatusView: WPNoResultsView!
    private var footerView: PostListFooterView!
    private var objectIDOfPostForMenu: NSManagedObjectID?
    private var anchorViewForMenu: UIView?

    private let footerViewNibName = "PostListFooterView"
    private let readerCardCellNibName = "ReaderPostCardCell"
    private let readerCardCellReuseIdentifier = "ReaderCardCellReuseIdentifier"
    private let readerBlockedCellNibName = "ReaderBlockedSiteCell"
    private let readerBlockedCellReuseIdentifier = "ReaderBlockedCellReuseIdentifier"
    private let readerGapMarkerCellNibName = "ReaderGapMarkerCell"
    private let readerGapMarkerCellReuseIdentifier = "ReaderGapMarkerCellReuseIdentifier"
    private let readerCrossPostCellNibName = "ReaderCrossPostCell"
    private let readerCrossPostCellReuseIdentifier = "ReaderCrossPostCellReuseIdentifier"
    private let estimatedRowHeight = CGFloat(100.0)
    private let blockedRowHeight = CGFloat(66.0)
    private let gapMarkerRowHeight = CGFloat(60.0)
    private let loadMoreThreashold = 4

    private let refreshInterval = 300
    private var displayContext: NSManagedObjectContext?
    private var cleanupAndRefreshAfterScrolling = false
    private let recentlyBlockedSitePostObjectIDs = NSMutableArray()
    private let frameForEmptyHeaderView = CGRect(x: 0.0, y: 0.0, width: 320.0, height: 30.0)
    private let heightForFooterView = CGFloat(34.0)
    private var isLoggedIn = false
    private var isFeed = false
    private var syncIsFillingGap = false
    private var indexPathForGapMarker: NSIndexPath?
    private var needsRefreshCachedCellHeightsBeforeLayout = false
    private var didSetupView = false
    private var listentingForBlockedSiteNotification = false

    private var siteID:NSNumber? {
        didSet {
            if siteID != nil {
                fetchSiteTopic()
            }
        }
    }

    private var tagSlug:String? {
        didSet {
            if tagSlug != nil {
                fetchTagTopic()
            }
        }
    }

    public var readerTopic: ReaderAbstractTopic? {
        didSet {
            if readerTopic != nil && readerTopic != oldValue {
                if didSetupView {
                    configureControllerForTopic()
                }
                // Discard the siteID (if there was one) now that we have a good topic
                siteID = nil
                tagSlug = nil
            }
        }
    }

    /**
        Convenience method for instantiating an instance of ReaderListViewController
        for a particular topic. 
        
        @param topic The reader topic for the list.

        @return A ReaderListViewController instance.
    */
    public class func controllerWithTopic(topic:ReaderAbstractTopic) -> ReaderStreamViewController {
        let storyboard = UIStoryboard(name: "Reader", bundle: NSBundle.mainBundle())
        let controller = storyboard.instantiateViewControllerWithIdentifier("ReaderStreamViewController") as! ReaderStreamViewController
        controller.readerTopic = topic

        return controller
    }

    public class func controllerWithSiteID(siteID:NSNumber, isFeed:Bool) -> ReaderStreamViewController {
        let storyboard = UIStoryboard(name: "Reader", bundle: NSBundle.mainBundle())
        let controller = storyboard.instantiateViewControllerWithIdentifier("ReaderStreamViewController") as! ReaderStreamViewController
        controller.isFeed = isFeed
        controller.siteID = siteID

        return controller
    }

    public class func controllerWithTagSlug(tagSlug:String) -> ReaderStreamViewController {
        let storyboard = UIStoryboard(name: "Reader", bundle: NSBundle.mainBundle())
        let controller = storyboard.instantiateViewControllerWithIdentifier("ReaderStreamViewController") as! ReaderStreamViewController
        controller.tagSlug = tagSlug

        return controller
    }


    // MARK: - LifeCycle Methods

    deinit {
        NSNotificationCenter.defaultCenter().removeObserver(self)
    }

    public override func prepareForSegue(segue: UIStoryboardSegue, sender: AnyObject?) {
        tableViewController = segue.destinationViewController as? UITableViewController
    }

    public override func viewDidLoad() {
        super.viewDidLoad()

        setupCellForLayout()
        setupTableView()
        setupFooterView()
        setupTableViewHandler()
        setupSyncHelper()
        setupResultsStatusView()

        WPStyleGuide.configureColorsForView(view, andTableView: tableView)

        didSetupView = true

        if readerTopic != nil {
            configureControllerForTopic()
        } else if siteID != nil || tagSlug != nil {
            displayLoadingStream()
        }
    }

    public override func viewDidLayoutSubviews() {
        super.viewDidLayoutSubviews()

        // There appears to be a scenario where this method can be called prior to
        // the view being fully setup in viewDidLoad.
        // See: https://github.com/wordpress-mobile/WordPress-iOS/issues/4419
        if didSetupView {
            refreshTableViewHeaderLayout()
        }
    }

    public override func viewDidAppear(animated: Bool) {
        super.viewDidAppear(animated)
        NSNotificationCenter.defaultCenter().addObserver(self, selector: "handleApplicationDidBecomeActive:", name: UIApplicationDidBecomeActiveNotification, object: nil)
    }

    public override func viewWillDisappear(animated: Bool) {
        super.viewWillDisappear(animated)
        NSNotificationCenter.defaultCenter().removeObserver(self, name: UIApplicationDidBecomeActiveNotification, object: nil)
    }

    public override func preferredStatusBarStyle() -> UIStatusBarStyle {
        return .LightContent
    }

    public override func viewWillLayoutSubviews() {
        super.viewWillLayoutSubviews()

        // There appears to be a scenario where this method can be called prior to
        // the view being fully setup in viewDidLoad.
        // See: https://github.com/wordpress-mobile/WordPress-iOS/issues/4419
        if didSetupView && needsRefreshCachedCellHeightsBeforeLayout {
            needsRefreshCachedCellHeightsBeforeLayout = false

            let width = view.frame.width
            tableViewHandler.refreshCachedRowHeightsForWidth(width)
            tableView.reloadRowsAtIndexPaths(tableView.indexPathsForVisibleRows!, withRowAnimation: .None)
        }
    }

    @available(iOS 8.0, *)
    public override func traitCollectionDidChange(previousTraitCollection: UITraitCollection?) {
        super.traitCollectionDidChange(previousTraitCollection)
        needsRefreshCachedCellHeightsBeforeLayout = true
    }


    // MARK: - Split view support

    public func handleApplicationDidBecomeActive(notification:NSNotification) {
        needsRefreshCachedCellHeightsBeforeLayout = true
    }


    // MARK: - Topic acquisition

    private func fetchSiteTopic() {
        if isViewLoaded() {
            displayLoadingStream()
        }
        assert(siteID != nil, "A siteID is required before fetching a site topic")
        let service = ReaderTopicService(managedObjectContext: ContextManager.sharedInstance().mainContext)
        service.siteTopicForSiteWithID(siteID!,
            isFeed:isFeed,
            success: { [weak self] (objectID:NSManagedObjectID!, isFollowing:Bool) -> Void in
                do {
                    let context = ContextManager.sharedInstance().mainContext
                    let topic = try context.existingObjectWithID(objectID) as? ReaderAbstractTopic
                    self?.readerTopic = topic
                } catch let error as NSError {
                    DDLogSwift.logError(error.localizedDescription)
                }
            },
            failure: {[weak self] (error:NSError!) -> Void in
                self?.displayLoadingStreamFailed()
            })
    }

    private func fetchTagTopic() {
        if isViewLoaded() {
            displayLoadingStream()
        }
        assert(tagSlug != nil, "A tag slug is requred before fetching a tag topic");
        let service = ReaderTopicService(managedObjectContext: ContextManager.sharedInstance().mainContext)
        service.tagTopicForTagWithSlug(tagSlug,
            success: { [weak self] (objectID:NSManagedObjectID!) -> Void in
                do {
                    let context = ContextManager.sharedInstance().mainContext
                    let topic = try context.existingObjectWithID(objectID) as? ReaderAbstractTopic
                    self?.readerTopic = topic
                } catch let error as NSError {
                    DDLogSwift.logError(error.localizedDescription)
                }
            }, failure: { [weak self] (error:NSError!) -> Void in
                self?.displayLoadingStreamFailed()
            })
    }


    // MARK: - Setup

    private func setupTableView() {
        assert(tableViewController != nil, "The tableViewController must be assigned before configuring the tableView")

        tableView = tableViewController.tableView
        tableView.separatorStyle = .None
        refreshControl = tableViewController.refreshControl!
        refreshControl.addTarget(self, action: Selector("handleRefresh:"), forControlEvents: .ValueChanged)

        var nib = UINib(nibName: readerCardCellNibName, bundle: nil)
        tableView.registerNib(nib, forCellReuseIdentifier: readerCardCellReuseIdentifier)

        nib = UINib(nibName: readerBlockedCellNibName, bundle: nil)
        tableView.registerNib(nib, forCellReuseIdentifier: readerBlockedCellReuseIdentifier)

        nib = UINib(nibName: readerGapMarkerCellNibName, bundle: nil)
        tableView.registerNib(nib, forCellReuseIdentifier: readerGapMarkerCellReuseIdentifier)

        nib = UINib(nibName: readerCrossPostCellNibName, bundle: nil)
        tableView.registerNib(nib, forCellReuseIdentifier: readerCrossPostCellReuseIdentifier)
    }

    private func setupTableViewHandler() {
        assert(tableView != nil, "A tableView must be assigned before configuring a handler")

        tableViewHandler = WPTableViewHandler(tableView: tableView)
        tableViewHandler.cacheRowHeights = true
        tableViewHandler.updateRowAnimation = .None
        tableViewHandler.delegate = self
    }

    private func setupSyncHelper() {
        syncHelper = WPContentSyncHelper()
        syncHelper.delegate = self
    }

    private func setupCellForLayout() {
        // Construct the layout cells
        cellForLayout = NSBundle.mainBundle().loadNibNamed(readerCardCellNibName, owner: nil, options: nil).first as! ReaderPostCardCell
        crossPostCellForLayout = NSBundle.mainBundle().loadNibNamed(readerCrossPostCellNibName, owner: nil, options: nil).first as! ReaderCrossPostCell

        // Add layout cells to superview (briefly) so constraint constants reflect the correct size class.
        view.addSubview(cellForLayout)
        cellForLayout.removeFromSuperview()

        view.addSubview(crossPostCellForLayout)
        crossPostCellForLayout.removeFromSuperview()
    }

    private func setupResultsStatusView() {
        resultsStatusView = WPNoResultsView()
    }

    private func setupFooterView() {
        footerView = NSBundle.mainBundle().loadNibNamed(footerViewNibName, owner: nil, options: nil).first as! PostListFooterView
        footerView.showSpinner(false)
        var frame = footerView.frame
        frame.size.height = heightForFooterView
        footerView.frame = frame
        tableView.tableFooterView = footerView
    }


    // MARK: - Handling Loading and No Results

    func displayLoadingStream() {
        resultsStatusView.titleText = NSLocalizedString("Loading stream...", comment:"A short message to inform the user the requested stream is being loaded.")
        resultsStatusView.messageText = ""
        displayResultsStatus()
    }

    func displayLoadingStreamFailed() {
        resultsStatusView.titleText = NSLocalizedString("Problem loading stream", comment:"Error message title informing the user that a stream could not be loaded.");
        resultsStatusView.messageText = NSLocalizedString("Sorry. The stream could not be loaded.", comment:"A short error message leting the user know the requested stream could not be loaded.");
        displayResultsStatus()
    }

    func displayLoadingViewIfNeeded() {
        let count = tableViewHandler.resultsController.fetchedObjects?.count ?? 0
        if count > 0 {
            return
        }

        tableView.tableHeaderView?.hidden = true
        resultsStatusView.titleText = NSLocalizedString("Fetching posts...", comment:"A brief prompt shown when the reader is empty, letting the user know the app is currently fetching new posts.")
        resultsStatusView.messageText = ""

        let boxView = WPAnimatedBox.newAnimatedBox()
        resultsStatusView.accessoryView = boxView
        displayResultsStatus()
        boxView.prepareAndAnimateAfterDelay(0.3)
    }

    func displayNoResultsView() {
        // Its possible the topic was deleted before a sync could be completed,
        // so make certain its not nil.
        if readerTopic == nil {
            return
        }
        let response:NoResultsResponse = ReaderStreamViewController.responseForNoResults(readerTopic!)
        resultsStatusView.titleText = response.title
        resultsStatusView.messageText = response.message
        resultsStatusView.accessoryView = nil
        displayResultsStatus()
    }

    func displayResultsStatus() {
        if resultsStatusView.isDescendantOfView(tableView) {
            resultsStatusView.centerInSuperview()
        } else {
            tableView.addSubviewWithFadeAnimation(resultsStatusView)
        }
        footerView.hidden = true
    }

    func hideResultsStatus() {
        resultsStatusView.removeFromSuperview()
        footerView.hidden = false
        tableView.tableHeaderView?.hidden = false
    }


    // MARK: - Configuration / Topic Presentation

    func configureStreamHeader() {
        assert(readerTopic != nil, "A reader topic is required")

        let header:ReaderStreamHeader? = ReaderStreamViewController.headerForStream(readerTopic!)
        if header == nil {
            if UIDevice.isPad() {
                let headerView = UIView(frame: frameForEmptyHeaderView)
                headerView.backgroundColor = UIColor.clearColor()
                tableView.tableHeaderView = headerView
            } else {
                tableView.tableHeaderView = nil
            }
            return
        }

        header!.enableLoggedInFeatures(isLoggedIn)
        header!.configureHeader(readerTopic!)
        header!.delegate = self

        tableView.tableHeaderView = header as? UIView
        refreshTableViewHeaderLayout()
    }

    func configureControllerForTopic() {
        assert(readerTopic != nil, "A reader topic is required")
        assert(isViewLoaded(), "The controller's view must be loaded before displaying the topic")

        // Rather than repeatedly creating a service to check if the user is logged in, cache it here.
        let service = AccountService(managedObjectContext: ContextManager.sharedInstance().mainContext)
        let account = service.defaultWordPressComAccount()
        isLoggedIn = account != nil

        // Reset our display context to ensure its current. 
        managedObjectContext().reset()

        configureTitleForTopic()
        hideResultsStatus()
        recentlyBlockedSitePostObjectIDs.removeAllObjects()
        updateAndPerformFetchRequest()
        configureStreamHeader()
        tableView.setContentOffset(CGPointZero, animated: false)
        tableViewHandler.refreshTableView()
        syncIfAppropriate()

        let count = tableViewHandler.resultsController.fetchedObjects?.count ?? 0

        // Make sure we're showing the no results view if appropriate
        if !syncHelper.isSyncing && count == 0 {
            displayNoResultsView()
        }

<<<<<<< HEAD
        if !listentingForBlockedSiteNotification {
            listentingForBlockedSiteNotification = true
            NSNotificationCenter.defaultCenter().addObserver(self,
                selector: "handleBlockSiteNotification:",
                name: ReaderPostMenu.BlockSiteNotification,
                object: nil)
        }

        ReaderHelpers.trackLoadedTopic(readerTopic!, withProperties: propertyForStats())
=======
        ReaderHelpers.trackLoadedTopic(readerTopic!, withProperties: topicPropertyForStats())
>>>>>>> 44038f48
    }

    func configureTitleForTopic() {
        if readerTopic == nil {
            title = NSLocalizedString("Reader", comment: "The default title of the Reader")
            return
        }
        if readerTopic?.type == ReaderSiteTopic.TopicType {
            title = NSLocalizedString("Site Details", comment: "The title of the reader when previewing posts from a site.")
            return
        }

        title = readerTopic?.title
    }


    // MARK: - Instance Methods

    func postInMainContext(post:ReaderPost) -> ReaderPost? {
        do {
            return try ContextManager.sharedInstance().mainContext.existingObjectWithID(post.objectID) as? ReaderPost
        } catch let error as NSError {
            DDLogSwift.logError("\(error.localizedDescription)")
        }
        return nil
    }

    func refreshTableViewHeaderLayout() {
        if tableView.tableHeaderView == nil {
            return
        }
        let headerView = tableView.tableHeaderView!

        headerView.setNeedsLayout()
        headerView.layoutIfNeeded()

        let height = headerView.sizeThatFits(CGSize(width: tableView.frame.size.width, height: CGFloat.max)).height
        var frame = headerView.frame
        frame.size.height = height
        headerView.frame = frame

        tableView.tableHeaderView = headerView
    }

    public func scrollViewToTop() {
        tableView.setContentOffset(CGPoint.zero, animated: true)
    }

    private func topicPropertyForStats() -> [NSObject: AnyObject] {
        assert(readerTopic != nil, "A reader topic is required")
        let title = readerTopic!.title ?? ""
        var key: String = "list"
        if ReaderHelpers.isTopicTag(readerTopic!) {
            key = "tag"
        } else if ReaderHelpers.isTopicSite(readerTopic!) {
            key = "site"
        }
        return [key : title]
    }

    private func statsPropertiesForPost(post:ReaderPost, andValue value:AnyObject, forKey key:String) -> [NSObject: AnyObject] {
        var properties = [NSObject: AnyObject]();
        properties[key] = value
        properties["blog_id"] = post.siteID
        properties["post_id"] = post.postID
        properties["is_jetpack"] = post.isJetpack
        if let feedID = post.feedID, feedItemID = post.feedItemID {
            properties["feed_id"] = feedID
            properties["feed_item_id"] = feedItemID
        }
        return properties
    }

    private func shouldShowBlockSiteMenuItem() -> Bool {
        if (isLoggedIn) {
            return ReaderHelpers.isTopicTag(readerTopic!) || ReaderHelpers.topicIsFreshlyPressed(readerTopic!)
        }
        return false
    }

    private func showMenuForPost(post:ReaderPost, fromView anchorView:UIView) {
        objectIDOfPostForMenu = post.objectID
        anchorViewForMenu = anchorView

        // Create the action sheet
        let alertController = UIAlertController(title: nil, message: nil, preferredStyle: .ActionSheet)
        alertController.addCancelActionWithTitle(ActionSheetButtonTitles.cancel,
            handler: { (action:UIAlertAction) in
                self.cleanUpAfterPostMenu()
            })

        // Block button
        if shouldShowBlockSiteMenuItem() {
            alertController.addActionWithTitle(ActionSheetButtonTitles.blockSite,
                style: .Destructive,
                handler: { (action:UIAlertAction) in
                    if let post = self.postForObjectIDOfPostForMenu() {
                        self.blockSiteForPost(post)
                    }
                    self.cleanUpAfterPostMenu()
                })
        }

        // Following
        if ReaderHelpers.topicIsFollowing(readerTopic!) {
            let buttonTitle = post.isFollowing ? ActionSheetButtonTitles.unfollow : ActionSheetButtonTitles.follow
            alertController.addActionWithTitle(buttonTitle,
                style: .Default,
                handler: { (action:UIAlertAction) in
                    if let post = self.postForObjectIDOfPostForMenu() {
                        self.toggleFollowingForPost(post)
                    }
                    self.cleanUpAfterPostMenu()
                })
        }

        // Visit site
        alertController.addActionWithTitle(ActionSheetButtonTitles.visit,
            style: .Default,
            handler: { (action:UIAlertAction) in
                if let post = self.postForObjectIDOfPostForMenu() {
                    self.visitSiteForPost(post)
                }
                self.cleanUpAfterPostMenu()
        })

        // Share
        alertController.addActionWithTitle(ActionSheetButtonTitles.share,
            style: .Default,
            handler: { (action:UIAlertAction) in
                if let post = self.postForObjectIDOfPostForMenu() {
                    self.sharePost(post)
                }
                self.cleanUpAfterPostMenu()
        })

        if UIDevice.isPad() {
            alertController.modalPresentationStyle = .Popover
            presentViewController(alertController, animated: true, completion: nil)
            let presentationController = alertController.popoverPresentationController
            presentationController?.permittedArrowDirections = .Any
            presentationController?.sourceView = anchorViewForMenu!
            presentationController?.sourceRect = anchorViewForMenu!.bounds

        } else {
            presentViewController(alertController, animated: true, completion: nil)
        }
    }

    private func postForObjectIDOfPostForMenu() -> ReaderPost? {
        do {
            return try managedObjectContext().existingObjectWithID(objectIDOfPostForMenu!) as? ReaderPost
        } catch let error as NSError {
            DDLogSwift.logError(error.localizedDescription)
            return nil
        }
    }

    private func cleanUpAfterPostMenu() {
        objectIDOfPostForMenu = nil
        anchorViewForMenu = nil
    }

    private func sharePost(post: ReaderPost) {
        let controller = ReaderHelpers.shareController(
            post.titleForDisplay(),
            summary: post.contentPreviewForDisplay(),
            tags: post.tags,
            link: post.permaLink
        )

        if !UIDevice.isPad() {
            presentViewController(controller, animated: true, completion: nil)
            return
        }

        // Silly iPad popover rules.
        controller.modalPresentationStyle = .Popover
        presentViewController(controller, animated: true, completion: nil)
        let presentationController = controller.popoverPresentationController
        presentationController?.permittedArrowDirections = .Unknown
        presentationController?.sourceView = anchorViewForMenu!
        presentationController?.sourceRect = anchorViewForMenu!.bounds
    }

    private func toggleFollowingForPost(post:ReaderPost) {
        var successMessage:String!
        var errorMessage:String!
        var errorTitle:String!
        if post.isFollowing {
            successMessage = NSLocalizedString("Unfollowed site", comment: "Short confirmation that unfollowing a site was successful")
            errorTitle = NSLocalizedString("Problem Unfollowing Site", comment: "Title of a prompt")
            errorMessage = NSLocalizedString("There was a problem unfollowing the site. If the problem persists you can contact us via the Me > Help & Support screen.", comment: "Short notice that there was a problem unfollowing a site and instructions on how to notify us of the problem.")
        } else {
            successMessage = NSLocalizedString("Followed site", comment: "Short confirmation that unfollowing a site was successful")
            errorTitle = NSLocalizedString("Problem Following Site", comment: "Title of a prompt")
            errorMessage = NSLocalizedString("There was a problem following the site.  If the problem persists you can contact us via the Me > Help & Support screen.", comment: "Short notice that there was a problem following a site and instructions on how to notify us of the problem.")
        }

        SVProgressHUD.show()
        let postService = ReaderPostService(managedObjectContext: managedObjectContext())
        postService.toggleFollowingForPost(post, success: { () -> Void in
                SVProgressHUD.showSuccessWithStatus(successMessage)
            }, failure: { (error:NSError!) -> Void in
                SVProgressHUD.dismiss()

                let cancelTitle = NSLocalizedString("OK", comment: "Text of an OK button to dismiss a prompt.")
                let alertController = UIAlertController(title: errorTitle,
                    message: errorMessage,
                    preferredStyle: .Alert)
                alertController.addCancelActionWithTitle(cancelTitle, handler: nil)
                alertController.presentFromRootViewController()
        })
    }

    private func visitSiteForPost(post:ReaderPost) {
        let siteURL = NSURL(string: post.blogURL)!
        let controller = WPWebViewController(URL: siteURL)
        let navController = UINavigationController(rootViewController: controller)
        presentViewController(navController, animated: true, completion: nil)
    }

    private func showAttributionForPost(post: ReaderPost) {
        // Fail safe. If there is no attribution exit.
        if post.sourceAttribution == nil {
            return
        }

        // If there is a blogID preview the site
        if post.sourceAttribution!.blogID != nil {
            let controller = ReaderStreamViewController.controllerWithSiteID(post.sourceAttribution!.blogID, isFeed: false)
            navigationController?.pushViewController(controller, animated: true)
            return
        }

        if post.sourceAttribution!.attributionType != SourcePostAttributionTypeSite {
            return
        }

        let linkURL = NSURL(string: post.sourceAttribution.blogURL)
        let controller = WPWebViewController(URL: linkURL)
        let navController = UINavigationController(rootViewController: controller)
        presentViewController(navController, animated: true, completion: nil)
    }

    private func toggleLikeForPost(post: ReaderPost) {
        let service = ReaderPostService(managedObjectContext: managedObjectContext())
        service.toggleLikedForPost(post, success: nil, failure: { (error:NSError?) in
            if let anError = error {
                DDLogSwift.logError("Error (un)liking post: \(anError.localizedDescription)")
            }
        })
    }

    private func updateAndPerformFetchRequest() {
        assert(NSThread.isMainThread(), "ReaderStreamViewController Error: updating fetch request on a background thread.")

        tableViewHandler.resultsController.fetchRequest.predicate = predicateForFetchRequest()
        do {
            try tableViewHandler.resultsController.performFetch()
        } catch let error as NSError {
            DDLogSwift.logError("Error fetching posts after updating the fetch reqeust predicate: \(error.localizedDescription)")
        }
    }

    func updateStreamHeaderIfNeeded() {
        assert(readerTopic != nil, "A reader topic is required")

        guard let header = tableView.tableHeaderView as? ReaderStreamHeader else {
            return
        }

        header.configureHeader(readerTopic!)
    }


    // MARK: - Blocking

    private func blockSiteForPost(post: ReaderPost) {
        let objectID = post.objectID
        recentlyBlockedSitePostObjectIDs.addObject(objectID)
        updateAndPerformFetchRequest()

        let indexPath = tableViewHandler.resultsController.indexPathForObject(post)!
        tableViewHandler.invalidateCachedRowHeightAtIndexPath(indexPath)
        tableView.reloadRowsAtIndexPaths([indexPath], withRowAnimation: UITableViewRowAnimation.Fade)

        let service = ReaderSiteService(managedObjectContext: managedObjectContext())
        service.flagSiteWithID(post.siteID,
            asBlocked: true,
            success: nil,
            failure: { [weak self] (error:NSError!) in
                self?.recentlyBlockedSitePostObjectIDs.removeObject(objectID)
                self?.tableViewHandler.invalidateCachedRowHeightAtIndexPath(indexPath)
                self?.tableView.reloadRowsAtIndexPaths([indexPath], withRowAnimation: UITableViewRowAnimation.Fade)

                let errorTitle = NSLocalizedString("Error Blocking Site", comment:"Title of a prompt letting the user know there was an error trying to block a site from appearing in the reader.")
                let cancelTitle = NSLocalizedString("OK", comment:"Text for an alert's dismissal button.")
                let alertController = UIAlertController(title: errorTitle,
                    message: error.localizedDescription,
                    preferredStyle: .Alert)
                alertController.addCancelActionWithTitle(cancelTitle, handler: nil)
                alertController.presentFromRootViewController()
            })
    }

    private func unblockSiteForPost(post: ReaderPost) {
        let objectID = post.objectID
        recentlyBlockedSitePostObjectIDs.removeObject(objectID)

        let indexPath = tableViewHandler.resultsController.indexPathForObject(post)!
        tableViewHandler.invalidateCachedRowHeightAtIndexPath(indexPath)
        tableView.reloadRowsAtIndexPaths([indexPath], withRowAnimation: UITableViewRowAnimation.Fade)

        let service = ReaderSiteService(managedObjectContext: managedObjectContext())
        service.flagSiteWithID(post.siteID,
            asBlocked: false,
            success: nil,
            failure: { [weak self] (error:NSError!) in
                self?.recentlyBlockedSitePostObjectIDs.addObject(objectID)
                self?.tableViewHandler.invalidateCachedRowHeightAtIndexPath(indexPath)
                self?.tableView.reloadRowsAtIndexPaths([indexPath], withRowAnimation: UITableViewRowAnimation.Fade)

                let errorTitle = NSLocalizedString("Error Unblocking Site", comment:"Title of a prompt letting the user know there was an error trying to unblock a site from appearing in the reader.")
                let cancelTitle = NSLocalizedString("OK", comment:"Text for an alert's dismissal button.")
                let alertController = UIAlertController(title: errorTitle,
                    message: error.localizedDescription,
                    preferredStyle: .Alert)
                alertController.addCancelActionWithTitle(cancelTitle, handler: nil)
                alertController.presentFromRootViewController()
            })
    }


    func handleBlockSiteNotification(notification:NSNotification) {
        guard let userInfo = notification.userInfo, aPost = userInfo["post"] as? ReaderPost else {
            return
        }

        do {
            guard let post = try managedObjectContext().existingObjectWithID(aPost.objectID) as? ReaderPost else {
                return
            }

            if let _ = tableViewHandler.resultsController.indexPathForObject(post) {
                blockSiteForPost(post)
            }

        } catch let error as NSError {
            DDLogSwift.logError("Error fetching existing post from context: \(error.localizedDescription)")
        }
    }


    // MARK: - Actions

    /**
        Handles the user initiated pull to refresh action.
    */
    func handleRefresh(sender:UIRefreshControl) {
        if !canSync() {
            cleanupAfterSync()
            return
        }
        syncHelper.syncContentWithUserInteraction(true)
    }


    // MARK: - Sync Methods

    func updateLastSyncedForTopic(objectID:NSManagedObjectID) {
        do {
            let topic = try managedObjectContext().existingObjectWithID(objectID) as! ReaderAbstractTopic
            topic.lastSynced = NSDate()
            ContextManager.sharedInstance().saveContext(managedObjectContext())
        } catch let error as NSError {
            DDLogSwift.logError("Failed to update topic last synced date: \(error.localizedDescription)")
        }
    }

    func canSync() -> Bool {
        let appDelegate = WordPressAppDelegate.sharedInstance()
        return (readerTopic != nil) && appDelegate.connectionAvailable
    }

    func canLoadMore() -> Bool {
        let fetchedObjects = tableViewHandler.resultsController.fetchedObjects ?? []
        if fetchedObjects.count == 0 {
            return false
        }
        return canSync()
    }

    /**
        Kicks off a "background" sync without updating the UI if certain conditions
        are met.
        - The app must have a internet connection.
        - The current time must be greater than the last sync interval.
    */
    func syncIfAppropriate() {
        if WordPressAppDelegate.sharedInstance().testSuiteIsRunning {
            return
        }
        let lastSynced = readerTopic?.lastSynced == nil ? NSDate(timeIntervalSince1970: 0) : readerTopic!.lastSynced
        if canSync() && Int(lastSynced.timeIntervalSinceNow) < refreshInterval {
            syncHelper.syncContentWithUserInteraction(false)
        }
    }

    func syncFillingGap(indexPath:NSIndexPath) {
        if !canSync() {
            let alertTitle = NSLocalizedString("Unable to Load Posts", comment: "Title of a prompt saying the app needs an internet connection before it can load posts")
            let alertMessage = NSLocalizedString("Please check your internet connection and try again.", comment: "Politely asks the user to check their internet connection before trying again. ")
            let cancelTitle = NSLocalizedString("OK", comment: "Title of a button that dismisses a prompt")
            let alertController = UIAlertController(title: alertTitle,
                message: alertMessage,
                preferredStyle: .Alert)
            alertController.addCancelActionWithTitle(cancelTitle, handler: nil)
            alertController.presentFromRootViewController()

            return
        }
        if syncHelper.isSyncing {
            let alertTitle = NSLocalizedString("Busy", comment: "Title of a prompt letting the user know that they must wait until the current aciton completes.")
            let alertMessage = NSLocalizedString("Please wait til the current fetch completes.", comment: "Asks the usre to wait until the currently running fetch request completes.")
            let cancelTitle = NSLocalizedString("OK", comment: "Title of a button that dismisses a prompt")
            let alertController = UIAlertController(title: alertTitle,
                message: alertMessage,
                preferredStyle: .Alert)
            alertController.addCancelActionWithTitle(cancelTitle, handler: nil)
            alertController.presentFromRootViewController()

            return
        }
        indexPathForGapMarker = indexPath
        syncIsFillingGap = true
        syncHelper.syncContentWithUserInteraction(true)
    }

    func syncItems(success:((hasMore: Bool) -> Void)?, failure: ((error: NSError) -> Void)?) {
        let syncContext = ContextManager.sharedInstance().newDerivedContext()
        let service =  ReaderPostService(managedObjectContext: syncContext)

        syncContext.performBlock {[weak self] () -> Void in
            do {
                let topic = try syncContext.existingObjectWithID(self!.readerTopic!.objectID) as! ReaderAbstractTopic
                let objectID = topic.objectID
                service.fetchPostsForTopic(topic,
                    earlierThan: NSDate(),
                    success: {[weak self] (count:Int, hasMore:Bool) in
                        dispatch_async(dispatch_get_main_queue(), {
                            if let strongSelf = self {
                                if strongSelf.recentlyBlockedSitePostObjectIDs.count > 0 {
                                    strongSelf.recentlyBlockedSitePostObjectIDs.removeAllObjects()
                                    strongSelf.updateAndPerformFetchRequest()
                                }
                                strongSelf.updateLastSyncedForTopic(objectID)
                            }
                            success?(hasMore: hasMore)
                        })
                    }, failure: { (error:NSError!) in
                        dispatch_async(dispatch_get_main_queue(), {
                            failure?(error: error)
                        })
                })

            } catch let error as NSError {
                DDLogSwift.logError(error.localizedDescription)
            }
        }
    }

    func syncItemsForGap(success:((hasMore: Bool) -> Void)?, failure: ((error: NSError) -> Void)?) {
        assert(syncIsFillingGap)
        assert(indexPathForGapMarker != nil)

        let post = tableViewHandler.resultsController.objectAtIndexPath(indexPathForGapMarker!) as? ReaderGapMarker
        if post == nil {
            // failsafe
            return
        }

        // Reload the gap cell so it will start animating.
        tableView.reloadRowsAtIndexPaths([indexPathForGapMarker!], withRowAnimation: .None)

        let syncContext = ContextManager.sharedInstance().newDerivedContext()
        let service =  ReaderPostService(managedObjectContext: syncContext)
        let sortDate = post!.sortDate

        syncContext.performBlock {[weak self] () -> Void in
            do {
                let topic = try syncContext.existingObjectWithID(self!.readerTopic!.objectID) as! ReaderAbstractTopic
                service.fetchPostsForTopic(topic,
                    earlierThan:sortDate,
                    deletingEarlier:true,
                    success: {[weak self] (count:Int, hasMore:Bool) in
                        dispatch_async(dispatch_get_main_queue(), {
                            if let strongSelf = self {
                                if strongSelf.recentlyBlockedSitePostObjectIDs.count > 0 {
                                    strongSelf.recentlyBlockedSitePostObjectIDs.removeAllObjects()
                                    strongSelf.updateAndPerformFetchRequest()
                                }
                            }

                            success?(hasMore: hasMore)
                        })
                    }, failure: { (error:NSError!) in
                        dispatch_async(dispatch_get_main_queue(), {
                            failure?(error: error)
                        })
                })

            } catch let error as NSError {
                DDLogSwift.logError(error.localizedDescription)
            }
        }
    }

    func loadMoreItems(success:((hasMore: Bool) -> Void)?, failure: ((error: NSError) -> Void)?) {
        let post = tableViewHandler.resultsController.fetchedObjects?.last as? ReaderPost
        if post == nil {
            // failsafe 
            return
        }

        footerView.showSpinner(true)

        let earlierThan = post!.sortDate
        let syncContext = ContextManager.sharedInstance().newDerivedContext()
        let service =  ReaderPostService(managedObjectContext: syncContext)

        syncContext.performBlock { [weak self] () -> Void in

            do  {
                let topic = try syncContext.existingObjectWithID(self!.readerTopic!.objectID) as! ReaderAbstractTopic
                service.fetchPostsForTopic(topic,
                    earlierThan: earlierThan,
                    success: { (count:Int, hasMore:Bool) -> Void in
                        dispatch_async(dispatch_get_main_queue(), {
                            success?(hasMore: hasMore)
                        })
                    },
                    failure: { (error:NSError!) -> Void in
                        dispatch_async(dispatch_get_main_queue(), {
                            failure?(error: error)
                        })
                })
            } catch let error as NSError {
                DDLogSwift.logError(error.localizedDescription)
            }
        }

        WPAppAnalytics.track(.ReaderInfiniteScroll, withProperties: topicPropertyForStats())
    }

    func syncHelper(syncHelper: WPContentSyncHelper, syncContentWithUserInteraction userInteraction: Bool, success: ((hasMore: Bool) -> Void)?, failure: ((error: NSError) -> Void)?) {
        displayLoadingViewIfNeeded()
        if syncIsFillingGap {
            syncItemsForGap(success, failure: failure)
        } else {
            syncItems(success, failure: failure)
        }
    }

    func syncHelper(syncHelper: WPContentSyncHelper, syncMoreWithSuccess success: ((hasMore: Bool) -> Void)?, failure: ((error: NSError) -> Void)?) {
        loadMoreItems(success, failure: failure)
    }

    public func syncContentEnded() {
        if tableViewHandler.isScrolling {
            cleanupAndRefreshAfterScrolling = true
            return
        }
        cleanupAfterSync()
    }

    public func cleanupAfterSync() {
        syncIsFillingGap = false
        indexPathForGapMarker = nil
        cleanupAndRefreshAfterScrolling = false
        tableViewHandler.refreshTableViewPreservingOffset()
        refreshControl.endRefreshing()
        footerView.showSpinner(false)
    }

    public func tableViewHandlerWillRefreshTableViewPreservingOffset(tableViewHandler: WPTableViewHandler!) {
        // Reload the table view to reflect new content.
        managedObjectContext().reset()
        updateAndPerformFetchRequest()
    }

    public func tableViewHandlerDidRefreshTableViewPreservingOffset(tableViewHandler: WPTableViewHandler!) {
        if self.tableViewHandler.resultsController.fetchedObjects?.count == 0 {
            displayNoResultsView()
        } else {
            hideResultsStatus()
        }
    }


    // MARK: - Helpers for TableViewHandler

    func predicateForFetchRequest() -> NSPredicate {
        if readerTopic == nil {
            return NSPredicate(format: "topic = NULL")
        }

        var topic: ReaderAbstractTopic!
        do {
            topic = try managedObjectContext().existingObjectWithID(readerTopic!.objectID) as! ReaderAbstractTopic
        } catch let error as NSError {
            DDLogSwift.logError(error.description)
            return NSPredicate(format: "topic = NULL")
        }

        if recentlyBlockedSitePostObjectIDs.count > 0 {
            return NSPredicate(format: "topic = %@ AND (isSiteBlocked = NO OR SELF in %@)", topic, recentlyBlockedSitePostObjectIDs)
        }

        return NSPredicate(format: "topic = %@ AND isSiteBlocked = NO", topic)
    }

    func sortDescriptorsForFetchRequest() -> [NSSortDescriptor] {
        let sortDescriptor = NSSortDescriptor(key: "sortDate", ascending: false)
        return [sortDescriptor]
    }


    // MARK: - TableViewHandler Delegate Methods

    public func scrollViewWillBeginDragging(scrollView: UIScrollView!) {
        if refreshControl.refreshing {
            refreshControl.endRefreshing()
        }
    }

    public func scrollViewDidEndDragging(scrollView: UIScrollView!, willDecelerate decelerate: Bool) {
        if decelerate {
            return
        }
        if cleanupAndRefreshAfterScrolling {
            cleanupAfterSync()
        }
    }

    public func scrollViewDidEndDecelerating(scrollView: UIScrollView!) {
        if cleanupAndRefreshAfterScrolling {
            cleanupAfterSync()
        }
    }

    public func managedObjectContext() -> NSManagedObjectContext {
        if let context = displayContext {
            return context
        }

        let mainContext = ContextManager.sharedInstance().mainContext
        displayContext = NSManagedObjectContext(concurrencyType: .MainQueueConcurrencyType)
        displayContext!.parentContext = mainContext

        NSNotificationCenter.defaultCenter().addObserver(self, selector: "handleContextDidSaveNotification:", name: NSManagedObjectContextDidSaveNotification, object: mainContext)

        return displayContext!
    }

    func handleContextDidSaveNotification(notification:NSNotification) {
        // We want to ignore these notifications when our view has focus so as not
        // to conflict with the list refresh mechanism. 
        if view.window != nil {
            return
        }
        displayContext?.mergeChangesFromContextDidSaveNotification(notification)
    }

    public func fetchRequest() -> NSFetchRequest? {
        if readerTopic == nil {
            return nil
        }

        let fetchRequest = NSFetchRequest(entityName: ReaderPost.classNameWithoutNamespaces())
        fetchRequest.predicate = predicateForFetchRequest()
        fetchRequest.sortDescriptors = sortDescriptorsForFetchRequest()
        return fetchRequest
    }

    public func tableView(tableView: UITableView, estimatedHeightForRowAtIndexPath indexPath: NSIndexPath) -> CGFloat {
        return estimatedRowHeight
    }

    public func tableView(aTableView: UITableView, heightForRowAtIndexPath indexPath: NSIndexPath) -> CGFloat {
        let width = aTableView.bounds.width
        return tableView(aTableView, heightForRowAtIndexPath: indexPath, forWidth: width)
    }

    public func tableView(tableView: UITableView!, heightForRowAtIndexPath indexPath: NSIndexPath!, forWidth width: CGFloat) -> CGFloat {
        if tableViewHandler.resultsController.fetchedObjects == nil {
            return 0.0
        }

        let posts = tableViewHandler.resultsController.fetchedObjects as! [ReaderPost]
        let post = posts[indexPath.row]

        if post.isKindOfClass(ReaderGapMarker) {
            return gapMarkerRowHeight
        }

        if recentlyBlockedSitePostObjectIDs.containsObject(post.objectID) {
            return blockedRowHeight
        }

        if post.isCrossPost() {
            configureCrossPostCell(crossPostCellForLayout, atIndexPath: indexPath)
            let size = crossPostCellForLayout.sizeThatFits(CGSize(width:width, height:CGFloat.max))
            return size.height
        }

        configureCell(cellForLayout, atIndexPath: indexPath)
        let size = cellForLayout.sizeThatFits(CGSize(width:width, height:CGFloat.max))
        return size.height
    }

    public func tableView(tableView: UITableView, cellForRowAtIndexPath indexPath: NSIndexPath) -> UITableViewCell? {
        let posts = tableViewHandler.resultsController.fetchedObjects as! [ReaderPost]
        let post = posts[indexPath.row]

        if post.isKindOfClass(ReaderGapMarker) {
            let cell = tableView.dequeueReusableCellWithIdentifier(readerGapMarkerCellReuseIdentifier) as! ReaderGapMarkerCell
            configureGapMarker(cell)
            return cell
        }

        if recentlyBlockedSitePostObjectIDs.containsObject(post.objectID) {
            let cell = tableView.dequeueReusableCellWithIdentifier(readerBlockedCellReuseIdentifier) as! ReaderBlockedSiteCell
            configureBlockedCell(cell, atIndexPath: indexPath)
            return cell
        }

        if post.isCrossPost() {
            let cell = tableView.dequeueReusableCellWithIdentifier(readerCrossPostCellReuseIdentifier) as! ReaderCrossPostCell
            configureCrossPostCell(cell, atIndexPath: indexPath)
            return cell;
        }

        let cell = tableView.dequeueReusableCellWithIdentifier(readerCardCellReuseIdentifier) as! ReaderPostCardCell
        configureCell(cell, atIndexPath: indexPath)
        return cell
    }

    public func tableView(tableView: UITableView!, willDisplayCell cell: UITableViewCell!, forRowAtIndexPath indexPath: NSIndexPath!) {
        // Check to see if we need to load more.
        let criticalRow = tableView.numberOfRowsInSection(indexPath.section) - loadMoreThreashold
        if (indexPath.section == tableView.numberOfSections - 1) && (indexPath.row >= criticalRow) {
            if syncHelper.hasMoreContent {
                syncHelper.syncMoreContent()
            }
        }
    }

    public func tableView(tableView: UITableView, didSelectRowAtIndexPath indexPath: NSIndexPath) {
        tableView.deselectRowAtIndexPath(indexPath, animated: false)
        let posts = tableViewHandler.resultsController.fetchedObjects as! [ReaderPost]
        var post = posts[indexPath.row]

        if post.isKindOfClass(ReaderGapMarker) {
            syncFillingGap(indexPath)
            return
        }

        if recentlyBlockedSitePostObjectIDs.containsObject(post.objectID) {
            unblockSiteForPost(post)
            return
        }

        var controller: ReaderPostDetailViewController?
        if post.sourceAttributionStyle() == .Post &&
            post.sourceAttribution.postID != nil &&
            post.sourceAttribution.blogID != nil {

            controller = ReaderPostDetailViewController.detailControllerWithPostID(post.sourceAttribution.postID!, siteID: post.sourceAttribution.blogID!)

        } else if post.isCrossPost() {
            controller = ReaderPostDetailViewController.detailControllerWithPostID(post.crossPostMeta.postID, siteID: post.crossPostMeta.siteID)

        } else {
            post = postInMainContext(post)!
            controller = ReaderPostDetailViewController.detailControllerWithPost(post)
        }

        navigationController?.pushViewController(controller!, animated: true)
    }

    public func configureCell(cell: UITableViewCell, atIndexPath indexPath: NSIndexPath) {
        if tableViewHandler.resultsController.fetchedObjects == nil {
            return
        }
        cell.accessoryType = .None
        cell.selectionStyle = .None

        let postCell = cell as! ReaderPostCardCell
        let posts = tableViewHandler.resultsController.fetchedObjects as! [ReaderPost]
        let post = posts[indexPath.row]
        let layoutOnly = postCell == cellForLayout

        postCell.enableLoggedInFeatures = isLoggedIn
        postCell.blogNameButtonIsEnabled = !ReaderHelpers.isTopicSite(readerTopic!)
        postCell.configureCell(post, layoutOnly: layoutOnly)
        postCell.delegate = self
    }

    public func configureCrossPostCell(cell: ReaderCrossPostCell, atIndexPath indexPath:NSIndexPath) {
        if tableViewHandler.resultsController.fetchedObjects == nil {
            return
        }
        cell.accessoryType = .None
        cell.selectionStyle = .None

        let posts = tableViewHandler.resultsController.fetchedObjects as! [ReaderPost]
        let post = posts[indexPath.row]
        cell.configureCell(post)
    }

    public func configureBlockedCell(cell: ReaderBlockedSiteCell, atIndexPath indexPath: NSIndexPath) {
        if tableViewHandler.resultsController.fetchedObjects == nil {
            return
        }
        cell.accessoryType = .None
        cell.selectionStyle = .None

        let posts = tableViewHandler.resultsController.fetchedObjects as! [ReaderPost]
        let post = posts[indexPath.row]
        cell.setSiteName(post.blogName)
    }

    public func configureGapMarker(cell: ReaderGapMarkerCell) {
        cell.animateActivityView(syncIsFillingGap)
    }


    // MARK: - ReaderStreamHeader Delegate Methods

    public func handleFollowActionForHeader(header:ReaderStreamHeader) {
        // Toggle following for the topic
        if readerTopic!.isKindOfClass(ReaderTagTopic) {
            toggleFollowingForTag(readerTopic as! ReaderTagTopic)
        } else if readerTopic!.isKindOfClass(ReaderSiteTopic) {
            toggleFollowingForSite(readerTopic as! ReaderSiteTopic)
        }
    }

    func toggleFollowingForTag(topic:ReaderTagTopic) {
        let service = ReaderTopicService(managedObjectContext: topic.managedObjectContext)
        service.toggleFollowingForTag(topic, success: nil, failure: { (error:NSError!) -> Void in
            self.updateStreamHeaderIfNeeded()
        })
        self.updateStreamHeaderIfNeeded()
    }

    func toggleFollowingForSite(topic:ReaderSiteTopic) {
        let service = ReaderTopicService(managedObjectContext: topic.managedObjectContext)
        service.toggleFollowingForSite(topic, success:nil, failure: { (error:NSError!) -> Void in
            self.updateStreamHeaderIfNeeded()
        })
        self.updateStreamHeaderIfNeeded()
    }

    // MARK: - ReaderCard Delegate Methods

    public func readerCell(cell: ReaderPostCardCell, headerActionForProvider provider: ReaderPostContentProvider) {
        let post = provider as! ReaderPost

        let controller = ReaderStreamViewController.controllerWithSiteID(post.siteID, isFeed: post.isExternal)
        navigationController?.pushViewController(controller, animated: true)

        let properties = statsPropertiesForPost(post, andValue: post.blogURL, forKey: "URL")
        WPAppAnalytics.track(.ReaderSitePreviewed, withProperties: properties)
    }

    public func readerCell(cell: ReaderPostCardCell, commentActionForProvider provider: ReaderPostContentProvider) {
        var post = provider as! ReaderPost
        post = postInMainContext(post)!
        let controller = ReaderCommentsViewController(post: post)
        navigationController?.pushViewController(controller, animated: true)
    }

    public func readerCell(cell: ReaderPostCardCell, likeActionForProvider provider: ReaderPostContentProvider) {
        let post = provider as! ReaderPost
        toggleLikeForPost(post)
    }

    public func readerCell(cell: ReaderPostCardCell, tagActionForProvider provider: ReaderPostContentProvider) {
        let post = provider as! ReaderPost

        let controller = ReaderStreamViewController.controllerWithTagSlug(post.primaryTagSlug)
        navigationController?.pushViewController(controller, animated: true)

        let properties =  statsPropertiesForPost(post, andValue: post.primaryTagSlug, forKey: "tag")
        WPAppAnalytics.track(.ReaderTagPreviewed, withProperties: properties)
    }

    public func readerCell(cell: ReaderPostCardCell, menuActionForProvider provider: ReaderPostContentProvider, fromView sender: UIView) {
        let post = provider as! ReaderPost
        showMenuForPost(post, fromView:sender)
    }

    public func readerCell(cell: ReaderPostCardCell, attributionActionForProvider provider: ReaderPostContentProvider) {
        let post = provider as! ReaderPost
        showAttributionForPost(post)
    }

}<|MERGE_RESOLUTION|>--- conflicted
+++ resolved
@@ -420,7 +420,6 @@
             displayNoResultsView()
         }
 
-<<<<<<< HEAD
         if !listentingForBlockedSiteNotification {
             listentingForBlockedSiteNotification = true
             NSNotificationCenter.defaultCenter().addObserver(self,
@@ -429,10 +428,7 @@
                 object: nil)
         }
 
-        ReaderHelpers.trackLoadedTopic(readerTopic!, withProperties: propertyForStats())
-=======
         ReaderHelpers.trackLoadedTopic(readerTopic!, withProperties: topicPropertyForStats())
->>>>>>> 44038f48
     }
 
     func configureTitleForTopic() {
