--- conflicted
+++ resolved
@@ -542,15 +542,8 @@
         // Share
         alertController.addActionWithTitle(ActionSheetButtonTitles.share,
             style: .Default,
-<<<<<<< HEAD
             handler: { [weak self] (action:UIAlertAction) in
-                self?.sharePost()
-=======
-            handler: { (action:UIAlertAction) in
-                if let post = self.postWithObjectID(post.objectID) {
-                    self.sharePost(post, fromView: anchorView)
-                }
->>>>>>> 86672b64
+                self?.sharePost(post.objectID, fromView: anchorView)
         })
 
         if UIDevice.isPad() {
@@ -566,12 +559,10 @@
         }
     }
     
-    private func sharePost() {
-        if let post = postForObjectIDOfPostForMenu() {
-            sharingController.shareReaderPost(post, fromView: anchorViewForMenu!, inViewController: self)
-        }
-        
-        cleanUpAfterPostMenu()
+    private func sharePost(postID: NSManagedObjectID, fromView anchorView: UIView) {
+        if let post = self.postWithObjectID(postID) {
+            sharingController.shareReaderPost(post, fromView: anchorView, inViewController: self)
+        }
     }
 
     private func postWithObjectID(objectID: NSManagedObjectID) -> ReaderPost? {
@@ -581,34 +572,6 @@
             DDLogSwift.logError(error.localizedDescription)
             return nil
         }
-    }
-
-<<<<<<< HEAD
-    private func cleanUpAfterPostMenu() {
-        objectIDOfPostForMenu = nil
-        anchorViewForMenu = nil
-=======
-    private func sharePost(post: ReaderPost, fromView anchorView: UIView) {
-        let controller = ReaderHelpers.shareController(
-            post.titleForDisplay(),
-            summary: post.contentPreviewForDisplay(),
-            tags: post.tags,
-            link: post.permaLink
-        )
-
-        if !UIDevice.isPad() {
-            presentViewController(controller, animated: true, completion: nil)
-            return
-        }
-
-        // Silly iPad popover rules.
-        controller.modalPresentationStyle = .Popover
-        presentViewController(controller, animated: true, completion: nil)
-        let presentationController = controller.popoverPresentationController
-        presentationController?.permittedArrowDirections = .Unknown
-        presentationController?.sourceView = anchorView
-        presentationController?.sourceRect = anchorView.bounds
->>>>>>> 86672b64
     }
 
     private func toggleFollowingForPost(post:ReaderPost) {
