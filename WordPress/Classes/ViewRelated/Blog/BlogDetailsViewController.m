#import "BlogDetailsViewController.h"

#import "AccountService.h"
#import "BlogService.h"
#import "BlogDetailHeaderView.h"
#import "CommentsViewController.h"
#import "ContextManager.h"
#import "ReachabilityUtils.h"
#import "SiteSettingsViewController.h"
#import "SharingViewController.h"
#import "StatsViewController.h"
#import "WPAccount.h"
#import "WPAppAnalytics.h"
#import "WPGUIConstants.h"
#import "WPTableViewCell.h"
#import "WPTableViewSectionHeaderFooterView.h"
#import "WPWebViewController.h"
#import "WordPress-Swift.h"
#import "MenusViewController.h"
#import <Reachability/Reachability.h>

@import Gridicons;

static NSString *const BlogDetailsCellIdentifier = @"BlogDetailsCell";
static NSString *const BlogDetailsPlanCellIdentifier = @"BlogDetailsPlanCell";

NSString * const WPBlogDetailsRestorationID = @"WPBlogDetailsID";
NSString * const WPBlogDetailsBlogKey = @"WPBlogDetailsBlogKey";
NSInteger const BlogDetailHeaderViewVerticalMargin = 18;
CGFloat const BLogDetailGridiconAccessorySize = 17.0;

// NOTE: Currently "stats" acts as the calypso dashboard with a redirect to
// stats/insights. Per @mtias, if the dashboard should change at some point the
// redirect will be updated to point to new content, eventhough the path is still
// "stats/".
// aerych, 2016-06-14
NSString * const WPCalypsoDashboardPath = @"https://wordpress.com/stats/";

#pragma mark - Helper Classes for Blog Details view model.

@interface BlogDetailsRow : NSObject

@property (nonatomic, strong) NSString *title;
@property (nonatomic, strong) NSString *identifier;
@property (nonatomic, strong) UIImage *image;
@property (nonatomic, strong) UIImageView *accessoryView;
@property (nonatomic, strong) NSString *detail;
@property (nonatomic, copy) void (^callback)();

@end

@implementation BlogDetailsRow

- (instancetype)initWithTitle:(NSString * __nonnull)title
                        image:(UIImage * __nonnull)image
                     callback:(void(^)())callback
{
    return [self initWithTitle:title
                    identifier:BlogDetailsCellIdentifier
                         image:image
                      callback:callback];
}

- (instancetype)initWithTitle:(NSString * __nonnull)title
                   identifier:(NSString * __nonnull)identifier 
                        image:(UIImage * __nonnull)image
                     callback:(void(^)())callback
{
    self = [super init];
    if (self) {
        _title = title;
        _image = [image imageWithRenderingMode:UIImageRenderingModeAlwaysTemplate];
        _callback = callback;
        _identifier = identifier;
    }
    return self;
}

@end

@interface BlogDetailsSection : NSObject

@property (nonatomic, strong) NSString *title;
@property (nonatomic, strong) NSArray *rows;

@end

@implementation BlogDetailsSection
- (instancetype)initWithTitle:(NSString *)title andRows:(NSArray *)rows
{
    self = [super init];
    if (self) {
        _title = title;
        _rows = rows;
    }
    return self;
}
@end

#pragma mark -

@interface BlogDetailsViewController () <UIActionSheetDelegate, UIAlertViewDelegate, WPSplitViewControllerDetailProvider>

@property (nonatomic, strong) BlogDetailHeaderView *headerView;
@property (nonatomic, strong) NSArray *headerViewHorizontalConstraints;
@property (nonatomic, strong) NSArray *tableSections;
@property (nonatomic, strong) WPStatsService *statsService;
@property (nonatomic, strong) BlogService *blogService;

@end

@implementation BlogDetailsViewController

+ (UIViewController *)viewControllerWithRestorationIdentifierPath:(NSArray *)identifierComponents coder:(NSCoder *)coder
{
    NSString *blogID = [coder decodeObjectForKey:WPBlogDetailsBlogKey];
    if (!blogID) {
        return nil;
    }

    NSManagedObjectContext *context = [[ContextManager sharedInstance] mainContext];
    NSManagedObjectID *objectID = [context.persistentStoreCoordinator managedObjectIDForURIRepresentation:[NSURL URLWithString:blogID]];
    if (!objectID) {
        return nil;
    }

    NSError *error = nil;
    Blog *restoredBlog = (Blog *)[context existingObjectWithID:objectID error:&error];
    if (error || !restoredBlog) {
        return nil;
    }

    BlogDetailsViewController *viewController = [[self alloc] initWithStyle:UITableViewStyleGrouped];
    viewController.blog = restoredBlog;

    return viewController;
}


#pragma mark = Lifecycle Methods

- (void)dealloc
{
    [[NSNotificationCenter defaultCenter] removeObserver:self];
}

- (id)initWithStyle:(UITableViewStyle)style
{
    self = [super initWithStyle:UITableViewStyleGrouped];
    if (self) {
        self.restorationIdentifier = WPBlogDetailsRestorationID;
        self.restorationClass = [self class];
    }
    return self;
}

- (void)encodeRestorableStateWithCoder:(NSCoder *)coder
{
    [coder encodeObject:[[self.blog.objectID URIRepresentation] absoluteString] forKey:WPBlogDetailsBlogKey];
    [super encodeRestorableStateWithCoder:coder];
}

- (void)viewDidLoad
{
    [super viewDidLoad];

    [WPStyleGuide configureColorsForView:self.view andTableView:self.tableView];
    
    [self.tableView registerClass:[WPTableViewCell class] forCellReuseIdentifier:BlogDetailsCellIdentifier];
    [self.tableView registerClass:[WPTableViewCellValue1 class] forCellReuseIdentifier:BlogDetailsPlanCellIdentifier];

    self.clearsSelectionOnViewWillAppear = NO;

    __weak __typeof(self) weakSelf = self;
    NSManagedObjectContext *context = [[ContextManager sharedInstance] mainContext];
    self.blogService = [[BlogService alloc] initWithManagedObjectContext:context];
    [self.blogService syncBlog:_blog completionHandler:^() {
        [weakSelf configureTableViewData];
        [weakSelf reloadTableViewPreservingSelection];
    }];
    if (self.blog.account && !self.blog.account.userID) {
        // User's who upgrade may not have a userID recorded.
        AccountService *acctService = [[AccountService alloc] initWithManagedObjectContext:context];
        [acctService updateUserDetailsForAccount:self.blog.account success:nil failure:nil];
    }

    [[NSNotificationCenter defaultCenter] addObserver:self
                                             selector:@selector(handleDataModelChange:)
                                                 name:NSManagedObjectContextObjectsDidChangeNotification
                                               object:context];

    [self configureBlogDetailHeader];
    [self.headerView setBlog:_blog];
    
}

- (void)viewWillAppear:(BOOL)animated
{
    [super viewWillAppear:animated];

    if (self.splitViewControllerIsHorizontallyCompact) {
        [self animateDeselectionInteractively];
    }

    [self.headerView setBlog:self.blog];

    // Configure and reload table data when appearing to ensure pending comment count is updated
    [self configureTableViewData];
<<<<<<< HEAD
    [self reloadTableViewPreservingSelection];
    [self preloadStats];
=======
    [self.tableView reloadData];
    [self preloadBlogData];
>>>>>>> b40d013e
}

- (void)traitCollectionDidChange:(UITraitCollection *)previousTraitCollection
{
    [super traitCollectionDidChange:previousTraitCollection];

    // Required to update disclosure indicators depending on split view status
    [self reloadTableViewPreservingSelection];
}

- (void)showDetailViewForSubsection:(BlogDetailsSubsection)section
{
    switch (section) {
        case BlogDetailsSubsectionStats:
            [self.tableView selectRowAtIndexPath:[NSIndexPath indexPathForRow:0 inSection:0]
                                        animated:NO
                                  scrollPosition:UITableViewScrollPositionNone];
            [self showStats];
            break;
        case BlogDetailsSubsectionPosts:
            [self.tableView selectRowAtIndexPath:[NSIndexPath indexPathForRow:0 inSection:1]
                                        animated:NO
                                  scrollPosition:UITableViewScrollPositionNone];
            [self showPostList];
            break;
        case BlogDetailsSubsectionThemes:
        case BlogDetailsSubsectionCustomize:
            if ([self.blog supports:BlogFeatureThemeBrowsing] || [self.blog supports:BlogFeatureMenus]) {
                [self.tableView selectRowAtIndexPath:[NSIndexPath indexPathForRow:0 inSection:2]
                                            animated:NO
                                      scrollPosition:UITableViewScrollPositionNone];
                [self showThemes];
            }
            break;
    }

}

#pragma mark - Data Model setup

- (void)reloadTableViewPreservingSelection
{
    // First, we'll grab the appropriate index path so we can reselect it
    // after reloading the table
    NSIndexPath *selectedIndexPath = self.tableView.indexPathForSelectedRow ?: [NSIndexPath indexPathForRow:0 inSection:0];

    // Configure and reload table data when appearing to ensure pending comment count is updated
    [self.tableView reloadData];

    if (![self splitViewControllerIsHorizontallyCompact]) {
        // And finally we'll reselect the selected row, if there is one
        [self.tableView selectRowAtIndexPath:selectedIndexPath animated:NO scrollPosition:UITableViewScrollPositionNone];
    }
}

- (NSString *)adminRowTitle
{
    if (self.blog.isHostedAtWPcom) {
        return NSLocalizedString(@"Dashboard", @"Action title. Noun. Opens the user's WordPress.com dashboard in an external browser.");
    } else {
        return NSLocalizedString(@"WP Admin", @"Action title. Noun. Opens the user's WordPress Admin in an external browser.");
    }
}

- (void)configureTableViewData
{
    NSMutableArray *marr = [NSMutableArray array];
    [marr addObject:[self generalSectionViewModel]];
    [marr addObject:[self publishTypeSectionViewModel]];
    if ([self.blog supports:BlogFeatureThemeBrowsing] || [self.blog supports:BlogFeatureMenus]) {
        [marr addObject:[self personalizeSectionViewModel]];
    }
    [marr addObject:[self configurationSectionViewModel]];

    // Assign non mutable copy.
    self.tableSections = [NSArray arrayWithArray:marr];
}

- (BlogDetailsSection *)generalSectionViewModel
{
    __weak __typeof(self) weakSelf = self;
    NSMutableArray *rows = [NSMutableArray array];
    [rows addObject:[[BlogDetailsRow alloc] initWithTitle:NSLocalizedString(@"Stats", @"Noun. Abbv. of Statistics. Links to a blog's Stats screen.")
                                                    image:[Gridicon iconOfType:GridiconTypeStatsAlt]
                                                 callback:^{
                                                     [weakSelf showStats];
                                                 }]];

    [rows addObject:[[BlogDetailsRow alloc] initWithTitle:NSLocalizedString(@"View Site", @"Action title. Opens the user's site in an in-app browser")
                                                    image:[Gridicon iconOfType:GridiconTypeHouse]
                                                 callback:^{
                                                     [weakSelf showViewSite];
                                                 }]];

    BlogDetailsRow *row = [[BlogDetailsRow alloc] initWithTitle:[self adminRowTitle]
                                                          image:[Gridicon iconOfType:GridiconTypeMySites]
                                                       callback:^{
                                                           [weakSelf showViewAdmin];
                                                       }];
    UIImage *image = [Gridicon iconOfType:GridiconTypeExternal withSize:CGSizeMake(BLogDetailGridiconAccessorySize, BLogDetailGridiconAccessorySize)];
    UIImageView *accessoryView = [[UIImageView alloc] initWithImage:image];
    accessoryView.tintColor = [WPStyleGuide cellGridiconAccessoryColor]; // Match disclosure icon color.
    row.accessoryView = accessoryView;
    [rows addObject:row];

    if ([self.blog supports:BlogFeaturePlans]) {
        BlogDetailsRow *row = [[BlogDetailsRow alloc] initWithTitle:NSLocalizedString(@"Plans", @"Action title. Noun. Links to a blog's Plans screen.")
                                                         identifier:BlogDetailsPlanCellIdentifier
                                                              image:[Gridicon iconOfType:GridiconTypeClipboard]
                                                           callback:^{
                                                               [weakSelf showPlans];
                                                           }];

        row.detail = self.blog.planTitle;

        [rows addObject:row];
    }

    return [[BlogDetailsSection alloc] initWithTitle:nil andRows:rows];
}

- (BlogDetailsSection *)publishTypeSectionViewModel
{
    __weak __typeof(self) weakSelf = self;
    NSMutableArray *rows = [NSMutableArray array];
    [rows addObject:[[BlogDetailsRow alloc] initWithTitle:NSLocalizedString(@"Blog Posts", @"Noun. Title. Links to the blog's Posts screen.")
                                                    image:[Gridicon iconOfType:GridiconTypePosts]
                                                 callback:^{
                                                     [weakSelf showPostList];
                                                 }]];

    [rows addObject:[[BlogDetailsRow alloc] initWithTitle:NSLocalizedString(@"Pages", @"Noun. Title. Links to the blog's Pages screen.")
                                                    image:[Gridicon iconOfType:GridiconTypePages]
                                                 callback:^{
                                                     [weakSelf showPageList];
                                                 }]];

    BlogDetailsRow *row = [[BlogDetailsRow alloc] initWithTitle:NSLocalizedString(@"Comments", @"Noun. Title. Links to the blog's Comments screen.")
                                                          image:[Gridicon iconOfType:GridiconTypeComment]
                                                       callback:^{
                                                           [weakSelf showComments];
                                                       }];
    NSUInteger numberOfPendingComments = [self.blog numberOfPendingComments];
    if (numberOfPendingComments > 0) {
        row.detail = [NSString stringWithFormat:@"%d", numberOfPendingComments];
    }
    [rows addObject:row];

    NSString *title = NSLocalizedString(@"Publish", @"Section title for the publish table section in the blog details screen");
    return [[BlogDetailsSection alloc] initWithTitle:title andRows:rows];
}

- (BlogDetailsSection *)personalizeSectionViewModel
{
    __weak __typeof(self) weakSelf = self;
    NSMutableArray *rows = [NSMutableArray array];
    if ([self.blog supports:BlogFeatureThemeBrowsing]) {
        [rows addObject:[[BlogDetailsRow alloc] initWithTitle:NSLocalizedString(@"Themes", @"Themes option in the blog details")
                                                        image:[Gridicon iconOfType:GridiconTypeThemes]
                                                     callback:^{
                                                         [weakSelf showThemes];
                                                     }]];
    }
    if ([self.blog supports:BlogFeatureMenus]) {
        [rows addObject:[[BlogDetailsRow alloc] initWithTitle:NSLocalizedString(@"Menus", @"Menus option in the blog details")
                                                        image:[Gridicon iconOfType:GridiconTypeMenus]
                                                     callback:^{
                                                         [weakSelf showMenus];
                                                     }]];
    }
    NSString *title =NSLocalizedString(@"Personalize", @"Section title for the personalize table section in the blog details screen.");
    return [[BlogDetailsSection alloc] initWithTitle:title andRows:rows];
}

- (BlogDetailsSection *)configurationSectionViewModel
{
    __weak __typeof(self) weakSelf = self;
    NSMutableArray *rows = [NSMutableArray array];

    if ([self.blog supports:BlogFeatureSharing]) {
        [rows addObject:[[BlogDetailsRow alloc] initWithTitle:NSLocalizedString(@"Sharing", @"Noun. Title. Links to a blog's sharing options.")
                                                        image:[Gridicon iconOfType:GridiconTypeShare]
                                                     callback:^{
                                                         [weakSelf showSharing];
                                                     }]];
    }

    if ([self.blog supports:BlogFeaturePeople]) {
        [rows addObject:[[BlogDetailsRow alloc] initWithTitle:NSLocalizedString(@"People", @"Noun. Title. Links to the people management feature.")
                                                        image:[Gridicon iconOfType:GridiconTypeUser]
                                                     callback:^{
                                                         [weakSelf showPeople];
                                                     }]];
    }

    [rows addObject:[[BlogDetailsRow alloc] initWithTitle:NSLocalizedString(@"Settings", @"Noun. Title. Links to the blog's Settings screen.")
                                                    image:[Gridicon iconOfType:GridiconTypeCog]
                                                 callback:^{
                                                     [weakSelf showSettings];
                                                 }]];

    NSString *title = NSLocalizedString(@"Configure", @"Section title for the configure table section in the blog details screen");
    return [[BlogDetailsSection alloc] initWithTitle:title andRows:rows];
}


#pragma mark - Configuration

- (void)configureBlogDetailHeader
{
    // Wrapper view
    UIView *headerWrapper = [[UIView alloc] initWithFrame:CGRectMake(0.0, 0.0, CGRectGetWidth(self.view.bounds), BlogDetailHeaderViewBlavatarSize + BlogDetailHeaderViewVerticalMargin * 2)];
    headerWrapper.preservesSuperviewLayoutMargins = YES;
    self.tableView.tableHeaderView = headerWrapper;

    // Blog detail header view
    BlogDetailHeaderView *headerView = [[BlogDetailHeaderView alloc] init];
    headerView.translatesAutoresizingMaskIntoConstraints = NO;
    [headerWrapper addSubview:headerView];

    UILayoutGuide *readableGuide = headerWrapper.readableContentGuide;
    [NSLayoutConstraint activateConstraints:@[
                                              [headerView.leadingAnchor constraintEqualToAnchor:readableGuide.leadingAnchor],
                                              [headerView.topAnchor constraintEqualToAnchor:headerWrapper.topAnchor],
                                              [headerView.trailingAnchor constraintEqualToAnchor:readableGuide.trailingAnchor],
                                              [headerView.bottomAnchor constraintEqualToAnchor:headerWrapper.bottomAnchor],
                                              ]];
     self.headerView = headerView;
}

#pragma mark - Table view data source

- (NSInteger)numberOfSectionsInTableView:(UITableView *)tableView
{
    return self.tableSections.count;
}

- (NSInteger)tableView:(UITableView *)tableView numberOfRowsInSection:(NSInteger)section
{
    BlogDetailsSection *detailSection = [self.tableSections objectAtIndex:section];
    return [detailSection.rows count];
}

- (void)configureCell:(UITableViewCell *)cell atIndexPath:(NSIndexPath *)indexPath
{
    BlogDetailsSection *section = [self.tableSections objectAtIndex:indexPath.section];
    BlogDetailsRow *row = [section.rows objectAtIndex:indexPath.row];
    cell.textLabel.text = row.title;
    cell.detailTextLabel.text = row.detail;
    cell.imageView.image = row.image;
    if (row.accessoryView) {
        cell.accessoryView = row.accessoryView;
    }
}

- (UITableViewCell *)tableView:(UITableView *)tableView cellForRowAtIndexPath:(NSIndexPath *)indexPath
{
    BlogDetailsSection *section = [self.tableSections objectAtIndex:indexPath.section];
    BlogDetailsRow *row = [section.rows objectAtIndex:indexPath.row];
    UITableViewCell *cell = [tableView dequeueReusableCellWithIdentifier:row.identifier];
    cell.accessoryType = [self splitViewControllerIsHorizontallyCompact] ? UITableViewCellAccessoryDisclosureIndicator : UITableViewCellAccessoryNone;
    cell.accessoryView = nil;
    cell.textLabel.textAlignment = NSTextAlignmentLeft;
    cell.imageView.tintColor = [WPStyleGuide greyLighten10];
    [WPStyleGuide configureTableViewCell:cell];
    [self configureCell:cell atIndexPath:indexPath];

    return cell;
}

- (void)tableView:(UITableView *)tableView didSelectRowAtIndexPath:(NSIndexPath *)indexPath
{
    BlogDetailsSection *section = [self.tableSections objectAtIndex:indexPath.section];
    BlogDetailsRow *row = [section.rows objectAtIndex:indexPath.row];
    row.callback();
}

- (CGFloat)tableView:(UITableView *)tableView heightForRowAtIndexPath:(NSIndexPath *)indexPath
{
    return WPTableViewDefaultRowHeight;
}

- (NSString *)tableView:(UITableView *)tableView titleForHeaderInSection:(NSInteger)section
{
    BlogDetailsSection *detailSection = [self.tableSections objectAtIndex:section];
    return detailSection.title;
}

- (void)tableView:(UITableView *)tableView willDisplayHeaderView:(UIView *)view forSection:(NSInteger)section
{
    [WPStyleGuide configureTableViewSectionHeader:view];
}

#pragma mark - Private methods


- (void)preloadBlogData
{
    WordPressAppDelegate *appDelegate = [WordPressAppDelegate sharedInstance];
    BOOL isOnWifi = [appDelegate.internetReachability isReachableViaWiFi];
    
    // only preload on wifi
    if (isOnWifi) {
        [self preloadStats];
        [self preloadPosts];
        [self preloadPages];
    }
}

- (void)preloadStats
{
    NSString *oauthToken = self.blog.authToken;
    
    if (oauthToken) {
        self.statsService = [[WPStatsService alloc] initWithSiteId:self.blog.siteID siteTimeZone:[self.blogService timeZoneForBlog:self.blog] oauth2Token:oauthToken andCacheExpirationInterval:5 * 60];
        [self.statsService retrieveInsightsStatsWithAllTimeStatsCompletionHandler:nil insightsCompletionHandler:nil todaySummaryCompletionHandler:nil latestPostSummaryCompletionHandler:nil commentsAuthorCompletionHandler:nil commentsPostsCompletionHandler:nil tagsCategoriesCompletionHandler:nil followersDotComCompletionHandler:nil followersEmailCompletionHandler:nil publicizeCompletionHandler:nil streakCompletionHandler:nil progressBlock:nil andOverallCompletionHandler:nil];
    }
}

- (void)preloadPosts
{
    NSManagedObjectContext *context = [[ContextManager sharedInstance] mainContext];
    PostService *postService = [[PostService alloc] initWithManagedObjectContext:context];
    PostListFilterSettings *filterSettings = [[PostListFilterSettings alloc] initWithBlog:self.blog postType:PostServiceTypePost];
    PostListFilter *filter = [filterSettings currentPostListFilter];
    
    PostServiceSyncOptions *options = [PostServiceSyncOptions new];
    options.statuses = filter.statuses;
    options.authorID = [filterSettings authorIDFilter];
    options.purgesLocalSync = YES;
    
    [postService syncPostsOfType:PostServiceTypePost withOptions:options forBlog:self.blog success:nil failure:nil];
}

- (void)preloadPages
{
    NSManagedObjectContext *context = [[ContextManager sharedInstance] mainContext];
    PostService *postService = [[PostService alloc] initWithManagedObjectContext:context];
    PostListFilterSettings *filterSettings = [[PostListFilterSettings alloc] initWithBlog:self.blog postType:PostServiceTypePage];
    PostListFilter *filter = [filterSettings currentPostListFilter];

    PostServiceSyncOptions *options = [PostServiceSyncOptions new];
    options.statuses = filter.statuses;
    options.authorID = [filterSettings authorIDFilter];
    options.purgesLocalSync = YES;

    [postService syncPostsOfType:PostServiceTypePage withOptions:options forBlog:self.blog success:nil failure:nil];
}

- (void)showComments
{
    [WPAppAnalytics track:WPAnalyticsStatOpenedComments withBlog:self.blog];
    CommentsViewController *controller = [[CommentsViewController alloc] initWithStyle:UITableViewStylePlain];
    controller.blog = self.blog;
    [self showDetailViewController:controller sender:self];
}

- (void)showPostList
{
    [WPAppAnalytics track:WPAnalyticsStatOpenedPosts withBlog:self.blog];
    PostListViewController *controller = [PostListViewController controllerWithBlog:self.blog];
    [self showDetailViewController:controller sender:self];
}

- (void)showPageList
{
    [WPAppAnalytics track:WPAnalyticsStatOpenedPages withBlog:self.blog];
    PageListViewController *controller = [PageListViewController controllerWithBlog:self.blog];
    [self showDetailViewController:controller sender:self];
}

- (void)showPeople
{
    // TODO(@koke, 2015-11-02): add analytics
    PeopleViewController *controller = [PeopleViewController controllerWithBlog:self.blog];
    [self showDetailViewController:controller sender:self];
}

- (void)showPlans
{
    [WPAppAnalytics track:WPAnalyticsStatOpenedPlans];
    PlanListViewController *controller = [[PlanListViewController alloc] initWithBlog:self.blog];
    [self showDetailViewController:controller sender:self];
}

- (void)showSettings
{
    [WPAppAnalytics track:WPAnalyticsStatOpenedSiteSettings withBlog:self.blog];
    SiteSettingsViewController *controller = [[SiteSettingsViewController alloc] initWithBlog:self.blog];
    [self showDetailViewController:controller sender:self];
}

- (void)showSharing
{
    UIViewController *controller;
    if (![self.blog supportsPublicize]) {
        // if publicize is disabled, show the sharing buttons settings.
        controller = [[SharingButtonsViewController alloc] initWithBlog:self.blog];

    } else {
        controller = [[SharingViewController alloc] initWithBlog:self.blog];
    }

    [WPAppAnalytics track:WPAnalyticsStatOpenedSharingManagement withBlog:self.blog];
    [self showDetailViewController:controller sender:self];
}

- (void)showStats
{
    [WPAppAnalytics track:WPAnalyticsStatStatsAccessed withBlog:self.blog];
    StatsViewController *statsView = [StatsViewController new];
    statsView.blog = self.blog;
    statsView.statsService = self.statsService;
    [self showDetailViewController:statsView sender:self];
}

- (void)showThemes
{
    [WPAppAnalytics track:WPAnalyticsStatThemesAccessedThemeBrowser withBlog:self.blog];
    ThemeBrowserViewController *viewController = [ThemeBrowserViewController browserWithBlog:self.blog];
    [self showDetailViewController:viewController sender:self];
}

- (void)showMenus
{
    [WPAppAnalytics track:WPAnalyticsStatMenusAccessed withBlog:self.blog];
    MenusViewController *viewController = [MenusViewController controllerWithBlog:self.blog];
    [self showDetailViewController:viewController sender:self];
}

- (void)showViewSite
{
    [WPAppAnalytics track:WPAnalyticsStatOpenedViewSite withBlog:self.blog];
    NSURL *targetURL = [NSURL URLWithString:self.blog.homeURL];
    WPWebViewController *webViewController = [WPWebViewController webViewControllerWithURL:targetURL];
    webViewController.authToken = self.blog.authToken;
    webViewController.username = self.blog.usernameForSite;
    webViewController.password = self.blog.password;
    webViewController.wpLoginURL = [NSURL URLWithString:self.blog.loginUrl];

    UINavigationController *navController = [[UINavigationController alloc] initWithRootViewController:webViewController];
    [self presentViewController:navController animated:YES completion:nil];
}

- (void)showViewAdmin
{
    if (![ReachabilityUtils isInternetReachable]) {
        [ReachabilityUtils showAlertNoInternetConnection];
        return;
    }

    [WPAppAnalytics track:WPAnalyticsStatOpenedViewAdmin withBlog:self.blog];

    NSString *dashboardUrl;
    if (self.blog.isHostedAtWPcom) {
        dashboardUrl = [NSString stringWithFormat:@"%@%@", WPCalypsoDashboardPath, self.blog.hostname];
    } else {
        dashboardUrl = [self.blog adminUrlWithPath:@""];
    }
    [[UIApplication sharedApplication] openURL:[NSURL URLWithString:dashboardUrl]];
}


#pragma mark - Notification handlers

- (void)handleDataModelChange:(NSNotification *)note
{
    NSSet *deletedObjects = note.userInfo[NSDeletedObjectsKey];
    if ([deletedObjects containsObject:self.blog]) {
        [self.navigationController popToRootViewControllerAnimated:NO];
    }

    NSSet *updatedObjects = note.userInfo[NSUpdatedObjectsKey];
    if ([updatedObjects containsObject:self.blog]) {
        self.navigationItem.title = self.blog.settings.name;
        [self reloadTableViewPreservingSelection];
    }
}

#pragma mark - WPSplitViewControllerDetailProvider

- (UIViewController *)initialDetailViewControllerForSplitView:(WPSplitViewController *)splitView
{
    StatsViewController *statsView = [StatsViewController new];
    statsView.blog = self.blog;
    statsView.statsService = self.statsService;
    return statsView;
}

@end<|MERGE_RESOLUTION|>--- conflicted
+++ resolved
@@ -206,13 +206,9 @@
 
     // Configure and reload table data when appearing to ensure pending comment count is updated
     [self configureTableViewData];
-<<<<<<< HEAD
+
     [self reloadTableViewPreservingSelection];
-    [self preloadStats];
-=======
-    [self.tableView reloadData];
     [self preloadBlogData];
->>>>>>> b40d013e
 }
 
 - (void)traitCollectionDidChange:(UITraitCollection *)previousTraitCollection
