#import "BlogListViewController.h"
#import "WordPressAppDelegate.h"
#import "UIImageView+Gravatar.h"
#import "WordPressComApi.h"
#import "LoginViewController.h"
#import "BlogDetailsViewController.h"
#import "WPTableViewCell.h"
#import "WPBlogTableViewCell.h"
#import "ContextManager.h"
#import "Blog.h"
#import "WPAccount.h"
#import "WPTableViewSectionHeaderFooterView.h"
#import "AccountService.h"
#import "BlogService.h"
#import "TodayExtensionService.h"
#import "WPTabBarController.h"
#import "WPFontManager.h"
#import "UILabel+SuggestSize.h"
#import "WordPress-Swift.h"
#import "WPSearchControllerConfigurator.h"
#import "WPGUIConstants.h"
#import "CreateNewBlogViewController.h"
#import "WordPress-Swift.h"

static NSString *const BlogCellIdentifier = @"BlogCell";
static CGFloat const BLVCHeaderViewLabelPadding = 10.0;
static CGFloat const BLVCSiteRowHeight = 74.0;

static NSInteger HideAllMinSites = 10;
static NSInteger HideAllSitesThreshold = 6;
static NSTimeInterval HideAllSitesInterval = 2.0;

@interface BlogListViewController () <UIViewControllerRestoration>

@property (nonatomic, strong) NSFetchedResultsController *resultsController;
@property (nonatomic, strong) UIView *headerView;
@property (nonatomic, strong) UILabel *headerLabel;
@property (nonatomic, strong) WPSearchController *searchController;
@property (nonatomic, strong) IBOutlet UIView *searchWrapperView;
@property (nonatomic, strong) IBOutlet UITableView *tableView;
@property (nonatomic, strong) IBOutlet NSLayoutConstraint *searchWrapperViewHeightConstraint;
@property (nonatomic, weak) UIAlertController *addSiteAlertController;
@property (nonatomic, strong) UIBarButtonItem *addSiteButton;
@property (nonatomic, strong) UIBarButtonItem *searchButton;

@property (nonatomic) NSDate *firstHide;
@property (nonatomic) NSInteger hideCount;

@end

@implementation BlogListViewController

+ (UIViewController *)viewControllerWithRestorationIdentifierPath:(NSArray *)identifierComponents coder:(NSCoder *)coder
{
    return [[WPTabBarController sharedInstance] blogListViewController];
}

- (void)dealloc
{
    [[NSNotificationCenter defaultCenter] removeObserver:self];
}

- (instancetype)init
{
    self = [super init];
    if (self) {
        self.restorationIdentifier = NSStringFromClass([self class]);
        self.restorationClass = [self class];
        [self configureNavigationBar];
    }
    return self;
}

- (void)configureNavigationBar
{
    // show 'Switch Site' for the next page's back button
    UIBarButtonItem *backButton = [[UIBarButtonItem alloc] initWithTitle:NSLocalizedString(@"Switch Site", @"")
                                                                   style:UIBarButtonItemStylePlain
                                                                  target:nil
                                                                  action:nil];
    [self.navigationItem setBackBarButtonItem:backButton];
    
    self.addSiteButton = [[UIBarButtonItem alloc] initWithImage:[UIImage imageNamed:@"icon-post-add"]
                                                                                    style:UIBarButtonItemStylePlain
                                                                                   target:self
                                                                                   action:@selector(addSite)];
<<<<<<< HEAD
    UIBarButtonItem *searchButton = [[UIBarButtonItem alloc] initWithImage:[UIImage imageNamed:@"icon-post-search"]
                                                                     style:UIBarButtonItemStylePlain
                                                                    target:self
                                                                    action:@selector(toggleSearch)];
    [self.navigationItem setRightBarButtonItems:@[self.addSiteButton, searchButton]];
=======
    
    self.searchButton = [[UIBarButtonItem alloc] initWithImage:[UIImage imageNamed:@"icon-post-search"]
                                                         style:UIBarButtonItemStylePlain
                                                        target:self
                                                        action:@selector(toggleSearch)];

    [self updateSearchButton];
>>>>>>> 39779e2f

    self.navigationItem.title = NSLocalizedString(@"My Sites", @"");
}

- (NSString *)modelIdentifierForElementAtIndexPath:(NSIndexPath *)indexPath inView:(UIView *)view
{
    if (!indexPath || !view) {
        return nil;
    }

    // Preserve objectID
    NSManagedObject *managedObject = [self.resultsController objectAtIndexPath:indexPath];
    return [[managedObject.objectID URIRepresentation] absoluteString];
}

- (NSIndexPath *)indexPathForElementWithModelIdentifier:(NSString *)identifier inView:(UIView *)view
{
    if (!identifier || !view) {
        return nil;
    }

    // Map objectID back to indexPath
    NSManagedObjectContext *context = [[ContextManager sharedInstance] mainContext];
    NSManagedObjectID *objectID = [context.persistentStoreCoordinator managedObjectIDForURIRepresentation:[NSURL URLWithString:identifier]];
    if (!objectID) {
        return nil;
    }

    NSError *error = nil;
    NSManagedObject *managedObject = [context existingObjectWithID:objectID error:&error];
    if (error || !managedObject) {
        return nil;
    }

    NSIndexPath *indexPath = [self.resultsController indexPathForObject:managedObject];

    return indexPath;
}

- (void)viewDidLoad
{
    [super viewDidLoad];

    // Remove one-pixel gap resulting from a top-aligned grouped table view
    if (IS_IPHONE) {
        UIEdgeInsets tableInset = [self.tableView contentInset];
        tableInset.top = -1;
        self.tableView.contentInset = tableInset;
    }

    [WPStyleGuide configureColorsForView:self.view andTableView:self.tableView];
    self.editButtonItem.accessibilityIdentifier = NSLocalizedString(@"Edit", @"");
    
    [self configureTableView];
    [self configureHeaderView];
    [self configureSearchController];
    
    [self registerForAccountChangeNotification];
}

- (void)viewWillAppear:(BOOL)animated
{
    [super viewWillAppear:animated];
    [self registerForKeyboardNotifications];
    [self.navigationController setNavigationBarHidden:NO animated:animated];
    self.resultsController.delegate = self;
    [self.resultsController performFetch:nil];
    [self.tableView reloadData];
    [self updateEditButton];
    [self updateSearchButton];
    [self maybeShowNUX];
    [self syncBlogs];
}

- (void)viewWillDisappear:(BOOL)animated
{
    [self.searchController setActive:NO];
    [super viewWillDisappear:animated];
    [self unregisterForKeyboardNotifications];
    self.resultsController.delegate = nil;
}

- (void)viewWillTransitionToSize:(CGSize)size withTransitionCoordinator:(id<UIViewControllerTransitionCoordinator>)coordinator
{
    [super viewWillTransitionToSize:size withTransitionCoordinator:coordinator];
    [coordinator animateAlongsideTransition:^(id<UIViewControllerTransitionCoordinatorContext>  _Nonnull context) {
        if (self.tableView.tableHeaderView == self.headerView) {
            [self updateHeaderSize];
            
            // this forces the tableHeaderView to resize
            self.tableView.tableHeaderView = self.headerView;
        }
        
        if (![UIDevice isPad] && (self.searchWrapperViewHeightConstraint.constant > 0)) {
            self.searchWrapperViewHeightConstraint.constant = [self heightForSearchWrapperView];
        }
    } completion:nil];
}

- (NSUInteger)numSites
{
    return [[self.resultsController fetchedObjects] count];
}

- (void)updateEditButton
{
    NSManagedObjectContext *context = [[ContextManager sharedInstance] mainContext];
    BlogService *blogService = [[BlogService alloc] initWithManagedObjectContext:context];
    if ([blogService blogCountForWPComAccounts] > 0) {
        self.navigationItem.leftBarButtonItem = self.editButtonItem;
    } else {
        self.navigationItem.leftBarButtonItem = nil;
    }
}

- (void)updateSearchButton
{
    NSManagedObjectContext *context = [[ContextManager sharedInstance] mainContext];
    BlogService *blogService = [[BlogService alloc] initWithManagedObjectContext:context];
    if ([blogService blogCountForAllAccounts] <= 1) {
        // Hide the search button if there's only one blog
        self.navigationItem.rightBarButtonItems = @[ self.addSiteButton ];
    } else {
        self.navigationItem.rightBarButtonItems = @[ self.addSiteButton, self.searchButton ];
    }
}

- (void)maybeShowNUX
{
    if ([self numSites] > 0) {
        return;
    }
    NSManagedObjectContext *context = [[ContextManager sharedInstance] mainContext];
    AccountService *accountService = [[AccountService alloc] initWithManagedObjectContext:context];
    WPAccount *defaultAccount = [accountService defaultWordPressComAccount];
    if (!defaultAccount) {
        [WPAnalytics track:WPAnalyticsStatLogout];
        [[WordPressAppDelegate sharedInstance] showWelcomeScreenIfNeededAnimated:YES];
    }
}

- (void)syncBlogs
{
    NSManagedObjectContext *context = [[ContextManager sharedInstance] newDerivedContext];
    [context performBlock:^{
        AccountService *accountService = [[AccountService alloc] initWithManagedObjectContext:context];
        BlogService *blogService = [[BlogService alloc] initWithManagedObjectContext:context];
        WPAccount *defaultAccount = [accountService defaultWordPressComAccount];

        if (defaultAccount) {
            [blogService syncBlogsForAccount:defaultAccount success:nil failure:nil];
        }
    }];
}

#pragma mark - Header methods

- (void)configureHeaderView
{
    self.headerView = [[UIView alloc] initWithFrame:CGRectZero];
    self.headerLabel = [[UILabel alloc] initWithFrame:CGRectZero];
    self.headerLabel.numberOfLines = 0;
    self.headerLabel.textAlignment = NSTextAlignmentCenter;
    self.headerLabel.textColor = [WPStyleGuide allTAllShadeGrey];
    self.headerLabel.font = [WPFontManager openSansRegularFontOfSize:14.0];
    self.headerLabel.text = NSLocalizedString(@"Select which sites will be shown in the site picker.", @"Blog list page edit mode header label");
    [self.headerView addSubview:self.headerLabel];
}

- (void)updateHeaderSize
{
    CGFloat labelWidth = CGRectGetWidth(self.view.bounds) - 2 * BLVCHeaderViewLabelPadding;

    CGSize labelSize = [self.headerLabel suggestSizeForString:self.headerLabel.text width:labelWidth];
    self.headerLabel.frame = CGRectMake(BLVCHeaderViewLabelPadding, BLVCHeaderViewLabelPadding, labelWidth, labelSize.height);
    self.headerView.frame = CGRectMake(0.0, 0.0, CGRectGetWidth(self.view.bounds), labelSize.height + (2 * BLVCHeaderViewLabelPadding));
}

#pragma mark - Public methods

- (BOOL)shouldBypassBlogListViewControllerWhenSelectedFromTabBar
{
    // Ensure our list of sites is up to date
    [self.resultsController performFetch:nil];
    
    return [self numSites] == 1;
}

- (void)bypassBlogListViewController
{
    if ([self shouldBypassBlogListViewControllerWhenSelectedFromTabBar]) {
        // We do a delay of 0.0 so that way this doesn't kick off until the next run loop.
        [self performSelector:@selector(selectFirstSite) withObject:nil afterDelay:0.0];
    }
}

- (void)selectFirstSite
{
    [self tableView:self.tableView didSelectRowAtIndexPath:[NSIndexPath indexPathForRow:0 inSection:0]];
}

#pragma mark - Configuration

- (UIStatusBarStyle)preferredStatusBarStyle
{
    return UIStatusBarStyleLightContent;
}

- (void)configureTableView
{
    self.tableView.delegate = self;
    self.tableView.dataSource = self;
    [self.tableView registerClass:[WPBlogTableViewCell class] forCellReuseIdentifier:BlogCellIdentifier];
    self.tableView.allowsSelectionDuringEditing = YES;
    self.tableView.accessibilityIdentifier = NSLocalizedString(@"Blogs", @"");
}

- (void)configureSearchController
{
    self.searchController = [[WPSearchController alloc] initWithSearchResultsController:nil];
    
    WPSearchControllerConfigurator *searchControllerConfigurator = [[WPSearchControllerConfigurator alloc] initWithSearchController:self.searchController
                                                                                                    withSearchWrapperView:self.searchWrapperView];
    [searchControllerConfigurator configureSearchControllerAndWrapperView];
    [self configureSearchBarPlaceholder];
    self.searchController.delegate = self;
    self.searchController.searchResultsUpdater = self;
}

- (void)configureSearchBarPlaceholder
{
    // Adjust color depending on where the search bar is being presented.
    UIColor *placeholderColor = [WPStyleGuide wordPressBlue];
    NSString *placeholderText = NSLocalizedString(@"Search", @"Placeholder text for the search bar on the post screen.");
    NSAttributedString *attrPlacholderText = [[NSAttributedString alloc] initWithString:placeholderText attributes:[WPStyleGuide defaultSearchBarTextAttributes:placeholderColor]];
    [[UITextField appearanceWhenContainedInInstancesOfClasses:@[ [UISearchBar class], [self class] ]] setAttributedPlaceholder:attrPlacholderText];
    [[UITextField appearanceWhenContainedInInstancesOfClasses:@[ [UISearchBar class], [self class] ]] setDefaultTextAttributes:[WPStyleGuide defaultSearchBarTextAttributes:[UIColor whiteColor]]];
}

- (CGFloat)heightForSearchWrapperView
{
    UINavigationBar *navBar = self.navigationController.navigationBar;
    CGFloat height = CGRectGetHeight(navBar.frame) + [UIApplication sharedApplication].statusBarFrame.size.height;
    return MAX(height, SearchWrapperViewMinHeight);
}

#pragma mark - Notifications

- (void)registerForAccountChangeNotification
{
    [[NSNotificationCenter defaultCenter] addObserver:self
                                             selector:@selector(wordPressComAccountChanged:)
                                                 name:WPAccountDefaultWordPressComAccountChangedNotification
                                               object:nil];
}

- (void)registerForKeyboardNotifications
{
    [[NSNotificationCenter defaultCenter] addObserver:self
                                             selector:@selector(keyboardDidShow:)
                                                 name:UIKeyboardDidShowNotification
                                               object:nil];
    
    [[NSNotificationCenter defaultCenter] addObserver:self
                                             selector:@selector(keyboardWillHide:)
                                                 name:UIKeyboardWillHideNotification
                                               object:nil];
}

- (void)unregisterForKeyboardNotifications
{
    [[NSNotificationCenter defaultCenter] removeObserver:self name:UIKeyboardDidShowNotification object:nil];
    [[NSNotificationCenter defaultCenter] removeObserver:self name:UIKeyboardWillHideNotification object:nil];
}

- (void)keyboardDidShow:(NSNotification *)notification
{
    NSDictionary *info = notification.userInfo;
    CGFloat keyboardHeight = [[info objectForKey:UIKeyboardFrameEndUserInfoKey] CGRectValue].size.height;
    CGFloat tabBarHeight = self.tabBarController.tabBar.bounds.size.height;
    
    UIEdgeInsets newInsets = UIEdgeInsetsMake(0.0, 0.0, keyboardHeight - tabBarHeight, 0.0);
    self.tableView.contentInset = newInsets;
    self.tableView.scrollIndicatorInsets = newInsets;
}

- (void)keyboardWillHide:(NSNotification *)notification
{
    self.tableView.contentInset = UIEdgeInsetsZero;
    self.tableView.scrollIndicatorInsets = UIEdgeInsetsZero;
}

- (void)wordPressComApiDidLogin:(NSNotification *)notification
{
    [self.tableView reloadSections:[NSIndexSet indexSetWithIndex:0] withRowAnimation:UITableViewRowAnimationFade];
}

- (void)wordPressComApiDidLogout:(NSNotification *)notification
{
    [self.tableView reloadSections:[NSIndexSet indexSetWithIndex:0] withRowAnimation:UITableViewRowAnimationFade];
}

- (void)wordPressComAccountChanged:(NSNotification *)notification
{
    [self setEditing:NO];
}

#pragma mark - Table view data source

- (NSInteger)numberOfSectionsInTableView:(UITableView *)tableView
{
    return 1;
}

- (NSInteger)tableView:(UITableView *)tableView numberOfRowsInSection:(NSInteger)section
{
    id<NSFetchedResultsSectionInfo> sectionInfo;
    NSInteger numberOfRows = 0;
    if ([self.resultsController sections].count > section) {
        sectionInfo = [[self.resultsController sections] objectAtIndex:section];
        numberOfRows = sectionInfo.numberOfObjects;
    }

    return numberOfRows;
}

- (UITableViewCell *)tableView:(UITableView *)tableView cellForRowAtIndexPath:(NSIndexPath *)indexPath
{
    UITableViewCell *cell = [self.tableView dequeueReusableCellWithIdentifier:BlogCellIdentifier];
    [self configureCell:cell atIndexPath:indexPath];

    return cell;
}

- (NSString *)tableView:(UITableView *)tableView titleForDeleteConfirmationButtonForRowAtIndexPath:(NSIndexPath *)indexPath
{
    return NSLocalizedString(@"Remove", @"Button label when removing a blog");
}

- (BOOL)tableView:(UITableView *)tableView canEditRowAtIndexPath:(NSIndexPath *)indexPath
{
    return YES;
}

- (UITableViewCellEditingStyle)tableView:(UITableView *)tableView editingStyleForRowAtIndexPath:(NSIndexPath *)indexPath
{
    return UITableViewCellEditingStyleNone;
}

- (BOOL)tableView:(UITableView *)tableView shouldIndentWhileEditingRowAtIndexPath:(NSIndexPath *)indexPath
{
    return NO;
}

- (void)configureCell:(UITableViewCell *)cell atIndexPath:(NSIndexPath *)indexPath
{
    [self configureBlogCell:(WPBlogTableViewCell *)cell atIndexPath:indexPath];
    [WPStyleGuide configureTableViewBlogCell:cell];
}

- (void)configureBlogCell:(WPBlogTableViewCell *)cell atIndexPath:(NSIndexPath *)indexPath
{
    Blog *blog = [self.resultsController objectAtIndexPath:indexPath];
    NSString *name = blog.settings.name;
    
    if (name.length != 0) {
        cell.textLabel.text = name;
        cell.detailTextLabel.text = [blog displayURL];
    } else {
        cell.textLabel.text = [blog displayURL];
        cell.detailTextLabel.text = @"";
    }
    cell.accessoryType = UITableViewCellAccessoryDisclosureIndicator;
    cell.selectionStyle = self.tableView.isEditing ? UITableViewCellSelectionStyleNone : UITableViewCellSelectionStyleBlue;
    cell.imageView.layer.borderColor = [UIColor whiteColor].CGColor;
    cell.imageView.layer.borderWidth = 1.5;
    [cell.imageView setImageWithSiteIcon:blog.icon];
    cell.visibilitySwitch.on = blog.visible;
    cell.visibilitySwitch.tag = indexPath.row;
    [cell.visibilitySwitch addTarget:self action:@selector(visibilitySwitchAction:) forControlEvents:UIControlEventValueChanged];
    cell.visibilitySwitch.accessibilityIdentifier = [NSString stringWithFormat:@"Switch-Visibility-%@", name];

    // Make textLabel light gray if blog is not-visible
    if (!blog.visible) {
        [cell.textLabel setTextColor:[WPStyleGuide readGrey]];
    }
}

- (NSString *)tableView:(UITableView *)tableView titleForHeaderInSection:(NSInteger)section
{
    return nil;
}

- (UIView *)tableView:(UITableView *)tableView viewForHeaderInSection:(NSInteger)section
{
    return nil;
}

- (CGFloat)tableView:(UITableView *)tableView heightForHeaderInSection:(NSInteger)section
{
    // since we show a tableHeaderView while editing, we want to keep the section header short for iPad during edit
    return (IS_IPHONE || self.tableView.isEditing) ? CGFLOAT_MIN : WPTableHeaderPadFrame.size.height;
}

- (CGFloat)tableView:(UITableView *)tableView heightForFooterInSection:(NSInteger)section
{
    // Use the standard dimension on the last section
    return section == [tableView numberOfSections] - 1 ? UITableViewAutomaticDimension : 0.0;
}

- (void)tableView:(UITableView *)tableView didSelectRowAtIndexPath:(NSIndexPath *)indexPath
{
    [tableView deselectRowAtIndexPath:indexPath animated:YES];

    if (self.tableView.isEditing) {
        UITableViewCell *cell = [tableView cellForRowAtIndexPath:indexPath];
        UISwitch *visibleSwitch = (UISwitch *)cell.accessoryView;
        if (visibleSwitch && [visibleSwitch isKindOfClass:[UISwitch class]]) {
            visibleSwitch.on = !visibleSwitch.on;
            [self visibilitySwitchAction:visibleSwitch];
        }
        return;
    } else {
        NSManagedObjectContext *context = [[ContextManager sharedInstance] mainContext];
        BlogService *blogService = [[BlogService alloc] initWithManagedObjectContext:context];
        Blog *blog = [self.resultsController objectAtIndexPath:indexPath];
        blog.visible = YES;
        [blogService flagBlogAsLastUsed:blog];

        BlogDetailsViewController *blogDetailsViewController = [[BlogDetailsViewController alloc] init];
        blogDetailsViewController.blog = blog;
        [self.navigationController pushViewController:blogDetailsViewController animated:YES];
    }
}

- (CGFloat)tableView:(UITableView *)tableView heightForRowAtIndexPath:(NSIndexPath *)indexPath
{
    return BLVCSiteRowHeight;
}

# pragma mark - WPSeachController delegate methods

- (void)presentSearchController:(WPSearchController *)searchController
{
    [self.navigationController setNavigationBarHidden:YES animated:YES]; // Remove this line when switching to UISearchController.
    self.searchWrapperViewHeightConstraint.constant = [self heightForSearchWrapperView];
    [UIView animateWithDuration:SearchBarAnimationDuration
                          delay:0.0
                        options:0
                     animations:^{
                         [self.view layoutIfNeeded];
                     } completion:^(BOOL finished) {
                         [self.searchController.searchBar becomeFirstResponder];
                     }];
}

- (void)willDismissSearchController:(WPSearchController *)searchController
{
    [self.searchController.searchBar resignFirstResponder];
    [self.navigationController setNavigationBarHidden:NO animated:YES]; // Remove this line when switching to UISearchController.
    self.searchWrapperViewHeightConstraint.constant = 0;
    [UIView animateWithDuration:SearchBarAnimationDuration animations:^{
        [self.view layoutIfNeeded];
    }];
    
    self.searchController.searchBar.text = nil;
}

- (void)updateSearchResultsForSearchController:(WPSearchController *)searchController
{
    [self updateFetchRequest];
}

# pragma mark - Navigation Bar

- (void)setEditing:(BOOL)editing animated:(BOOL)animated
{
    [super setEditing:editing animated:animated];
    [self.tableView setEditing:editing animated:animated];
    [self toggleRightBarButtonItems:!editing];

    if (editing) {
        [self.addSiteAlertController dismissViewControllerAnimated:YES completion:nil];
        [self updateHeaderSize];
        self.tableView.tableHeaderView = self.headerView;

        self.firstHide = nil;
        self.hideCount = 0;
    }
    else {
        // setting the table header view to nil creates extra space, empty view is a way around that
        self.tableView.tableHeaderView = [[UIView alloc] initWithFrame:CGRectMake(0, 0, 0, CGFLOAT_MIN)];
    }

    // Animate view to editing mode
    __block UIView *snapshot;
    if (animated) {
        snapshot = [self.view snapshotViewAfterScreenUpdates:NO];
        snapshot.frame = [self.view convertRect:self.view.frame fromView:self.view.superview];
        [self.view addSubview:snapshot];
    }

    // Update results controller to show hidden blogs
    [self updateFetchRequest];

    if (animated) {
        [UIView animateWithDuration:0.2 animations:^{
            snapshot.alpha = 0.0;
        } completion:^(BOOL finished) {
            [snapshot removeFromSuperview];
            snapshot = nil;
        }];
    }
}

- (void)toggleRightBarButtonItems:(BOOL)enabled
{
    for (UIBarButtonItem *buttonItem in self.navigationItem.rightBarButtonItems) {
        buttonItem.enabled = enabled;
    }
}

- (void)toggleSearch
{
    [self.addSiteAlertController dismissViewControllerAnimated:YES completion:nil];
    self.searchController.active = !self.searchController.active;
}

- (void)addSite
{
    UIAlertController *addSiteAlertController = [UIAlertController alertControllerWithTitle:nil
                                                                                    message:nil
                                                                             preferredStyle:UIAlertControllerStyleActionSheet];
    UIAlertAction *addNewWordPressAction = [UIAlertAction actionWithTitle:NSLocalizedString(@"Create WordPress.com site", @"Create WordPress.com site button")
                                                                    style:UIAlertActionStyleDefault
                                                                  handler:^(UIAlertAction *action) {
                                                                      [self showAddNewWordPressController];
                                                                  }];
    UIAlertAction *addSiteAction = [UIAlertAction actionWithTitle:NSLocalizedString(@"Add self-hosted site", @"Add self-hosted site button")
                                                            style:UIAlertActionStyleDefault
                                                          handler:^(UIAlertAction *action) {
                                                              [self showLoginControllerForAddingSelfHostedSite];
                                                          }];
    UIAlertAction *cancel = [UIAlertAction actionWithTitle:NSLocalizedString(@"Cancel", @"Cancel button")
                                                     style:UIAlertActionStyleCancel
                                                   handler:nil];
    [addSiteAlertController addAction:addNewWordPressAction];
    [addSiteAlertController addAction:addSiteAction];
    [addSiteAlertController addAction:cancel];
    addSiteAlertController.popoverPresentationController.barButtonItem = self.addSiteButton;
    
    [self presentViewController:addSiteAlertController animated:YES completion:nil];
    self.addSiteAlertController = addSiteAlertController;
}

- (void)showAddNewWordPressController
{
    [self setEditing:NO animated:NO];
    
    CreateNewBlogViewController *createNewBlogViewController = [[CreateNewBlogViewController alloc] init];
    [self.navigationController presentViewController:createNewBlogViewController animated:YES completion:nil];
}

- (void)showLoginControllerForAddingSelfHostedSite
{
    [self setEditing:NO animated:NO];
    LoginViewController *loginViewController = [[LoginViewController alloc] init];
    loginViewController.cancellable = YES;
    
    NSManagedObjectContext *context = [[ContextManager sharedInstance] mainContext];
    AccountService *accountService = [[AccountService alloc] initWithManagedObjectContext:context];
    WPAccount *defaultAccount = [accountService defaultWordPressComAccount];
    
    if (!defaultAccount) {
        loginViewController.prefersSelfHosted = YES;
    }
    loginViewController.dismissBlock = ^(BOOL cancelled){
        [self dismissViewControllerAnimated:YES completion:nil];
    };
    UINavigationController *loginNavigationController = [[UINavigationController alloc] initWithRootViewController:loginViewController];
    [self presentViewController:loginNavigationController animated:YES completion:nil];
}

- (void)visibilitySwitchAction:(id)sender
{
    UISwitch *switcher = (UISwitch *)sender;
    Blog *blog = [self.resultsController objectAtIndexPath:[NSIndexPath indexPathForRow:switcher.tag inSection:0]];
    if(!switcher.on && [self.tableView numberOfRowsInSection:0] > HideAllMinSites) {
        if (self.hideCount == 0) {
            self.firstHide = [NSDate date];
        }
        self.hideCount += 1;

        if (self.hideCount >= HideAllSitesThreshold && (self.firstHide.timeIntervalSinceNow * -1) < HideAllSitesInterval) {
            
            NSString *message = NSLocalizedString(@"Would you like to hide all WordPress.com Sites?",
                                                  @"Message offering to hide all WPCom Sites");

            UIAlertController *alertController = [UIAlertController alertControllerWithTitle:NSLocalizedString(@"Hide All Sites", @"Hide All Sites")
                                                                                     message:message
                                                                              preferredStyle:UIAlertControllerStyleAlert];
            
            UIAlertAction *cancelAction = [UIAlertAction actionWithTitle:NSLocalizedString(@"Cancel", @"Cancel")
                                                                   style:UIAlertActionStyleCancel
                                                                 handler:^(UIAlertAction *action){}];
            
            UIAlertAction *hideAction = [UIAlertAction actionWithTitle:NSLocalizedString(@"Hide All", @"Hide All")
                                                                   style:UIAlertActionStyleDestructive
                                                                 handler:^(UIAlertAction *action){
                                                                     NSManagedObjectContext *context = [[ContextManager sharedInstance] newDerivedContext];
                                                                     [context performBlock:^{
                                                                         BlogService *blogService = [[BlogService alloc] initWithManagedObjectContext:context];
                                                                         NSArray *blogs = [blogService blogsWithPredicate:[self fetchRequestPredicateForHideableBlogs]];
                                                                         
                                                                         if(blogs == nil) {
                                                                             return;
                                                                         }
                                                                         
                                                                         AccountService *accountService = [[AccountService alloc] initWithManagedObjectContext:context];
                                                                         [accountService setVisibility:switcher.on forBlogs:blogs];
                                                                         [[ContextManager sharedInstance] saveDerivedContext:context];
                                                                     }];
                                                                 }];
            [alertController addAction:cancelAction];
            [alertController addAction:hideAction];
            [self presentViewController:alertController animated:YES completion:nil];
        }
    }
    AccountService *accountService = [[AccountService alloc] initWithManagedObjectContext:[[ContextManager sharedInstance] mainContext]];
    [accountService setVisibility:switcher.on forBlogs:@[blog]];
}

#pragma mark - NSFetchedResultsController

- (NSFetchedResultsController *)resultsController
{
    if (_resultsController) {
        return _resultsController;
    }

    NSManagedObjectContext *moc = [[ContextManager sharedInstance] mainContext];
    NSFetchRequest *fetchRequest = [NSFetchRequest fetchRequestWithEntityName:@"Blog"];
    [fetchRequest setSortDescriptors:@[[NSSortDescriptor sortDescriptorWithKey:@"settings.name" ascending:YES selector:@selector(localizedCaseInsensitiveCompare:)]]];
    [fetchRequest setPredicate:[self fetchRequestPredicate]];

    _resultsController = [[NSFetchedResultsController alloc]
                          initWithFetchRequest:fetchRequest
                          managedObjectContext:moc
                          sectionNameKeyPath:nil
                          cacheName:nil];
    _resultsController.delegate = self;

    NSError *error = nil;
    if (![_resultsController performFetch:&error]) {
        DDLogError(@"Couldn't fetch sites: %@", [error localizedDescription]);
        _resultsController = nil;
    }
    
    return _resultsController;
}

- (NSPredicate *)fetchRequestPredicate
{
    if ([self.tableView isEditing]) {
        return [self fetchRequestPredicateForHideableBlogs];
    } else if ([self.searchController isActive]) {
        return [self fetchRequestPredicateForSearch];
    }

    return [NSPredicate predicateWithFormat:@"visible = YES"];
}

- (NSPredicate *)fetchRequestPredicateForSearch
{
    NSString *searchText = self.searchController.searchBar.text;
    if ([searchText isEmpty]) {
        return [self fetchRequestPredicateForHideableBlogs];
    }
    
    return [NSPredicate predicateWithFormat:@"( settings.name contains[cd] %@ ) OR ( url contains[cd] %@)", searchText, searchText];
}

- (NSPredicate *)fetchRequestPredicateForHideableBlogs
{
    /*
     -[Blog supports:BlogFeatureVisibility] should match this, but the logic needs
     to be duplicated because core data can't take block predicates.
     */
    NSManagedObjectContext *context = [[ContextManager sharedInstance] mainContext];
    AccountService *accountService = [[AccountService alloc] initWithManagedObjectContext:context];
    WPAccount *defaultAccount = [accountService defaultWordPressComAccount];

    return [NSPredicate predicateWithFormat:@"account != NULL AND account = %@", defaultAccount];
}

- (void)updateFetchRequest
{
    self.resultsController.fetchRequest.predicate = [self fetchRequestPredicate];

    NSError *error = nil;
    if (![self.resultsController performFetch:&error]) {
        DDLogError(@"Couldn't fetch sites: %@", [error localizedDescription]);
    }

    [self.tableView reloadData];
}

- (void)controllerDidChangeContent:(NSFetchedResultsController *)controller
{
    [self.tableView reloadData];
    [self updateEditButton];
    [self maybeShowNUX];
}

@end<|MERGE_RESOLUTION|>--- conflicted
+++ resolved
@@ -84,13 +84,6 @@
                                                                                     style:UIBarButtonItemStylePlain
                                                                                    target:self
                                                                                    action:@selector(addSite)];
-<<<<<<< HEAD
-    UIBarButtonItem *searchButton = [[UIBarButtonItem alloc] initWithImage:[UIImage imageNamed:@"icon-post-search"]
-                                                                     style:UIBarButtonItemStylePlain
-                                                                    target:self
-                                                                    action:@selector(toggleSearch)];
-    [self.navigationItem setRightBarButtonItems:@[self.addSiteButton, searchButton]];
-=======
     
     self.searchButton = [[UIBarButtonItem alloc] initWithImage:[UIImage imageNamed:@"icon-post-search"]
                                                          style:UIBarButtonItemStylePlain
@@ -98,7 +91,6 @@
                                                         action:@selector(toggleSearch)];
 
     [self updateSearchButton];
->>>>>>> 39779e2f
 
     self.navigationItem.title = NSLocalizedString(@"My Sites", @"");
 }
