source 'https://github.com/CocoaPods/Specs.git'

project 'WordPress/WordPress.xcodeproj'
install! 'cocoapods',
         :deterministic_uuids => false

inhibit_all_warnings!
use_frameworks!

platform :ios, '9.0'

abstract_target 'WordPress_Base' do
  pod 'WordPress-iOS-Shared', '0.6.1'
  ## This pod is only being included to support the share extension ATM - https://github.com/wordpress-mobile/WordPress-iOS/issues/5081
<<<<<<< HEAD
  pod 'WordPressComKit', :git => 'https://github.com/Automattic/WordPressComKit.git', :commit => "392d7f3326e613b79502ea556f645be161c31a97"
=======
  pod 'WordPressComKit',   '0.0.5'
>>>>>>> aac01fb5

  target 'WordPress' do
    # ---------------------
    # Third party libraries
    # ---------------------
    pod '1PasswordExtension', '1.8.1'
    pod 'AFNetworking',	'3.1.0'
    pod 'CocoaLumberjack', '~> 2.2.0'
    pod 'DTCoreText',   '1.6.16'
    pod 'FormatterKit', '~> 1.8.1'
    pod 'Helpshift', '~> 5.7.1'
    pod 'HockeySDK', '~> 3.8.0', :configurations => ['Release-Internal', 'Release-Alpha']
    pod 'Lookback', '1.4.1', :configurations => ['Release-Internal', 'Release-Alpha']
    pod 'MRProgress', '~>0.7.0'
    pod 'Mixpanel', '2.9.4'
    pod 'Reachability',	'3.2'
    pod 'ReactiveCocoa', '~> 2.4.7'
    pod 'SVProgressHUD', '~>1.1.3'
    pod 'UIDeviceIdentifier', '~> 0.1'
    pod 'Crashlytics'
    pod 'BuddyBuildSDK', '~> 1.0.11', :configurations => ['Release-Alpha']
    # ----------------------------
    # Forked third party libraries
    # ----------------------------
    pod 'WordPress-AppbotX', :git => 'https://github.com/wordpress-mobile/appbotx.git', :commit => '479d05f7d6b963c9b44040e6ea9f190e8bd9a47a'

    # --------------------
    # WordPress components
    # --------------------
    pod 'Automattic-Tracks-iOS', :git => 'https://github.com/Automattic/Automattic-Tracks-iOS.git', :tag => '0.1.1'
    pod 'Gridicons', :git => "https://github.com/Automattic/Gridicons-iOS.git", :commit => "8bd04e18eddaaf36810887c94837571e68f7cc24"
    pod 'NSObject-SafeExpectations', '0.0.2'
    pod 'NSURL+IDN', '0.3'
    pod 'Simperium', '0.8.17'
    pod 'WPMediaPicker', '~> 0.10.1'
    pod 'WordPress-iOS-Editor', '1.8.1'
    pod 'WordPressCom-Analytics-iOS', '0.1.19'
<<<<<<< HEAD
    pod 'WordPress-Aztec-iOS', :git => 'https://github.com/wordpress-mobile/WordPress-Aztec-iOS.git', :commit => 'f40ba3003b6d8949019defb407a8e68db3a91e53'
=======
    pod 'WordPress-Aztec-iOS', :git => 'https://github.com/wordpress-mobile/WordPress-Aztec-iOS.git', :commit => '7d02c77349245c6e4d3bcdf63a878f90eb4a4e39'
>>>>>>> aac01fb5
    pod 'WordPressCom-Stats-iOS', '0.7.7'
    pod 'wpxmlrpc', '~> 0.8'
    
    target :WordPressTest do
      inherit! :search_paths
      pod 'OHHTTPStubs', '~> 4.6.0'
      pod 'OHHTTPStubs/Swift', '~> 4.6.0'
      pod 'OCMock', '3.1.2'
      pod 'Specta', '1.0.5'
      pod 'Expecta', '1.0.5'
      pod 'Nimble', '~> 4.0.0'
    end
  end

  target 'WordPressShareExtension' do
  end

  target 'WordPressTodayWidget' do
    pod 'WordPressCom-Stats-iOS/Services', '0.7.7'
  end

end

post_install do |installer_representation|
#   installer_representation.pods_project.targets.each do |target|
#     # See https://github.com/CocoaPods/CocoaPods/issues/3838
#     if target.name.end_with?('WordPressCom-Stats-iOS')
#       target.build_configurations.each do |config|
#         config.build_settings['FRAMEWORK_SEARCH_PATHS'] ||= ['$(inherited)', '$PODS_FRAMEWORK_BUILD_PATH', '$PODS_FRAMEWORK_BUILD_PATH/..']
#       end
#     end
#   end
#
#   # Directly set the Targeted Device Family
#   # See https://github.com/CocoaPods/CocoaPods/issues/2292
#   installer_representation.pods_project.build_configurations.each do |config|
#       config.build_settings['TARGETED_DEVICE_FAMILY'] = '1,2'
#   end

  # Specify Swift 2.3 Setting!
  #
  installer_representation.pods_project.targets.each do |target|
    target.build_configurations.each do |config|
      config.build_settings['SWIFT_VERSION'] = '2.3'
    end
  end

  # Does a quick hack to turn off Swift embedding of libraries for extensions
  # See: https://github.com/wordpress-mobile/WordPress-iOS/issues/5160
  #
<<<<<<< HEAD
  #
  #
  #

  installer_representation.pods_project.targets.each do |target|
    target.build_configurations.each do |config|
      config.build_settings['SWIFT_VERSION'] = '2.3'
    end
  end

=======
>>>>>>> aac01fb5
  system "sed -i '' -E 's/EMBEDDED_CONTENT_CONTAINS_SWIFT[[:space:]]=[[:space:]]YES/EMBEDDED_CONTENT_CONTAINS_SWIFT = NO/g' Pods/Target\\ Support\\ Files/Pods-WordPress_Base-WordPressShareExtension/*.xcconfig"
  system "sed -i '' -E 's/EMBEDDED_CONTENT_CONTAINS_SWIFT[[:space:]]=[[:space:]]YES/EMBEDDED_CONTENT_CONTAINS_SWIFT = NO/g' Pods/Target\\ Support\\ Files/Pods-WordPress_Base-WordPressTodayWidget/*.xcconfig"

end<|MERGE_RESOLUTION|>--- conflicted
+++ resolved
@@ -12,11 +12,7 @@
 abstract_target 'WordPress_Base' do
   pod 'WordPress-iOS-Shared', '0.6.1'
   ## This pod is only being included to support the share extension ATM - https://github.com/wordpress-mobile/WordPress-iOS/issues/5081
-<<<<<<< HEAD
-  pod 'WordPressComKit', :git => 'https://github.com/Automattic/WordPressComKit.git', :commit => "392d7f3326e613b79502ea556f645be161c31a97"
-=======
   pod 'WordPressComKit',   '0.0.5'
->>>>>>> aac01fb5
 
   target 'WordPress' do
     # ---------------------
@@ -54,11 +50,7 @@
     pod 'WPMediaPicker', '~> 0.10.1'
     pod 'WordPress-iOS-Editor', '1.8.1'
     pod 'WordPressCom-Analytics-iOS', '0.1.19'
-<<<<<<< HEAD
-    pod 'WordPress-Aztec-iOS', :git => 'https://github.com/wordpress-mobile/WordPress-Aztec-iOS.git', :commit => 'f40ba3003b6d8949019defb407a8e68db3a91e53'
-=======
     pod 'WordPress-Aztec-iOS', :git => 'https://github.com/wordpress-mobile/WordPress-Aztec-iOS.git', :commit => '7d02c77349245c6e4d3bcdf63a878f90eb4a4e39'
->>>>>>> aac01fb5
     pod 'WordPressCom-Stats-iOS', '0.7.7'
     pod 'wpxmlrpc', '~> 0.8'
     
@@ -109,19 +101,6 @@
   # Does a quick hack to turn off Swift embedding of libraries for extensions
   # See: https://github.com/wordpress-mobile/WordPress-iOS/issues/5160
   #
-<<<<<<< HEAD
-  #
-  #
-  #
-
-  installer_representation.pods_project.targets.each do |target|
-    target.build_configurations.each do |config|
-      config.build_settings['SWIFT_VERSION'] = '2.3'
-    end
-  end
-
-=======
->>>>>>> aac01fb5
   system "sed -i '' -E 's/EMBEDDED_CONTENT_CONTAINS_SWIFT[[:space:]]=[[:space:]]YES/EMBEDDED_CONTENT_CONTAINS_SWIFT = NO/g' Pods/Target\\ Support\\ Files/Pods-WordPress_Base-WordPressShareExtension/*.xcconfig"
   system "sed -i '' -E 's/EMBEDDED_CONTENT_CONTAINS_SWIFT[[:space:]]=[[:space:]]YES/EMBEDDED_CONTENT_CONTAINS_SWIFT = NO/g' Pods/Target\\ Support\\ Files/Pods-WordPress_Base-WordPressTodayWidget/*.xcconfig"
 
