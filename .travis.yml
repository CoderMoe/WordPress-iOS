osx_image: xcode7.3
language: objective-c
xcode_workspace: WordPress.xcworkspace
xcode_scheme: WordPress
xcode_sdk: iphonesimulator
cache:
- bundler
- cocoapods
- directories:
  - build-tools
notifications:
  email: true
<<<<<<< HEAD
before_install:
- Scripts/install-swiftlint.sh
=======
install:
- Scripts/install.sh
>>>>>>> f1a126ba
script:
- Scripts/build.sh
env:
  global:
    secure: Sw3dwkuh9QjVYvvxcVnVN/wHGlhGjAsJjmEfGfqKMJZusdbNCU6tIZ7nmU2cVHDhozoPG4bHK62FgOmc1PhANyEQLe7eICh+G9djr0VP6Rd4/LLbv052dqpSrshwzFLDHCUvjTfEiJsTbQeuQYX2zQqFqvxV5eOnFkMoG4vK7rQ=<|MERGE_RESOLUTION|>--- conflicted
+++ resolved
@@ -10,13 +10,10 @@
   - build-tools
 notifications:
   email: true
-<<<<<<< HEAD
 before_install:
 - Scripts/install-swiftlint.sh
-=======
 install:
 - Scripts/install.sh
->>>>>>> f1a126ba
 script:
 - Scripts/build.sh
 env:
