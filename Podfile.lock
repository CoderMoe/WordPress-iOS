--- conflicted
+++ resolved
@@ -1,6 +1,5 @@
 PODS:
   - AFNetworking (1.2.0)
-  - CocoaLumberjack (1.6.2)
   - CTidy (0.3.0)
   - DTCoreText (1.6.5):
     - DTFoundation/Core (~> 1.5.1)
@@ -15,10 +14,6 @@
   - JSONKit (1.5pre)
   - MGImageUtilities (0.0.1)
   - Mixpanel (2.0.0)
-  - NSLogger (1.1)
-  - NSLogger-CocoaLumberjack-connector (1.3):
-    - CocoaLumberjack
-    - NSLogger
   - NSObject-SafeExpectations (0.0.1)
   - NSURL+IDN (0.1)
   - OHHTTPStubs (1.1.1)
@@ -37,14 +32,12 @@
 
 DEPENDENCIES:
   - AFNetworking (= 1.2)
-  - CocoaLumberjack (~> 1.6.2)
   - CTidy (from `git://github.com/wordpress-mobile/CTidy.git`)
   - DTCoreText (~> 1.6)
   - google-plus-ios-sdk (~> 1.3.0)
   - JSONKit (~> 1.4)
   - MGImageUtilities (from `git://github.com/wordpress-mobile/MGImageUtilities.git`)
   - Mixpanel
-  - NSLogger-CocoaLumberjack-connector (~> 1.3)
   - NSObject-SafeExpectations (from `https://raw.github.com/koke/NSObject-SafeExpectations/master/NSObject-SafeExpectations.podspec`)
   - NSURL+IDN (from `https://raw.github.com/koke/NSURL-IDN/master/Podfile`)
   - OHHTTPStubs (~> 1.1)
@@ -71,20 +64,13 @@
 
 SPEC CHECKSUMS:
   AFNetworking: 3cbae45f61a9f995cdbd56bd571223910d7f4e44
-  CocoaLumberjack: d73e1e317ced14ab930797dda6c17156ff17aaa1
   CTidy: 6a35875a96dd441822e620732c1113be19769067
   DTCoreText: 8798221d6da3bc079be24e808f152910c6f5e264
   DTFoundation: 86e59f373c7a9b9f859f8a9c1debf072979eebec
   google-plus-ios-sdk: 38378c4094a72a4fcdd5254c03fdd1813b345fb9
   JSONKit: 409734ab3407fce90ef7eaa95d7168f38d9a6601
-<<<<<<< HEAD
-  Mixpanel: d456c27f7520e22784a15d0bcd9d5c287080b0cd
-  NSLogger: 4567fef08d0db18a89cce91b2053823fc0950738
-  NSLogger-CocoaLumberjack-connector: da77800fec7415c1d378dfd93465031a58c5a9a8
-=======
   MGImageUtilities: ab3580f2161b10f8a41331baea87aaafbd688950
   Mixpanel: e4af97adb60a10541b7869929a83d734025058a6
->>>>>>> 8c4c6720
   NSObject-SafeExpectations: 241ab1289cbc33a00307cd025d22883646f2e1f0
   NSURL+IDN: 22633c0149b86d6391f32f23776bc0e6ecc532e2
   OHHTTPStubs: cb1cef742f2fba18b192fb92ede52a69cf3a04d5
@@ -97,8 +83,4 @@
   WordPressApi: 76f9d7752b090197c172e2c5e6fccbffbaf7c336
   wpxmlrpc: 0b27d4c3734db9470f0dccc3c8d4a6f8e491fd0b
 
-<<<<<<< HEAD
-COCOAPODS: 0.20.2
-=======
-COCOAPODS: 0.26.2
->>>>>>> 8c4c6720
+COCOAPODS: 0.26.2