PODS:
  - 1PasswordExtension (1.1.2)
  - AFNetworking (2.6.3):
    - AFNetworking/NSURLConnection (= 2.6.3)
    - AFNetworking/NSURLSession (= 2.6.3)
    - AFNetworking/Reachability (= 2.6.3)
    - AFNetworking/Security (= 2.6.3)
    - AFNetworking/Serialization (= 2.6.3)
    - AFNetworking/UIKit (= 2.6.3)
  - AFNetworking/NSURLConnection (2.6.3):
    - AFNetworking/Reachability
    - AFNetworking/Security
    - AFNetworking/Serialization
  - AFNetworking/NSURLSession (2.6.3):
    - AFNetworking/Reachability
    - AFNetworking/Security
    - AFNetworking/Serialization
  - AFNetworking/Reachability (2.6.3)
  - AFNetworking/Security (2.6.3)
  - AFNetworking/Serialization (2.6.3)
  - AFNetworking/UIKit (2.6.3):
    - AFNetworking/NSURLConnection
    - AFNetworking/NSURLSession
  - AMPopTip (0.9.12)
  - Automattic-Tracks-iOS (0.0.8):
    - CocoaLumberjack (= 2.0.0)
    - Reachability (~> 3.1)
    - UIDeviceIdentifier (~> 0.4)
  - CocoaLumberjack (2.0.0):
    - CocoaLumberjack/Default (= 2.0.0)
    - CocoaLumberjack/Extensions (= 2.0.0)
  - CocoaLumberjack/Core (2.0.0)
  - CocoaLumberjack/Default (2.0.0):
    - CocoaLumberjack/Core
  - CocoaLumberjack/Extensions (2.0.0):
    - CocoaLumberjack/Default
  - CrashlyticsLumberjack (2.0.0):
    - CocoaLumberjack/Default (~> 2.0.0)
  - DTCoreText (1.6.13):
    - DTFoundation/Core (~> 1.7.1)
    - DTFoundation/DTAnimatedGIF (~> 1.7.1)
    - DTFoundation/DTHTMLParser (~> 1.7.1)
    - DTFoundation/UIKit (~> 1.7.1)
  - DTFoundation/Core (1.7.8)
  - DTFoundation/DTAnimatedGIF (1.7.8)
  - DTFoundation/DTHTMLParser (1.7.8):
    - DTFoundation/Core
  - DTFoundation/UIKit (1.7.8):
    - DTFoundation/Core
  - EmailChecker (0.1)
  - Expecta (0.3.2)
  - FormatterKit (1.8.0):
    - FormatterKit/AddressFormatter (= 1.8.0)
    - FormatterKit/ArrayFormatter (= 1.8.0)
    - FormatterKit/ColorFormatter (= 1.8.0)
    - FormatterKit/LocationFormatter (= 1.8.0)
    - FormatterKit/NameFormatter (= 1.8.0)
    - FormatterKit/OrdinalNumberFormatter (= 1.8.0)
    - FormatterKit/TimeIntervalFormatter (= 1.8.0)
    - FormatterKit/UnitOfInformationFormatter (= 1.8.0)
    - FormatterKit/URLRequestFormatter (= 1.8.0)
  - FormatterKit/AddressFormatter (1.8.0)
  - FormatterKit/ArrayFormatter (1.8.0)
  - FormatterKit/ColorFormatter (1.8.0)
  - FormatterKit/LocationFormatter (1.8.0)
  - FormatterKit/NameFormatter (1.8.0)
  - FormatterKit/OrdinalNumberFormatter (1.8.0)
  - FormatterKit/TimeIntervalFormatter (1.8.0)
  - FormatterKit/UnitOfInformationFormatter (1.8.0)
  - FormatterKit/URLRequestFormatter (1.8.0)
  - google-plus-ios-sdk (1.7.1)
  - Helpshift (4.10.2)
  - HockeySDK (3.6.4)
  - KIF/Core (3.3.0)
  - KIF/IdentifierTests (3.3.0):
    - KIF/Core
  - Lookback (1.1.4):
    - PDKTZipArchive
  - MGImageUtilities (0.0.1)
  - Mixpanel (2.8.2):
    - Mixpanel/Mixpanel (= 2.8.2)
  - Mixpanel/Mixpanel (2.8.2)
  - MRProgress (0.7.0):
    - MRProgress/ActivityIndicator (= 0.7.0)
    - MRProgress/Blur (= 0.7.0)
    - MRProgress/Circular (= 0.7.0)
    - MRProgress/Icons (= 0.7.0)
    - MRProgress/NavigationBarProgress (= 0.7.0)
    - MRProgress/Overlay (= 0.7.0)
  - MRProgress/ActivityIndicator (0.7.0):
    - MRProgress/Stopable
  - MRProgress/Blur (0.7.0):
    - MRProgress/Helper
  - MRProgress/Circular (0.7.0):
    - MRProgress/Helper
    - MRProgress/ProgressBaseClass
    - MRProgress/Stopable
  - MRProgress/Helper (0.7.0)
  - MRProgress/Icons (0.7.0)
  - MRProgress/NavigationBarProgress (0.7.0):
    - MRProgress/ProgressBaseClass
  - MRProgress/Overlay (0.7.0):
    - MRProgress/ActivityIndicator
    - MRProgress/Blur
    - MRProgress/Circular
    - MRProgress/Helper
    - MRProgress/Icons
  - MRProgress/ProgressBaseClass (0.7.0)
  - MRProgress/Stopable (0.7.0):
    - MRProgress/Helper
  - NSLogger (1.5.1):
    - NSLogger/Standard (= 1.5.1)
  - NSLogger-CocoaLumberjack-connector (1.5):
    - CocoaLumberjack (~> 2.0)
    - NSLogger
  - NSLogger/Standard (1.5.1)
  - NSObject-SafeExpectations (0.0.2)
  - NSURL+IDN (0.3)
  - OCMock (3.1.2)
  - OHHTTPStubs (1.1.1)
  - PDKTZipArchive (0.3.5)
  - Reachability (3.1.1)
  - ReactiveCocoa (2.4.7):
    - ReactiveCocoa/UI (= 2.4.7)
  - ReactiveCocoa/Core (2.4.7):
    - ReactiveCocoa/no-arc
  - ReactiveCocoa/no-arc (2.4.7)
  - ReactiveCocoa/UI (2.4.7):
    - ReactiveCocoa/Core
  - Simperium (0.8.3):
    - Simperium/DiffMatchPach (= 0.8.3)
    - Simperium/JRSwizzle (= 0.8.3)
    - Simperium/SocketRocket (= 0.8.3)
    - Simperium/SPReachability (= 0.8.3)
    - Simperium/SSKeychain (= 0.8.3)
  - Simperium/DiffMatchPach (0.8.3)
  - Simperium/JRSwizzle (0.8.3)
  - Simperium/SocketRocket (0.8.3)
  - Simperium/SPReachability (0.8.3)
  - Simperium/SSKeychain (0.8.3)
  - Specta (1.0.3)
  - SVProgressHUD (1.1.3)
  - UIDeviceIdentifier (0.4.5)
  - WordPress-AppbotX (1.0.6)
  - WordPress-iOS-Editor (1.0):
    - CocoaLumberjack (= 2.0.0)
    - NSObject-SafeExpectations (~> 0.0.2)
    - WordPress-iOS-Shared (~> 0.4.4)
    - WordPressCom-Analytics-iOS (~> 0.0.38)
  - WordPress-iOS-Shared (0.4.4):
    - AFNetworking (~> 2.5)
    - CocoaLumberjack (= 2.0.0)
  - WordPressApi (0.3.6):
    - AFNetworking (~> 2.6.0)
    - wpxmlrpc (~> 0.7)
  - WordPressCom-Analytics-iOS (0.0.41)
  - WordPressCom-Stats-iOS (0.4.12):
    - AFNetworking (~> 2.6.0)
    - CocoaLumberjack (= 2.0.0)
    - NSObject-SafeExpectations (= 0.0.2)
<<<<<<< HEAD
    - WordPress-iOS-Shared (~> 0.4.4)
    - WordPressCom-Analytics-iOS (~> 0.0.41)
    - WordPressCom-Stats-iOS/Services (= 0.4.12)
    - WordPressCom-Stats-iOS/UI (= 0.4.12)
  - WordPressCom-Stats-iOS/Services (0.4.12):
    - AFNetworking (~> 2.6.0)
    - CocoaLumberjack (= 2.0.0)
    - NSObject-SafeExpectations (= 0.0.2)
    - WordPress-iOS-Shared (~> 0.4.4)
    - WordPressCom-Analytics-iOS (~> 0.0.41)
  - WordPressCom-Stats-iOS/UI (0.4.12):
    - AFNetworking (~> 2.6.0)
    - CocoaLumberjack (= 2.0.0)
    - NSObject-SafeExpectations (= 0.0.2)
    - WordPress-iOS-Shared (~> 0.4.4)
    - WordPressCom-Analytics-iOS (~> 0.0.41)
    - WordPressCom-Stats-iOS/Services
  - WPMediaPicker (0.6.1)
=======
    - WordPress-iOS-Shared (~> 0.4)
    - WordPressCom-Analytics-iOS (~> 0.0.37)
  - WPMediaPicker (0.7.0)
>>>>>>> ba8417a9
  - wpxmlrpc (0.8.1)

DEPENDENCIES:
  - 1PasswordExtension (= 1.1.2)
  - AFNetworking (~> 2.6.3)
  - AMPopTip (~> 0.7)
  - Automattic-Tracks-iOS (from `https://github.com/Automattic/Automattic-Tracks-iOS.git`,
    tag `0.0.8`)
  - CocoaLumberjack (= 2.0.0)
  - CrashlyticsLumberjack (= 2.0.0)
  - DTCoreText (= 1.6.13)
  - EmailChecker (from `https://raw.github.com/wordpress-mobile/EmailChecker/develop/ios/EmailChecker.podspec`)
  - Expecta (= 0.3.2)
  - FormatterKit (~> 1.8.0)
  - google-plus-ios-sdk (~> 1.5)
  - Helpshift (~> 4.10.0)
  - HockeySDK (~> 3.6.0)
  - KIF/IdentifierTests (~> 3.1)
  - Lookback (= 1.1.4)
  - MGImageUtilities (from `git://github.com/wordpress-mobile/MGImageUtilities.git`,
    branch `gifsupport`)
  - Mixpanel (= 2.8.2)
  - MRProgress (~> 0.7.0)
  - NSLogger-CocoaLumberjack-connector (from `https://github.com/steipete/NSLogger-CocoaLumberjack-connector.git`,
    tag `1.5`)
  - NSObject-SafeExpectations (= 0.0.2)
  - NSURL+IDN (= 0.3)
  - OCMock (= 3.1.2)
  - OHHTTPStubs (= 1.1.1)
  - Reachability (= 3.1.1)
  - ReactiveCocoa (~> 2.4.7)
  - Simperium (= 0.8.3)
  - Specta (= 1.0.3)
  - SVProgressHUD (~> 1.1.3)
  - UIDeviceIdentifier (~> 0.1)
  - WordPress-AppbotX (from `https://github.com/wordpress-mobile/appbotx.git`, commit
    `87bae8c770cfc4e053119f2d00f76b2f653b26ce`)
  - WordPress-iOS-Editor (= 1.0)
  - WordPress-iOS-Shared (= 0.4.4)
  - WordPressApi (from `https://github.com/wordpress-mobile/WordPress-API-iOS.git`)
<<<<<<< HEAD
  - WordPressCom-Analytics-iOS (= 0.0.41)
  - WordPressCom-Stats-iOS (= 0.4.12)
  - WordPressCom-Stats-iOS/Services (= 0.4.12)
  - WPMediaPicker (~> 0.6.0)
=======
  - WordPressCom-Analytics-iOS (= 0.0.39)
  - WordPressCom-Stats-iOS (= 0.4.10)
  - WPMediaPicker (~> 0.7.0)
>>>>>>> ba8417a9
  - wpxmlrpc (~> 0.8)

EXTERNAL SOURCES:
  Automattic-Tracks-iOS:
    :git: https://github.com/Automattic/Automattic-Tracks-iOS.git
    :tag: 0.0.8
  EmailChecker:
    :podspec: https://raw.github.com/wordpress-mobile/EmailChecker/develop/ios/EmailChecker.podspec
  MGImageUtilities:
    :branch: gifsupport
    :git: git://github.com/wordpress-mobile/MGImageUtilities.git
  NSLogger-CocoaLumberjack-connector:
    :git: https://github.com/steipete/NSLogger-CocoaLumberjack-connector.git
    :tag: '1.5'
  WordPress-AppbotX:
    :commit: 87bae8c770cfc4e053119f2d00f76b2f653b26ce
    :git: https://github.com/wordpress-mobile/appbotx.git
  WordPressApi:
    :git: https://github.com/wordpress-mobile/WordPress-API-iOS.git

CHECKOUT OPTIONS:
  Automattic-Tracks-iOS:
    :git: https://github.com/Automattic/Automattic-Tracks-iOS.git
    :tag: 0.0.8
  MGImageUtilities:
    :commit: e946cf3d97eb95372f4fc4478bf2e0099e73f4b0
    :git: git://github.com/wordpress-mobile/MGImageUtilities.git
  NSLogger-CocoaLumberjack-connector:
    :git: https://github.com/steipete/NSLogger-CocoaLumberjack-connector.git
    :tag: '1.5'
  WordPress-AppbotX:
    :commit: 87bae8c770cfc4e053119f2d00f76b2f653b26ce
    :git: https://github.com/wordpress-mobile/appbotx.git
  WordPressApi:
    :commit: a7dc27935fb30b1978942cb1c791d4040fe65395
    :git: https://github.com/wordpress-mobile/WordPress-API-iOS.git

SPEC CHECKSUMS:
  1PasswordExtension: 66365c1e1264a83edec6c84c6eb2df41b50a70d3
  AFNetworking: cb8d14a848e831097108418f5d49217339d4eb60
  AMPopTip: 3c98a9b38148868366b57765064bd9565f653038
  Automattic-Tracks-iOS: d731323e0f33cab21971c9b506577a7b484a077b
  CocoaLumberjack: a6f77d987d65dc7ba86b0f84db7d0b9084f77bcb
  CrashlyticsLumberjack: 5094b659ecf9a11550f7dd7a885c0cef077f1ffa
  DTCoreText: d90a4dca8e4f7b0eb18f12a967563b77a75694f0
  DTFoundation: 46e2b2fafe78d67febfd8d1f85fe9845a093f00e
  EmailChecker: 78dd8dfa9d004826c8b5889be6c380b72b837d44
  Expecta: 8c507baf13211207b1e9d0a741480600e6b4ed15
  FormatterKit: bddde83e054edf9d9ee14f9de3b3a5103db256f4
  google-plus-ios-sdk: 47adbe03ea904bdb7aa1c0eca282a23c4686e1bc
  Helpshift: 9c84a5e4ffd881c7e7eb395c2afc8d6a46eb2187
  HockeySDK: c07cdd580296737edcd0963e292c19885a53f563
  KIF: 0a82046d06f3648799cac522d2d0f7934214caac
  Lookback: 9ab9027ff246d2dc5ce34be483f70e4a6718280b
  MGImageUtilities: b54a815970e231903c495fff33699467158f61a0
  Mixpanel: f4d71ac2a306e7cda6ad03d4a2be249a0fd7a967
  MRProgress: 1cb0051b678be4a2ef4881414cd316768fc70028
  NSLogger: 5ed223a2436df96244e033be750656dacdeec034
  NSLogger-CocoaLumberjack-connector: 5d03d0d59a5f40093f1b1bdd66df6a71647d4a9c
  NSObject-SafeExpectations: 7d7f48df90df4e11da7cfe86b64f45eff7a7f521
  NSURL+IDN: 82355a0afd532fe1de08f6417c134b49b1a1c4b3
  OCMock: a10ea9f0a6e921651f96f78b6faee95ebc813b92
  OHHTTPStubs: ad00ed452d4e3805ffb95977163879bd5bb121ea
  PDKTZipArchive: 81c4824eb5587131e422fc58b92c043c4aa96466
  Reachability: dd9aa4fb6667b9f787690a74f53cb7634ce99893
  ReactiveCocoa: eb38dee0a0e698f73a9b25e5c1faea2bb4c79240
  Simperium: 7a2d7e5ac67526477084a35a5ef9a77b6423b1ac
  Specta: cf3e4188cf35375c3ee2cd03f8db8f1f4ef98234
  SVProgressHUD: 748080e4f36e603f6c02aec292664239df5279c1
  UIDeviceIdentifier: f7b32c087f4d4957badbb6181a4c78520c5806ae
  WordPress-AppbotX: d0ebf5bb2d70bee56272796e1e7a97787b5bfb14
  WordPress-iOS-Editor: 5d9939949c36613c7ab97451c921cf62af212baa
  WordPress-iOS-Shared: 345f7c1c49d298114353c3856c53317f0d826078
  WordPressApi: 39ca2b950a95fd0bf7ae5c86c92a272fb350187b
<<<<<<< HEAD
  WordPressCom-Analytics-iOS: 73de8c9a0f1a43bac03fd2fcd881389be73ee820
  WordPressCom-Stats-iOS: 950454010791a4661952f92e3935ba03951caf94
  WPMediaPicker: 1596fcd29afc5a7d0c4baf9361a2b96887a2c3ad
=======
  WordPressCom-Analytics-iOS: 5628c4ad2d4a9d49b290e076b7f593d632492dcc
  WordPressCom-Stats-iOS: 194f01806e368ef05c63e1a00ac2eb0f7dc69375
  WPMediaPicker: f721cacd4113c6e718a1c7296083b9fd4a040536
>>>>>>> ba8417a9
  wpxmlrpc: bd391dab54e9bdceb5d1de23d161ecf1ba80f0e0

COCOAPODS: 0.39.0<|MERGE_RESOLUTION|>--- conflicted
+++ resolved
@@ -21,7 +21,7 @@
   - AFNetworking/UIKit (2.6.3):
     - AFNetworking/NSURLConnection
     - AFNetworking/NSURLSession
-  - AMPopTip (0.9.12)
+  - AMPopTip (0.9.13)
   - Automattic-Tracks-iOS (0.0.8):
     - CocoaLumberjack (= 2.0.0)
     - Reachability (~> 3.1)
@@ -158,7 +158,6 @@
     - AFNetworking (~> 2.6.0)
     - CocoaLumberjack (= 2.0.0)
     - NSObject-SafeExpectations (= 0.0.2)
-<<<<<<< HEAD
     - WordPress-iOS-Shared (~> 0.4.4)
     - WordPressCom-Analytics-iOS (~> 0.0.41)
     - WordPressCom-Stats-iOS/Services (= 0.4.12)
@@ -176,12 +175,7 @@
     - WordPress-iOS-Shared (~> 0.4.4)
     - WordPressCom-Analytics-iOS (~> 0.0.41)
     - WordPressCom-Stats-iOS/Services
-  - WPMediaPicker (0.6.1)
-=======
-    - WordPress-iOS-Shared (~> 0.4)
-    - WordPressCom-Analytics-iOS (~> 0.0.37)
   - WPMediaPicker (0.7.0)
->>>>>>> ba8417a9
   - wpxmlrpc (0.8.1)
 
 DEPENDENCIES:
@@ -222,16 +216,10 @@
   - WordPress-iOS-Editor (= 1.0)
   - WordPress-iOS-Shared (= 0.4.4)
   - WordPressApi (from `https://github.com/wordpress-mobile/WordPress-API-iOS.git`)
-<<<<<<< HEAD
   - WordPressCom-Analytics-iOS (= 0.0.41)
   - WordPressCom-Stats-iOS (= 0.4.12)
   - WordPressCom-Stats-iOS/Services (= 0.4.12)
-  - WPMediaPicker (~> 0.6.0)
-=======
-  - WordPressCom-Analytics-iOS (= 0.0.39)
-  - WordPressCom-Stats-iOS (= 0.4.10)
   - WPMediaPicker (~> 0.7.0)
->>>>>>> ba8417a9
   - wpxmlrpc (~> 0.8)
 
 EXTERNAL SOURCES:
@@ -272,7 +260,7 @@
 SPEC CHECKSUMS:
   1PasswordExtension: 66365c1e1264a83edec6c84c6eb2df41b50a70d3
   AFNetworking: cb8d14a848e831097108418f5d49217339d4eb60
-  AMPopTip: 3c98a9b38148868366b57765064bd9565f653038
+  AMPopTip: 17c0fc2bffc9d81314228073f63ea0320f204b11
   Automattic-Tracks-iOS: d731323e0f33cab21971c9b506577a7b484a077b
   CocoaLumberjack: a6f77d987d65dc7ba86b0f84db7d0b9084f77bcb
   CrashlyticsLumberjack: 5094b659ecf9a11550f7dd7a885c0cef077f1ffa
@@ -306,15 +294,9 @@
   WordPress-iOS-Editor: 5d9939949c36613c7ab97451c921cf62af212baa
   WordPress-iOS-Shared: 345f7c1c49d298114353c3856c53317f0d826078
   WordPressApi: 39ca2b950a95fd0bf7ae5c86c92a272fb350187b
-<<<<<<< HEAD
   WordPressCom-Analytics-iOS: 73de8c9a0f1a43bac03fd2fcd881389be73ee820
   WordPressCom-Stats-iOS: 950454010791a4661952f92e3935ba03951caf94
-  WPMediaPicker: 1596fcd29afc5a7d0c4baf9361a2b96887a2c3ad
-=======
-  WordPressCom-Analytics-iOS: 5628c4ad2d4a9d49b290e076b7f593d632492dcc
-  WordPressCom-Stats-iOS: 194f01806e368ef05c63e1a00ac2eb0f7dc69375
   WPMediaPicker: f721cacd4113c6e718a1c7296083b9fd4a040536
->>>>>>> ba8417a9
   wpxmlrpc: bd391dab54e9bdceb5d1de23d161ecf1ba80f0e0
 
 COCOAPODS: 0.39.0