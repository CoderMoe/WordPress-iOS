--- conflicted
+++ resolved
@@ -1,10 +1,6 @@
 Pod::Spec.new do |s|
   s.name             = "WordPress-iOS-Editor"
-<<<<<<< HEAD
-  s.version          = "0.2.0"
-=======
   s.version          = "0.2.1"
->>>>>>> 50733cfd
   s.summary      = "Reusable component rich text editor for WordPress.com in an iOS application."
 
   s.description  = <<-DESC
